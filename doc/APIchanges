Never assume the API of libav* to be stable unless at least 1 month has passed
since the last major version increase or the API was added.

The last version increases were:
libavcodec:    2015-08-28
libavdevice:   2015-08-28
libavfilter:   2015-08-28
libavformat:   2015-08-28
libavresample: 2015-08-28
libpostproc:   2015-08-28
libswresample: 2015-08-28
libswscale:    2015-08-28
libavutil:     2015-08-28


API changes, most recent first:

<<<<<<< HEAD
-------- 8< --------- FFmpeg 3.1 was cut here -------- 8< ---------

2016-06-26 - 481f320 / 1c9e861 - lavu 55.27.100 / 55.13.0 - hwcontext.h
  Add av_hwdevice_ctx_create().

2016-06-26 - b95534b / e47b8bb - lavc 57.48.101 / 57.19.1 - avcodec.h
  Adjust values for JPEG 2000 profiles.

=======
-------- 8< --------- FFmpeg 3.2 was cut here -------- 8< ---------

2016-10-24 - 73ead47 - lavf 57.55.100 - avformat.h
  Add AV_DISPOSITION_TIMED_THUMBNAILS

2016-10-24 - a246fef - lavf 57.54.100 - avformat.h
  Add avformat_init_output() and AVSTREAM_INIT_IN_ macros

2016-10-22 - f5495c9 - lavu 55.33.100 - avassert.h
  Add av_assert0_fpu() / av_assert2_fpu()

2016-10-07 - 3f9137c / 32c8359 - lavc 57.61.100 / 57.24.0 - avcodec.h
  Decoders now export the frame timestamp as AVFrame.pts. It was
  previously exported as AVFrame.pkt_pts, which is now deprecated.

  Note: When decoding, AVFrame.pts uses the stream/packet timebase,
  and not the codec timebase.

2016-09-28 - eba0414 - lavu 55.32.100 / 55.16.0 - hwcontext.h hwcontext_qsv.h
  Add AV_HWDEVICE_TYPE_QSV and a new installed header with QSV-specific
  hwcontext definitions.

2016-09-26 - 32c25f0 - lavc 57.59.100 / 57.23.0 - avcodec.h
  AVCodecContext.hw_frames_ctx now may be used by decoders.

2016-09-27 - f0b6f72 - lavf 57.51.100 - avformat.h
  Add av_stream_get_codec_timebase()

2016-09-27 - 23c0779 - lswr 2.2.100 - swresample.h
  Add swr_build_matrix().

2016-09-23 - 30d3e36 - lavc 57.58.100 - avcodec.h
  Add AV_CODEC_CAP_AVOID_PROBING codec capability flag.

2016-09-14 - ae1dd0c - lavf 57.49.100 - avformat.h
  Add avformat_transfer_internal_stream_timing_info helper to help with stream
  copy.

2016-08-29 - 4493390 - lavfi 6.58.100 - avfilter.h
  Add AVFilterContext.nb_threads.

2016-08-15 - c3c4c72 - lavc 57.53.100 - avcodec.h
  Add trailing_padding to AVCodecContext to match the corresponding
  field in AVCodecParameters.

2016-08-15 - b746ed7 - lavc 57.52.100 - avcodec.h
  Add a new API for chained BSF filters and passthrough (null) BSF --
  av_bsf_list_alloc(), av_bsf_list_free(), av_bsf_list_append(),
  av_bsf_list_append2(), av_bsf_list_finalize(), av_bsf_list_parse_str()
  and av_bsf_get_null_filter().

2016-08-04 - 82a33c8 - lavf 57.46.100 - avformat.h
  Add av_get_frame_filename2()

2016-07-09 - 775389f / 90f469a - lavc 57.50.100 / 57.20.0 - avcodec.h
  Add FF_PROFILE_H264_MULTIVIEW_HIGH and FF_PROFILE_H264_STEREO_HIGH.

2016-06-30 - c1c7e0ab - lavf 57.41.100 - avformat.h
  Moved codecpar field from AVStream to the end of the struct, so that
  the following private fields are in the same location as in FFmpeg 3.0 (lavf 57.25.100).

2016-06-30 - 042fb69d - lavu 55.28.100 - frame.h
  Moved hw_frames_ctx field from AVFrame to the end of the struct, so that
  the following private fields are in the same location as in FFmpeg 3.0 (lavu 55.17.103).

2016-06-29 - 1a751455 - lavfi 6.47.100 - avfilter.h
  Fix accidental ABI breakage in AVFilterContext.
  ABI was broken in 8688d3a, lavfi 6.42.100 and released as ffmpeg 3.1.

  Because of this, ffmpeg and ffplay built against lavfi>=6.42.100 will not be
  compatible with lavfi>=6.47.100. Potentially also affects other users of
  libavfilter if they are using one of the affected fields.

-------- 8< --------- FFmpeg 3.1 was cut here -------- 8< ---------

2016-06-26 - 481f320 / 1c9e861 - lavu 55.27.100 / 55.13.0 - hwcontext.h
  Add av_hwdevice_ctx_create().

2016-06-26 - b95534b / e47b8bb - lavc 57.48.101 / 57.19.1 - avcodec.h
  Adjust values for JPEG 2000 profiles.

>>>>>>> ebf8ec5b
2016-06-23 - 5d75e46 / db7968b - lavf 57.40.100 / 57.7.0 - avio.h
  Add AVIODataMarkerType, write_data_type, ignore_boundary_point and
  avio_write_marker.

2016-06-23 - abb3cc4 / 0c4468d - lavu 55.26.100 / 55.12.0 - opt.h
  Add av_stereo3d_type_name() and av_stereo3d_from_name().

2016-06-22 - 3689efe / c46db38 - lavu 55.25.100 / 55.11.0 - hwcontext_dxva2.h
  Add new installed header with DXVA2-specific hwcontext definitions.

2016-04-27 - fb91871 - lavu 55.23.100 - log.h
  Add a new function av_log_format_line2() which returns number of bytes
  written to the target buffer.

2016-04-21 - 7fc329e - lavc 57.37.100 - avcodec.h
  Add a new audio/video encoding and decoding API with decoupled input
  and output -- avcodec_send_packet(), avcodec_receive_frame(),
  avcodec_send_frame() and avcodec_receive_packet().

2016-04-17 - af9cac1 / 33d1898 - lavc 57.35.100 / 57.15.0 - avcodec.h
  Add a new bitstream filtering API working with AVPackets.
  Deprecate the old bitstream filtering API.

2016-04-14 - 8688d3a / 07a844f - lavfi 6.42.100 / 6.3.0 - avfilter.h
  Add AVFilterContext.hw_device_ctx.

2016-04-14 - 28abb21 / 551c677 - lavu 55.22.100 / 55.9.0 - hwcontext_vaapi.h
  Add new installed header with VAAPI-specific hwcontext definitions.

2016-04-14 - afccfaf / b1f01e8 - lavu 55.21.100 / 55.7.0 - hwcontext.h
  Add AVHWFramesConstraints and associated API.

2016-04-11 - 6f69f7a / 9200514 - lavf 57.33.100 / 57.5.0 - avformat.h
  Add AVStream.codecpar, deprecate AVStream.codec.

2016-04-02 - e8a9b64 - lavu 55.20.100 - base64.h
  Add AV_BASE64_DECODE_SIZE(x) macro.

2016-xx-xx - lavc 57.33.100 / 57.14.0 - avcodec.h
  f9b1cf1 / 998e1b8 - Add AVCodecParameters and its related API.
  e6053b3 / a806834 - Add av_get_audio_frame_duration2().

2016-03-11 - 6d8ab35 - lavf/lavc 57.28.101
  Add requirement to bitstream filtering API that returned packets with
  size == 0 and side_data_elems == 0 are to be skipped by the caller.

2016-03-04 - 9362973 - lavf 57.28.100
  Add protocol blacklisting API

2016-02-28 - 4dd4d53 - lavc 57.27.101
  Validate AVFrame returned by get_buffer2 to have required
  planes not NULL and unused planes set to NULL as crashes
  and buffer overflow are possible with certain streams if
  that is not the case.

2016-02-26 - 30e7685 - lavc 57.27.100 - avcodec.h
  "flags2" decoding option now allows the flag "ass_ro_flush_noop" preventing
  the reset of the ASS ReadOrder field on flush. This affects the content of
  AVSubtitles.rects[N]->ass when "sub_text_format" is set to "ass" (see
  previous entry).

2016-02-26 - 2941282 - lavc 57.26.100 - avcodec.h
  Add a "sub_text_format" subtitles decoding option allowing the values "ass"
  (recommended) and "ass_with_timings" (not recommended, deprecated, default).
  The default value for this option will change to "ass" at the next major
  libavcodec version bump.

  The current default is "ass_with_timings" for compatibility. This means that
  all subtitles text decoders currently still output ASS with timings printed
  as strings in the AVSubtitles.rects[N]->ass fields.

  Setting "sub_text_format" to "ass" allows a better timing accuracy (ASS
  timing is limited to a 1/100 time base, so this is relevant for any subtitles
  format needing a bigger one), ease timing adjustments, and prevents the need
  of removing the timing from the decoded string yourself. This form is also
  known as "the Matroska form". The timing information (start time, duration)
  can be found in the AVSubtitles fields.

2016-02-24 - 7e49cdd / 7b3214d0 - lavc 57.25.100 / 57.13.0 - avcodec.h
  Add AVCodecContext.hw_frames_ctx.

2016-02-24 - 1042402 / b3dd30d - lavfi 6.36.100 / 6.2.0 - avfilter.h
  avfilter.h - Add AVFilterLink.hw_frames_ctx.
  buffersrc.h - Add AVBufferSrcParameters and functions for handling it.

2016-02-23 - 14f7a3d - lavc 57.25.100
  Add AV_PKT_DATA_MPEGTS_STREAM_ID for exporting the MPEGTS stream ID.

2016-02-18 - 08acab8 - lavu 55.18.100 - audio_fifo.h
  Add av_audio_fifo_peek_at().

2016-xx-xx - lavu 55.18.100 / 55.6.0
  26abd51 / 721a4ef buffer.h - Add av_buffer_pool_init2().
  1a70878 / 89923e4 hwcontext.h - Add a new installed header hwcontext.h with a new API
                        for handling hwaccel frames.
  6992276 / ad884d1 hwcontext_cuda.h - Add a new installed header hwcontext_cuda.h with
                             CUDA-specific hwcontext definitions.
  d779d8d / a001ce3 hwcontext_vdpau.h - Add a new installed header hwcontext_vdpau.h with
                              VDPAU-specific hwcontext definitions.
  63c3e35 / 7bc780c pixfmt.h - Add AV_PIX_FMT_CUDA.

-------- 8< --------- FFmpeg 3.0 was cut here -------- 8< ---------

2016-02-10 - bc9a596 / 9f61abc - lavf 57.25.100 / 57.3.0 - avformat.h
  Add AVFormatContext.opaque, io_open and io_close, allowing custom IO

2016-02-01 - 1dba837 - lavf 57.24.100 - avformat.h, avio.h
  Add protocol_whitelist to AVFormatContext, AVIOContext

2016-01-31 - 66e9d2f - lavu 55.17.100 - frame.h
  Add AV_FRAME_DATA_GOP_TIMECODE for exporting MPEG1/2 GOP timecodes.

2016-01-01 - 5e8b053 / 2c68113 - lavc 57.21.100 / 57.12.0 - avcodec.h
  Add AVCodecDescriptor.profiles and avcodec_profile_name().

2015-12-28 - 1f9139b - lavf 57.21.100 - avformat.h
  Add automatic bitstream filtering; add av_apply_bitstream_filters()

2015-12-22 - 39a09e9 - lavfi 6.21.101 - avfilter.h
  Deprecate avfilter_link_set_closed().
  Applications are not supposed to mess with links,
  they should close the sinks.

2015-12-17 - lavc 57.18.100 / 57.11.0 - avcodec.h dirac.h
  xxxxxxx - Add av_packet_add_side_data().
  xxxxxxx - Add AVCodecContext.coded_side_data.
  xxxxxxx - Add AVCPBProperties API.
  xxxxxxx - Add a new public header dirac.h containing
            av_dirac_parse_sequence_header()

2015-12-11 - 676a93f - lavf 57.20.100 - avformat.h
  Add av_program_add_stream_index()

2015-11-29 - 93fb4a4 - lavc 57.16.101 - avcodec.h
  Deprecate rtp_callback without replacement, i.e. it won't be possible to
  get image slices before the full frame is encoded any more. The libavformat
  rtpenc muxer can still be used for RFC-2190 packetization.

2015-11-22 - fe20e34 - lavc 57.16.100 - avcodec.h
  Add AV_PKT_DATA_FALLBACK_TRACK for making fallback associations between
  streams.

2015-11-22 - ad317c9 - lavf 57.19.100 - avformat.h
  Add av_stream_new_side_data().

2015-11-22 - e12f403 - lavu 55.8.100 - xtea.h
    Add av_xtea_le_init and av_xtea_le_crypt

2015-11-18 - lavu 55.7.100 - mem.h
  Add av_fast_mallocz()

2015-10-29 - lavc 57.12.100 / 57.8.0 - avcodec.h
  xxxxxx - Deprecate av_free_packet(). Use av_packet_unref() as replacement,
           it resets the packet in a more consistent way.
  xxxxxx - Deprecate av_dup_packet(), it is a no-op for most cases.
           Use av_packet_ref() to make a non-refcounted AVPacket refcounted.
  xxxxxx - Add av_packet_alloc(), av_packet_clone(), av_packet_free().
           They match the AVFrame functions with the same name.

2015-10-27 - 1e477a9 - lavu 55.5.100 - cpu.h
  Add AV_CPU_FLAG_AESNI.

2015-10-22 - ee573b4 / a17a766 - lavc 57.9.100 / 57.5.0 - avcodec.h
  Add data and linesize array to AVSubtitleRect, to be used instead of
  the ones from the embedded AVPicture.

2015-10-22 - 866a417 / dc923bc - lavc 57.8.100 / 57.0.0 - qsv.h
  Add an API for allocating opaque surfaces.

2015-10-15 - 2c2d162 - lavf 57.4.100
  Remove the latm demuxer that was a duplicate of the loas demuxer.

2015-10-14 - b994788 / 11c5f43 - lavu 55.4.100 / 55.2.0 - dict.h
  Change return type of av_dict_copy() from void to int, so that a proper
  error code can be reported.

2015-09-29 - b01891a / 948f3c1 - lavc 57.3.100 / 57.2.0 - avcodec.h
  Change type of AVPacket.duration from int to int64_t.

2015-09-17 - 7c46f24 / e3d4784 - lavc 57.3.100 / 57.2.0 - d3d11va.h
  Add av_d3d11va_alloc_context(). This function must from now on be used for
  allocating AVD3D11VAContext.

2015-09-15 - lavf 57.2.100 - avformat.h
  probesize and max_analyze_duration switched to 64bit, both
  are only accessible through AVOptions

2015-09-15 - lavf 57.1.100 - avformat.h
  bit_rate was changed to 64bit, make sure you update any
  printf() or other type sensitive code

2015-09-15 - lavc 57.2.100 - avcodec.h
  bit_rate/rc_max_rate/rc_min_rate were changed to 64bit, make sure you update
  any printf() or other type sensitive code

2015-09-07 - lavu 55.0.100 / 55.0.0
  c734b34 / b8b5d82 - Change type of AVPixFmtDescriptor.flags from uint8_t to uint64_t.
  f53569a / 6b3ef7f - Change type of AVComponentDescriptor fields from uint16_t to int
            and drop bit packing.
  151aa2e / 2268db2 - Add step, offset, and depth to AVComponentDescriptor to replace
            the deprecated step_minus1, offset_plus1, and depth_minus1.

-------- 8< --------- FFmpeg 2.8 was cut here -------- 8< ---------

2015-08-27 - 1dd854e1 - lavc 56.58.100 - vaapi.h
  Deprecate old VA-API context (vaapi_context) fields that were only
  set and used by libavcodec. They are all managed internally now.

2015-08-19 - 9f8e57ef - lavu 54.31.100 - pixfmt.h
  Add a unique pixel format for VA-API (AV_PIX_FMT_VAAPI) that
  indicates the nature of the underlying storage: a VA surface. This
  yields the same value as AV_PIX_FMT_VAAPI_VLD.
  Deprecate old VA-API related pixel formats: AV_PIX_FMT_VAAPI_MOCO,
  AV_PIX_FMT_VAAPI_IDCT, AV_PIX_FMT_VAAPI_VLD.

2015-08-02 - lavu 54.30.100 / 54.17.0
  9ed59f1 / 7a7df34c -  Add av_blowfish_alloc().
  a130ec9 / ae365453 -  Add av_rc4_alloc().
  9ca1997 / 5d8bea3b -  Add av_xtea_alloc().
  3cf08e9 / d9e8b47e -  Add av_des_alloc().

2015-07-27 - lavc 56.56.100 / 56.35.0 - avcodec.h
  94d68a4 / 7c6eb0a1 - Rename CODEC_FLAG* defines to AV_CODEC_FLAG*.
  444e987 / def97856 - Rename CODEC_CAP_* defines to AV_CODEC_CAP_*.
  29d147c / 059a9348 - Rename FF_INPUT_BUFFER_PADDING_SIZE and FF_MIN_BUFFER_SIZE
              to AV_INPUT_BUFFER_PADDING_SIZE and AV_INPUT_BUFFER_MIN_SIZE.

2015-07-22 - c40ecff - lavc 56.51.100 - avcodec.h
  Add AV_PKT_DATA_QUALITY_STATS to export the quality value, PSNR, and pict_type
  of an AVPacket.

2015-07-16 - 8dad213 - lavc 56.49.100
  Add av_codec_get_codec_properties(), FF_CODEC_PROPERTY_LOSSLESS
  and FF_CODEC_PROPERTY_CLOSED_CAPTIONS

2015-07-03 - d563e13 / 83212943 - lavu 54.28.100 / 56.15.0
  Add av_version_info().

-------- 8< --------- FFmpeg 2.7 was cut here -------- 8< ---------

2015-06-04 - cc17b43 - lswr  1.2.100
  Add swr_get_out_samples()

2015-05-27 - c312bfa - lavu 54.26.100 - cpu.h
  Add AV_CPU_FLAG_AVXSLOW.

2015-05-26 - 1fb9b2a - lavu 54.25.100 - rational.h
  Add av_q2intfloat().

2015-05-13 - cc48409 / e7c5e17 - lavc 56.39.100 / 56.23.0
  Add av_vda_default_init2.

2015-05-11 - 541d75f - lavf 56.33.100 - avformat.h
  Add AVOpenCallback AVFormatContext.open_cb

2015-05-07 - a7dd933 - 56.38.100 - avcodec.h
  Add av_packet_side_data_name().

2015-05-07 - 01e59d4 - 56.37.102 - avcodec.h
  Add FF_PROFILE_VP9_2 and FF_PROFILE_VP9_3.

2015-05-04 - 079b7f6 - 56.37.100 - avcodec.h
  Add FF_PROFILE_VP9_0 and FF_PROFILE_VP9_1.

2015-04-22 - 748d481 - lavf 56.31.100 - avformat.h
  Add AVFMT_FLAG_FAST_SEEK flag. Some formats (initially mp3) use it to enable
  fast, but inaccurate seeking.

2015-04-20 - 8e8219e / c253340 - lavu 54.23.100 / 54.12.0 - log.h
  Add AV_LOG_TRACE for extremely verbose debugging.

2015-04-02 - 26e0e393 - lavf 56.29.100 - avio.h
  Add AVIODirEntryType.AVIO_ENTRY_SERVER.
  Add AVIODirEntryType.AVIO_ENTRY_SHARE.
  Add AVIODirEntryType.AVIO_ENTRY_WORKGROUP.

2015-03-31 - 3188696 - lavu 54.22.100 - avstring.h
  Add av_append_path_component()

2015-03-27 - 184084c - lavf 56.27.100 - avio.h url.h
  New directory listing API.

  Add AVIODirEntryType enum.
  Add AVIODirEntry, AVIODirContext structures.
  Add avio_open_dir(), avio_read_dir(), avio_close_dir(), avio_free_directory_entry().
  Add ff_alloc_dir_entry().
  Extend URLProtocol with url_open_dir(), url_read_dir(), url_close_dir().

2015-03-29 - 268ff17 / c484561 - lavu 54.21.100 / 54.10.0 - pixfmt.h
  Add AV_PIX_FMT_MMAL for MMAL hardware acceleration.

2015-03-19 - 11fe56c - 56.29.100 / lavc 56.22.0
  Add FF_PROFILE_DTS_EXPRESS.

-------- 8< --------- FFmpeg 2.6 was cut here -------- 8< ---------

2015-03-04 - cca4476 - lavf 56.25.100
  Add avformat_flush()

2015-03-03 - 81a9126 - lavf 56.24.100
  Add avio_put_str16be()

2015-02-19 - 560eb71 / 31d2039 - lavc 56.23.100 / 56.13.0
  Add width, height, coded_width, coded_height and format to
  AVCodecParserContext.

2015-02-19 - e375511 / 5b1d9ce - lavu 54.19.100 / 54.9.0
  Add AV_PIX_FMT_QSV for QSV hardware acceleration.

2015-02-14 - ba22295 - lavc 56.21.102
  Deprecate VIMA decoder.

2015-01-27 - 62a82c6 / 728685f - lavc 56.21.100 / 56.12.0, lavu 54.18.100 / 54.8.0 - avcodec.h, frame.h
  Add AV_PKT_DATA_AUDIO_SERVICE_TYPE and AV_FRAME_DATA_AUDIO_SERVICE_TYPE for
  storing the audio service type as side data.

2015-01-16 - a47c933 - lavf 56.19.100 - avformat.h
  Add data_codec and data_codec_id for storing codec of data stream

2015-01-11 - 007c33d - lavd 56.4.100 - avdevice.h
  Add avdevice_list_input_sources().
  Add avdevice_list_output_sinks().

2014-12-25 - d7aaeea / c220a60 - lavc 56.19.100 / 56.10.0 - vdpau.h
  Add av_vdpau_get_surface_parameters().

2014-12-25 - ddb9a24 / 6c99c92 - lavc 56.18.100 / 56.9.0 - avcodec.h
  Add AV_HWACCEL_FLAG_ALLOW_HIGH_DEPTH flag to av_vdpau_bind_context().

2014-12-25 - d16079a / 57b6704 - lavc 56.17.100 / 56.8.0 - avcodec.h
  Add AVCodecContext.sw_pix_fmt.

2014-12-04 - 6e9ac02 - lavc 56.14.100 - dv_profile.h
  Add av_dv_codec_profile2().

-------- 8< --------- FFmpeg 2.5 was cut here -------- 8< ---------

2014-11-21 - ab922f9 - lavu 54.15.100 - dict.h
   Add av_dict_get_string().

2014-11-18 - a54a51c - lavu 54.14.100 - float_dsp.h
  Add avpriv_float_dsp_alloc().

2014-11-16 - 6690d4c3 - lavf 56.13.100 - avformat.h
  Add AVStream.recommended_encoder_configuration with accessors.

2014-11-16 - bee5844d - lavu 54.13.100 - opt.h
  Add av_opt_serialize().

2014-11-16 - eec69332 - lavu 54.12.100 - opt.h
  Add av_opt_is_set_to_default().

2014-11-06 - 44fa267 / 5e80fb7 - lavc 56.11.100 / 56.6.0 - vorbis_parser.h
  Add a public API for parsing vorbis packets.

2014-10-15 - 17085a0 / 7ea1b34 - lavc 56.7.100 / 56.5.0 - avcodec.h
  Replace AVCodecContext.time_base used for decoding
  with AVCodecContext.framerate.

2014-10-15 - 51c810e / d565fef1 - lavc 56.6.100 / 56.4.0 - avcodec.h
  Add AV_HWACCEL_FLAG_IGNORE_LEVEL flag to av_vdpau_bind_context().

2014-10-13 - da21895 / 2df0c32e - lavc 56.5.100 / 56.3.0 - avcodec.h
  Add AVCodecContext.initial_padding. Deprecate the use of AVCodecContext.delay
  for audio encoding.

2014-10-08 - bb44f7d / 5a419b2 - lavu 54.10.100 / 54.4.0 - pixdesc.h
  Add API to return the name of frame and context color properties.

2014-10-06 - a61899a / e3e158e - lavc 56.3.100 / 56.2.0 - vdpau.h
  Add av_vdpau_bind_context(). This function should now be used for creating
  (or resetting) a AVVDPAUContext instead of av_vdpau_alloc_context().

2014-10-02 - cdd6f05 - lavc 56.2.100 - avcodec.h
2014-10-02 - cdd6f05 - lavu 54.9.100 - frame.h
  Add AV_FRAME_DATA_SKIP_SAMPLES. Add lavc CODEC_FLAG2_SKIP_MANUAL and
  AVOption "skip_manual", which makes lavc export skip information via
  AV_FRAME_DATA_SKIP_SAMPLES AVFrame side data, instead of skipping and
  discarding samples automatically.

2014-10-02 - 0d92b0d - lavu 54.8.100 - avstring.h
  Add av_match_list()

2014-09-24 - ac68295 - libpostproc 53.1.100
  Add visualization support

2014-09-19 - 6edd6a4 - lavc 56.1.101 - dv_profile.h
  deprecate avpriv_dv_frame_profile2(), which was made public by accident.


-------- 8< --------- FFmpeg 2.4 was cut here -------- 8< ---------

2014-08-25 - 215db29 / b263f8f - lavf 56.3.100 / 56.3.0 - avformat.h
  Add AVFormatContext.max_ts_probe.

2014-08-28 - f30a815 / 9301486 - lavc 56.1.100 / 56.1.0 - avcodec.h
  Add AV_PKT_DATA_STEREO3D to export container-level stereo3d information.

2014-08-23 - 8fc9bd0 - lavu 54.7.100 - dict.h
  AV_DICT_DONT_STRDUP_KEY and AV_DICT_DONT_STRDUP_VAL arguments are now
  freed even on error. This is consistent with the behaviour all users
  of it we could find expect.

2014-08-21 - 980a5b0 - lavu 54.6.100 - frame.h motion_vector.h
  Add AV_FRAME_DATA_MOTION_VECTORS side data and AVMotionVector structure

2014-08-16 - b7d5e01 - lswr 1.1.100 - swresample.h
  Add AVFrame based API

2014-08-16 - c2829dc - lavu 54.4.100 - dict.h
  Add av_dict_set_int helper function.

2014-08-13 - c8571c6 / 8ddc326 - lavu 54.3.100 / 54.3.0 - mem.h
  Add av_strndup().

2014-08-13 - 2ba4577 / a8c104a - lavu 54.2.100 / 54.2.0 - opt.h
  Add av_opt_get_dict_val/set_dict_val with AV_OPT_TYPE_DICT to support
  dictionary types being set as options.

2014-08-13 - afbd4b8 - lavf 56.01.0 - avformat.h
  Add AVFormatContext.event_flags and AVStream.event_flags for signaling to
  the user when events happen in the file/stream.

2014-08-10 - 78eaaa8 / fb1ddcd - lavr 2.1.0 - avresample.h
  Add avresample_convert_frame() and avresample_config().

2014-08-10 - 78eaaa8 / fb1ddcd - lavu 54.1.100 / 54.1.0 - error.h
  Add AVERROR_INPUT_CHANGED and AVERROR_OUTPUT_CHANGED.

2014-08-08 - 3841f2a / d35b94f - lavc 55.73.102 / 55.57.4 - avcodec.h
  Deprecate FF_IDCT_XVIDMMX define and xvidmmx idct option.
  Replaced by FF_IDCT_XVID and xvid respectively.

2014-08-08 - 5c3c671 - lavf 55.53.100 - avio.h
  Add avio_feof() and deprecate url_feof().

2014-08-07 - bb78903 - lsws 2.1.3 - swscale.h
  sws_getContext is not going to be removed in the future.

2014-08-07 - a561662 / ad1ee5f - lavc 55.73.101 / 55.57.3 - avcodec.h
  reordered_opaque is not going to be removed in the future.

2014-08-02 - 28a2107 - lavu 52.98.100 - pixelutils.h
  Add pixelutils API with SAD functions

2014-08-04 - 6017c98 / e9abafc - lavu 52.97.100 / 53.22.0 - pixfmt.h
  Add AV_PIX_FMT_YA16 pixel format for 16 bit packed gray with alpha.

2014-08-04 - 4c8bc6f / e96c3b8 - lavu 52.96.101 / 53.21.1 - avstring.h
  Rename AV_PIX_FMT_Y400A to AV_PIX_FMT_YA8 to better identify the format.
  An alias pixel format and color space name are provided for compatibility.

2014-08-04 - 073c074 / d2962e9 - lavu 52.96.100 / 53.21.0 - pixdesc.h
  Support name aliases for pixel formats.

2014-08-03 - 71d008e / 1ef9e83 - lavc 55.72.101 / 55.57.2 - avcodec.h
2014-08-03 - 71d008e / 1ef9e83 - lavu 52.95.100 / 53.20.0 - frame.h
  Deprecate AVCodecContext.dtg_active_format and use side-data instead.

2014-08-03 - e680c73 - lavc 55.72.100 - avcodec.h
  Add get_pixels() to AVDCT

2014-08-03 - 9400603 / 9f17685 - lavc 55.71.101 / 55.57.1 - avcodec.h
  Deprecate unused FF_IDCT_IPP define and ipp avcodec option.
  Deprecate unused FF_DEBUG_PTS define and pts avcodec option.
  Deprecate unused FF_CODER_TYPE_DEFLATE define and deflate avcodec option.
  Deprecate unused FF_DCT_INT define and int avcodec option.
  Deprecate unused avcodec option scenechange_factor.

2014-07-30 - ba3e331 - lavu 52.94.100 - frame.h
  Add av_frame_side_data_name()

2014-07-29 - 80a3a66 / 3a19405 - lavf 56.01.100 / 56.01.0 - avformat.h
  Add mime_type field to AVProbeData, which now MUST be initialized in
  order to avoid uninitialized reads of the mime_type pointer, likely
  leading to crashes.
  Typically, this means you will do 'AVProbeData pd = { 0 };' instead of
  'AVProbeData pd;'.

2014-07-29 - 31e0b5d / 69e7336 - lavu 52.92.100 / 53.19.0 - avstring.h
  Make name matching function from lavf public as av_match_name().

2014-07-28 - 2e5c8b0 / c5fca01 - lavc 55.71.100 / 55.57.0 - avcodec.h
  Add AV_CODEC_PROP_REORDER to mark codecs supporting frame reordering.

2014-07-27 - ff9a154 - lavf 55.50.100 - avformat.h
  New field int64_t probesize2 instead of deprecated
  field int probesize.

2014-07-27 - 932ff70 - lavc 55.70.100 - avdct.h
  Add AVDCT / avcodec_dct_alloc() / avcodec_dct_init().

2014-07-23 - 8a4c086 - lavf 55.49.100 - avio.h
  Add avio_read_to_bprint()


-------- 8< --------- FFmpeg 2.3 was cut here -------- 8< ---------

2014-07-14 - 62227a7 - lavf 55.47.100 - avformat.h
  Add av_stream_get_parser()

2014-07-09 - c67690f / a54f03b - lavu 52.92.100 / 53.18.0 - display.h
  Add av_display_matrix_flip() to flip the transformation matrix.

2014-07-09 - 1b58f13 / f6ee61f - lavc 55.69.100 / 55.56.0 - dv_profile.h
  Add a public API for DV profile handling.

2014-06-20 - 0dceefc / 9e500ef - lavu 52.90.100 / 53.17.0 - imgutils.h
  Add av_image_check_sar().

2014-06-20 - 4a99333 / 874390e - lavc 55.68.100 / 55.55.0 - avcodec.h
  Add av_packet_rescale_ts() to simplify timestamp conversion.

2014-06-18 - ac293b6 / 194be1f - lavf 55.44.100 / 55.20.0 - avformat.h
  The proper way for providing a hint about the desired timebase to the muxers
  is now setting AVStream.time_base, instead of AVStream.codec.time_base as was
  done previously. The old method is now deprecated.

2014-06-11 - 67d29da - lavc 55.66.101 - avcodec.h
  Increase FF_INPUT_BUFFER_PADDING_SIZE to 32 due to some corner cases needing
  it

2014-06-10 - 5482780 - lavf 55.43.100 - avformat.h
  New field int64_t max_analyze_duration2 instead of deprecated
  int max_analyze_duration.

2014-05-30 - 00759d7 - lavu 52.89.100 - opt.h
  Add av_opt_copy()

2014-06-01 - 03bb99a / 0957b27 - lavc 55.66.100 / 55.54.0 - avcodec.h
  Add AVCodecContext.side_data_only_packets to allow encoders to output packets
  with only side data. This option may become mandatory in the future, so all
  users are recommended to update their code and enable this option.

2014-06-01 - 6e8e9f1 / 8c02adc - lavu 52.88.100 / 53.16.0 - frame.h, pixfmt.h
  Move all color-related enums (AVColorPrimaries, AVColorSpace, AVColorRange,
  AVColorTransferCharacteristic, and AVChromaLocation) inside lavu.
  And add AVFrame fields for them.

2014-05-29 - bdb2e80 / b2d4565 - lavr 1.3.0 - avresample.h
  Add avresample_max_output_samples

2014-05-28 - d858ee7 / 6d21259 - lavf 55.42.100 / 55.19.0 - avformat.h
  Add strict_std_compliance and related AVOptions to support experimental
  muxing.

2014-05-26 - 55cc60c - lavu 52.87.100 - threadmessage.h
  Add thread message queue API.

2014-05-26 - c37d179 - lavf 55.41.100 - avformat.h
  Add format_probesize to AVFormatContext.

2014-05-20 - 7d25af1 / c23c96b - lavf 55.39.100 / 55.18.0 - avformat.h
  Add av_stream_get_side_data() to access stream-level side data
  in the same way as av_packet_get_side_data().

2014-05-20 - 7336e39 - lavu 52.86.100 - fifo.h
  Add av_fifo_alloc_array() function.

2014-05-19 - ef1d4ee / bddd8cb - lavu 52.85.100 / 53.15.0 - frame.h, display.h
  Add AV_FRAME_DATA_DISPLAYMATRIX for exporting frame-level
  spatial rendering on video frames for proper display.

2014-05-19 - ef1d4ee / bddd8cb - lavc 55.64.100 / 55.53.0 - avcodec.h
  Add AV_PKT_DATA_DISPLAYMATRIX for exporting packet-level
  spatial rendering on video frames for proper display.

2014-05-19 - 999a99c / a312f71 - lavf 55.38.101 / 55.17.1 - avformat.h
  Deprecate AVStream.pts and the AVFrac struct, which was its only use case.
  See use av_stream_get_end_pts()

2014-05-18 - 68c0518 / fd05602 - lavc 55.63.100 / 55.52.0 - avcodec.h
  Add avcodec_free_context(). From now on it should be used for freeing
  AVCodecContext.

2014-05-17 - 0eec06e / 1bd0bdc - lavu 52.84.100 / 54.5.0 - time.h
  Add av_gettime_relative() av_gettime_relative_is_monotonic()

2014-05-15 - eacf7d6 / 0c1959b - lavf 55.38.100 / 55.17.0 - avformat.h
  Add AVFMT_FLAG_BITEXACT flag. Muxers now use it instead of checking
  CODEC_FLAG_BITEXACT on the first stream.

2014-05-15 - 96cb4c8 - lswr 0.19.100 - swresample.h
  Add swr_close()

2014-05-11 - 14aef38 / 66e6c8a - lavu 52.83.100 / 53.14.0 - pixfmt.h
  Add AV_PIX_FMT_VDA for new-style VDA acceleration.

2014-05-07 - 351f611 - lavu 52.82.100 - fifo.h
  Add av_fifo_freep() function.

2014-05-02 - ba52fb11 - lavu 52.81.100 - opt.h
  Add av_opt_set_dict2() function.

2014-05-01 - e77b985 / a2941c8 - lavc 55.60.103 / 55.50.3 - avcodec.h
  Deprecate CODEC_FLAG_MV0. It is replaced by the flag "mv0" in the
  "mpv_flags" private option of the mpegvideo encoders.

2014-05-01 - e40ae8c / 6484149 - lavc 55.60.102 / 55.50.2 - avcodec.h
  Deprecate CODEC_FLAG_GMC. It is replaced by the "gmc" private option of the
  libxvid encoder.

2014-05-01 - 1851643 / b2c3171 - lavc 55.60.101 / 55.50.1 - avcodec.h
  Deprecate CODEC_FLAG_NORMALIZE_AQP. It is replaced by the flag "naq" in the
  "mpv_flags" private option of the mpegvideo encoders.

2014-05-01 - cac07d0 / 5fcceda - avcodec.h
  Deprecate CODEC_FLAG_INPUT_PRESERVED. Its functionality is replaced by passing
  reference-counted frames to encoders.

2014-04-30 - 617e866 - lavu 52.81.100 - pixdesc.h
  Add av_find_best_pix_fmt_of_2(), av_get_pix_fmt_loss()
  Deprecate avcodec_get_pix_fmt_loss(), avcodec_find_best_pix_fmt_of_2()

2014-04-29 - 1bf6396 - lavc 55.60.100 - avcodec.h
  Add AVCodecDescriptor.mime_types field.

2014-04-29 - b804eb4 - lavu 52.80.100 - hash.h
  Add av_hash_final_bin(), av_hash_final_hex() and av_hash_final_b64().

2014-03-07 - 8b2a130 - lavc 55.50.0 / 55.53.100 - dxva2.h
  Add FF_DXVA2_WORKAROUND_INTEL_CLEARVIDEO for old Intel GPUs.

2014-04-22 - 502512e /dac7e8a - lavu 53.13.0 / 52.78.100 - avutil.h
  Add av_get_time_base_q().

2014-04-17 - a8d01a7 / 0983d48 - lavu 53.12.0 / 52.77.100 - crc.h
  Add AV_CRC_16_ANSI_LE crc variant.

2014-04-15 - ef818d8 - lavf 55.37.101 - avformat.h
  Add av_format_inject_global_side_data()

2014-04-12 - 4f698be - lavu 52.76.100 - log.h
  Add av_log_get_flags()

2014-04-11 - 6db42a2b - lavd 55.12.100 - avdevice.h
  Add avdevice_capabilities_create() function.
  Add avdevice_capabilities_free() function.

2014-04-07 - 0a1cc04 / 8b17243 - lavu 52.75.100 / 53.11.0 - pixfmt.h
  Add AV_PIX_FMT_YVYU422 pixel format.

2014-04-04 - c1d0536 / 8542f9c - lavu 52.74.100 / 53.10.0 - replaygain.h
  Full scale for peak values is now 100000 (instead of UINT32_MAX) and values
  may overflow.

2014-04-03 - c16e006 / 7763118 - lavu 52.73.100 / 53.9.0 - log.h
  Add AV_LOG(c) macro to have 256 color debug messages.

2014-04-03 - eaed4da9 - lavu 52.72.100 - opt.h
  Add AV_OPT_MULTI_COMPONENT_RANGE define to allow return
  multi-component option ranges.

2014-03-29 - cd50a44b - lavu 52.70.100 - mem.h
  Add av_dynarray_add_nofree() function.

2014-02-24 - 3e1f241 / d161ae0 - lavu 52.69.100 / 53.8.0 - frame.h
  Add av_frame_remove_side_data() for removing a single side data
  instance from a frame.

2014-03-24 - 83e8978 / 5a7e35d - lavu 52.68.100 / 53.7.0 - frame.h, replaygain.h
  Add AV_FRAME_DATA_REPLAYGAIN for exporting replaygain tags.
  Add a new header replaygain.h with the AVReplayGain struct.

2014-03-24 - 83e8978 / 5a7e35d - lavc 55.54.100 / 55.36.0 - avcodec.h
  Add AV_PKT_DATA_REPLAYGAIN for exporting replaygain tags.

2014-03-24 - 595ba3b / 25b3258 - lavf 55.35.100 / 55.13.0 - avformat.h
  Add AVStream.side_data and AVStream.nb_side_data for exporting stream-global
  side data (e.g. replaygain tags, video rotation)

2014-03-24 - bd34e26 / 0e2c3ee - lavc 55.53.100 / 55.35.0 - avcodec.h
  Give the name AVPacketSideData to the previously anonymous struct used for
  AVPacket.side_data.


-------- 8< --------- FFmpeg 2.2 was cut here -------- 8< ---------

2014-03-18 - 37c07d4 - lsws 2.5.102
  Make gray16 full-scale.

2014-03-16 - 6b1ca17 / 1481d24 - lavu 52.67.100 / 53.6.0 - pixfmt.h
  Add RGBA64_LIBAV pixel format and variants for compatibility

2014-03-11 - 3f3229c - lavf 55.34.101 - avformat.h
  Set AVFormatContext.start_time_realtime when demuxing.

2014-03-03 - 06fed440 - lavd 55.11.100 - avdevice.h
  Add av_input_audio_device_next().
  Add av_input_video_device_next().
  Add av_output_audio_device_next().
  Add av_output_video_device_next().

2014-02-24 - fff5262 / 1155fd0 - lavu 52.66.100 / 53.5.0 - frame.h
  Add av_frame_copy() for copying the frame data.

2014-02-24 - a66be60 - lswr 0.18.100 - swresample.h
  Add swr_is_initialized() for checking whether a resample context is initialized.

2014-02-22 - 5367c0b / 7e86c27 - lavr 1.2.0 - avresample.h
  Add avresample_is_open() for checking whether a resample context is open.

2014-02-19 - 6a24d77 / c3ecd96 - lavu 52.65.100 / 53.4.0  - opt.h
  Add AV_OPT_FLAG_EXPORT and AV_OPT_FLAG_READONLY to mark options meant (only)
  for reading.

2014-02-19 - f4c8d00 / 6bb8720 - lavu 52.64.101 / 53.3.1 - opt.h
  Deprecate unused AV_OPT_FLAG_METADATA.

2014-02-16 - 81c3f81 - lavd 55.10.100 - avdevice.h
  Add avdevice_list_devices() and avdevice_free_list_devices()

2014-02-16 - db3c970 - lavf 55.33.100 - avio.h
  Add avio_find_protocol_name() to find out the name of the protocol that would
  be selected for a given URL.

2014-02-15 - a2bc6c1 / c98f316 - lavu 52.64.100 / 53.3.0 - frame.h
  Add AV_FRAME_DATA_DOWNMIX_INFO value to the AVFrameSideDataType enum and
  downmix_info.h API, which identify downmix-related metadata.

2014-02-11 - 1b05ac2 - lavf 55.32.100 - avformat.h
  Add av_write_uncoded_frame() and av_interleaved_write_uncoded_frame().

2014-02-04 - 3adb5f8 / d9ae103 - lavf 55.30.100 / 55.11.0 - avformat.h
  Add AVFormatContext.max_interleave_delta for controlling amount of buffering
  when interleaving.

2014-02-02 - 5871ee5 - lavf 55.29.100 - avformat.h
  Add output_ts_offset muxing option to AVFormatContext.

2014-01-27 - 102bd64 - lavd 55.7.100 - avdevice.h
                       lavf 55.28.100 - avformat.h
  Add avdevice_dev_to_app_control_message() function.

2014-01-27 - 7151411 - lavd 55.6.100 - avdevice.h
                       lavf 55.27.100 - avformat.h
  Add avdevice_app_to_dev_control_message() function.

2014-01-24 - 86bee79 - lavf 55.26.100 - avformat.h
  Add AVFormatContext option metadata_header_padding to allow control over the
  amount of padding added.

2014-01-20 - eef74b2 / 93c553c - lavc 55.48.102 / 55.32.1 - avcodec.h
  Edges are not required anymore on video buffers allocated by get_buffer2()
  (i.e. as if the CODEC_FLAG_EMU_EDGE flag was always on). Deprecate
  CODEC_FLAG_EMU_EDGE and avcodec_get_edge_width().

2014-01-19 - 1a193c4 - lavf 55.25.100 - avformat.h
  Add avformat_get_mov_video_tags() and avformat_get_mov_audio_tags().

2014-01-19 - 3532dd5 - lavu 52.63.100 - rational.h
  Add av_make_q() function.

2014-01-05 - 4cf4da9 / 5b4797a - lavu 52.62.100 / 53.2.0 - frame.h
  Add AV_FRAME_DATA_MATRIXENCODING value to the AVFrameSideDataType enum, which
  identifies AVMatrixEncoding data.

2014-01-05 - 751385f / 5c437fb - lavu 52.61.100 / 53.1.0 - channel_layout.h
  Add values for various Dolby flags to the AVMatrixEncoding enum.

2014-01-04 - b317f94 - lavu 52.60.100 - mathematics.h
  Add av_add_stable() function.

2013-12-22 - 911676c - lavu 52.59.100 - avstring.h
  Add av_strnlen() function.

2013-12-09 - 64f73ac - lavu 52.57.100 - opencl.h
  Add av_opencl_benchmark() function.

2013-11-30 - 82b2e9c - lavu 52.56.100 - ffversion.h
  Moves version.h to libavutil/ffversion.h.
  Install ffversion.h and make it public.

2013-12-11 - 29c83d2 / b9fb59d,409a143 / 9431356,44967ab / d7b3ee9 - lavc 55.45.101 / 55.28.1 - avcodec.h
  av_frame_alloc(), av_frame_unref() and av_frame_free() now can and should be
  used instead of avcodec_alloc_frame(), avcodec_get_frame_defaults() and
  avcodec_free_frame() respectively. The latter three functions are deprecated.

2013-12-09 - 7a60348 / 7e244c6- - lavu 52.58.100 / 52.20.0 - frame.h
  Add AV_FRAME_DATA_STEREO3D value to the AVFrameSideDataType enum and
  stereo3d.h API, that identify codec-independent stereo3d information.

2013-11-26 - 625b290 / 1eaac1d- - lavu 52.55.100 / 52.19.0 - frame.h
  Add AV_FRAME_DATA_A53_CC value to the AVFrameSideDataType enum, which
  identifies ATSC A53 Part 4 Closed Captions data.

2013-11-22 - 6859065 - lavu 52.54.100 - avstring.h
  Add av_utf8_decode() function.

2013-11-22 - fb7d70c - lavc 55.44.100 - avcodec.h
  Add HEVC profiles

2013-11-20 - c28b61c - lavc 55.44.100 - avcodec.h
  Add av_packet_{un,}pack_dictionary()
  Add AV_PKT_METADATA_UPDATE side data type, used to transmit key/value
  strings between a stream and the application.

2013-11-14 - 7c888ae / cce3e0a - lavu 52.53.100 / 52.18.0 - mem.h
  Move av_fast_malloc() and av_fast_realloc() for libavcodec to libavutil.

2013-11-14 - b71e4d8 / 8941971 - lavc 55.43.100 / 55.27.0 - avcodec.h
  Deprecate AVCodecContext.error_rate, it is replaced by the 'error_rate'
  private option of the mpegvideo encoder family.

2013-11-14 - 31c09b7 / 728c465 - lavc 55.42.100 / 55.26.0 - vdpau.h
  Add av_vdpau_get_profile().
  Add av_vdpau_alloc_context(). This function must from now on be
  used for allocating AVVDPAUContext.

2013-11-04 - be41f21 / cd8f772 - lavc 55.41.100 / 55.25.0 - avcodec.h
                       lavu 52.51.100 - frame.h
  Add ITU-R BT.2020 and other not yet included values to color primaries,
  transfer characteristics and colorspaces.

2013-11-04 - 85cabf1 - lavu 52.50.100 - avutil.h
  Add av_fopen_utf8()

2013-10-31 - 78265fc / 28096e0 - lavu 52.49.100 / 52.17.0 - frame.h
  Add AVFrame.flags and AV_FRAME_FLAG_CORRUPT.


-------- 8< --------- FFmpeg 2.1 was cut here -------- 8< ---------

2013-10-27 - dbe6f9f - lavc 55.39.100 - avcodec.h
  Add CODEC_CAP_DELAY support to avcodec_decode_subtitle2.

2013-10-27 - d61617a - lavu 52.48.100 - parseutils.h
  Add av_get_known_color_name().

2013-10-17 - 8696e51 - lavu 52.47.100 - opt.h
  Add AV_OPT_TYPE_CHANNEL_LAYOUT and channel layout option handlers
  av_opt_get_channel_layout() and av_opt_set_channel_layout().

2013-10-06 - ccf96f8 -libswscale 2.5.101 - options.c
  Change default scaler to bicubic

2013-10-03 - e57dba0 - lavc 55.34.100 - avcodec.h
  Add av_codec_get_max_lowres()

2013-10-02 - 5082fcc - lavf 55.19.100 - avformat.h
  Add audio/video/subtitle AVCodec fields to AVFormatContext to force specific
  decoders

2013-09-28 - 7381d31 / 0767bfd - lavfi 3.88.100 / 3.11.0 - avfilter.h
  Add AVFilterGraph.execute and AVFilterGraph.opaque for custom slice threading
  implementations.

2013-09-21 - 85f8a3c / e208e6d - lavu 52.46.100 / 52.16.0 - pixfmt.h
  Add interleaved 4:2:2 8/10-bit formats AV_PIX_FMT_NV16 and
  AV_PIX_FMT_NV20.

2013-09-16 - c74c3fb / 3feb3d6 - lavu 52.44.100 / 52.15.0 - mem.h
  Add av_reallocp.

2013-09-04 - 3e1f507 - lavc 55.31.101 - avcodec.h
  avcodec_close() argument can be NULL.

2013-09-04 - 36cd017a - lavf 55.16.101 - avformat.h
  avformat_close_input() argument can be NULL and point on NULL.

2013-08-29 - e31db62 - lavf 55.15.100 - avformat.h
  Add av_format_get_probe_score().

2013-08-15 - 1e0e193 - lsws 2.5.100 -
  Add a sws_dither AVOption, allowing to set the dither algorithm used

2013-08-11 - d404fe35 - lavc 55.27.100 - vdpau.h
  Add a render2 alternative to the render callback function.

2013-08-11 - af05edc - lavc 55.26.100 - vdpau.h
  Add allocation function for AVVDPAUContext, allowing
  to extend it in the future without breaking ABI/API.

2013-08-10 - 67a580f / 5a9a9d4 - lavc 55.25.100 / 55.16.0 - avcodec.h
  Extend AVPacket API with av_packet_unref, av_packet_ref,
  av_packet_move_ref, av_packet_copy_props, av_packet_free_side_data.

2013-08-05 - 9547e3e / f824535 - lavc 55.22.100 / 55.13.0 - avcodec.h
  Deprecate the bitstream-related members from struct AVVDPAUContext.
  The bitstream buffers no longer need to be explicitly freed.

2013-08-05 - 3b805dc / 549294f - lavc 55.21.100 / 55.12.0 - avcodec.h
  Deprecate the CODEC_CAP_HWACCEL_VDPAU codec capability. Use CODEC_CAP_HWACCEL
  and select the AV_PIX_FMT_VDPAU format with get_format() instead.

2013-08-05 - 4ee0984 / a0ad5d0 - lavu 52.41.100 / 52.14.0 - pixfmt.h
  Deprecate AV_PIX_FMT_VDPAU_*. Use AV_PIX_FMT_VDPAU instead.

2013-08-02 - 82fdfe8 / a8b1927 - lavc 55.20.100 / 55.11.0 - avcodec.h
  Add output_picture_number to AVCodecParserContext.

2013-07-23 - abc8110 - lavc 55.19.100 - avcodec.h
  Add avcodec_chroma_pos_to_enum()
  Add avcodec_enum_to_chroma_pos()


-------- 8< --------- FFmpeg 2.0 was cut here -------- 8< ---------

2013-07-03 - 838bd73 - lavfi 3.78.100 - avfilter.h
  Deprecate avfilter_graph_parse() in favor of the equivalent
  avfilter_graph_parse_ptr().

2013-06-24 - af5f9c0 / 95d5246 - lavc 55.17.100 / 55.10.0 - avcodec.h
  Add MPEG-2 AAC profiles

2013-06-25 - af5f9c0 / 95d5246 - lavf 55.10.100 - avformat.h
  Add AV_DISPOSITION_* flags to indicate text track kind.

2013-06-15 - 99b8cd0 - lavu 52.36.100
  Add AVRIPEMD:
   av_ripemd_alloc()
   av_ripemd_init()
   av_ripemd_update()
   av_ripemd_final()

2013-06-10 - 82ef670 - lavu 52.35.101 - hmac.h
  Add AV_HMAC_SHA224, AV_HMAC_SHA256, AV_HMAC_SHA384, AV_HMAC_SHA512

2013-06-04 - 30b491f / fc962d4 - lavu 52.35.100 / 52.13.0 - mem.h
  Add av_realloc_array and av_reallocp_array

2013-05-30 - 682b227 - lavu 52.35.100
  Add AVSHA512:
   av_sha512_alloc()
   av_sha512_init()
   av_sha512_update()
   av_sha512_final()

2013-05-24 - 8d4e969 / 129bb23 - lavfi 3.10.0 / 3.70.100 - avfilter.h
  Add support for slice multithreading to lavfi. Filters supporting threading
  are marked with AVFILTER_FLAG_SLICE_THREADS.
  New fields AVFilterContext.thread_type, AVFilterGraph.thread_type and
  AVFilterGraph.nb_threads (accessible directly or through AVOptions) may be
  used to configure multithreading.

2013-05-24 - fe40a9f / 2a6eaea - lavu 52.12.0 / 52.34.100 - cpu.h
  Add av_cpu_count() function for getting the number of logical CPUs.

2013-05-24 - 0c25c39 / b493847 - lavc 55.7.0 / 55.12.100 - avcodec.h
  Add picture_structure to AVCodecParserContext.

2013-05-17 - 3a751ea - lavu 52.33.100 - opt.h
  Add AV_OPT_TYPE_COLOR value to AVOptionType enum.

2013-05-13 - e398416 - lavu 52.31.100 - mem.h
  Add av_dynarray2_add().

2013-05-12 - 1776177 - lavfi 3.65.100
  Add AVFILTER_FLAG_SUPPORT_TIMELINE* filter flags.

2013-04-19 - 380cfce - lavc 55.4.100
  Add AV_CODEC_PROP_TEXT_SUB property for text based subtitles codec.

2013-04-18 - 7c1a002 - lavf 55.3.100
  The matroska demuxer can now output proper verbatim ASS packets. It will
  become the default starting lavf 56.0.100.

2013-04-10 - af0d270 - lavu 25.26.100 - avutil.h,opt.h
  Add av_int_list_length()
  and av_opt_set_int_list().

2013-03-30 - 5c73645 - lavu 52.24.100 - samplefmt.h
  Add av_samples_alloc_array_and_samples().

2013-03-29 - ef7b6b4 - lavf 55.1.100 - avformat.h
  Add av_guess_frame_rate()

2013-03-20 - 8d928a9 - lavu 52.22.100 - opt.h
  Add AV_OPT_TYPE_DURATION value to AVOptionType enum.

2013-03-17 - 7aa9af5 - lavu 52.20.100 - opt.h
  Add AV_OPT_TYPE_VIDEO_RATE value to AVOptionType enum.


-------- 8< --------- FFmpeg 1.2 was cut here -------- 8< ---------

2013-03-07 - 9767ec6 - lavu 52.18.100 - avstring.h,bprint.h
  Add av_escape() and av_bprint_escape() API.

2013-02-24 - b59cd08 - lavfi 3.41.100 - buffersink.h
  Add sample_rates field to AVABufferSinkParams.

2013-01-17 - a1a707f - lavf 54.61.100
  Add av_codec_get_tag2().

2013-01-01 - 2eb2e17 - lavfi 3.34.100
  Add avfilter_get_audio_buffer_ref_from_arrays_channels.


-------- 8< --------- FFmpeg 1.1 was cut here -------- 8< ---------

2012-12-20 - 34de47aa - lavfi 3.29.100 - avfilter.h
  Add AVFilterLink.channels, avfilter_link_get_channels()
  and avfilter_ref_get_channels().

2012-12-15 - 96d815fc - lavc 54.80.100 - avcodec.h
  Add pkt_size field to AVFrame.

2012-11-25 - c70ec631 - lavu 52.9.100 - opt.h
  Add the following convenience functions to opt.h:
   av_opt_get_image_size
   av_opt_get_pixel_fmt
   av_opt_get_sample_fmt
   av_opt_set_image_size
   av_opt_set_pixel_fmt
   av_opt_set_sample_fmt

2012-11-17 - 4cd74c81 - lavu 52.8.100 - bprint.h
  Add av_bprint_strftime().

2012-11-15 - 92648107 - lavu 52.7.100 - opt.h
  Add av_opt_get_key_value().

2012-11-13 - 79456652 - lavfi 3.23.100 - avfilter.h
  Add channels field to AVFilterBufferRefAudioProps.

2012-11-03 - 481fdeee - lavu 52.3.100 - opt.h
  Add AV_OPT_TYPE_SAMPLE_FMT value to AVOptionType enum.

2012-10-21 - 6fb2fd8 - lavc  54.68.100 - avcodec.h
                       lavfi  3.20.100 - avfilter.h
  Add AV_PKT_DATA_STRINGS_METADATA side data type, used to transmit key/value
  strings between AVPacket and AVFrame, and add metadata field to
  AVCodecContext (which shall not be accessed by users; see AVFrame metadata
  instead).

2012-09-27 - a70b493 - lavd 54.3.100 - version.h
  Add LIBAVDEVICE_IDENT symbol.

2012-09-27 - a70b493 - lavfi 3.18.100 - version.h
  Add LIBAVFILTER_IDENT symbol.

2012-09-27 - a70b493 - libswr 0.16.100 - version.h
  Add LIBSWRESAMPLE_VERSION, LIBSWRESAMPLE_BUILD
  and LIBSWRESAMPLE_IDENT symbols.


-------- 8< --------- FFmpeg 1.0 was cut here -------- 8< ---------

2012-09-06 - 29e972f - lavu 51.72.100 - parseutils.h
  Add av_small_strptime() time parsing function.

  Can be used as a stripped-down replacement for strptime(), on
  systems which do not support it.

2012-08-25 - 2626cc4 - lavf 54.28.100
  Matroska demuxer now identifies SRT subtitles as AV_CODEC_ID_SUBRIP instead
  of AV_CODEC_ID_TEXT.

2012-08-13 - 5c0d8bc - lavfi 3.8.100 - avfilter.h
  Add avfilter_get_class() function, and priv_class field to AVFilter
  struct.

2012-08-12 - a25346e - lavu 51.69.100 - opt.h
  Add AV_OPT_FLAG_FILTERING_PARAM symbol in opt.h.

2012-07-31 - 23fc4dd - lavc 54.46.100
  Add channels field to AVFrame.

2012-07-30 - f893904 - lavu 51.66.100
  Add av_get_channel_description()
  and av_get_standard_channel_layout() functions.

2012-07-21 - 016a472 - lavc 54.43.100
  Add decode_error_flags field to AVFrame.

2012-07-20 - b062936 - lavf 54.18.100
  Add avformat_match_stream_specifier() function.

2012-07-14 - f49ec1b - lavc 54.38.100 - avcodec.h
  Add metadata to AVFrame, and the accessor functions
  av_frame_get_metadata() and av_frame_set_metadata().

2012-07-10 - 0e003d8 - lavc 54.33.100
  Add av_fast_padded_mallocz().

2012-07-10 - 21d5609 - lavfi 3.2.0 - avfilter.h
  Add init_opaque() callback to AVFilter struct.

2012-06-26 - e6674e4 - lavu 51.63.100 - imgutils.h
  Add functions to libavutil/imgutils.h:
  av_image_get_buffer_size()
  av_image_fill_arrays()
  av_image_copy_to_buffer()

2012-06-24 - c41899a - lavu 51.62.100 - version.h
  version moved from avutil.h to version.h

2012-04-11 - 359abb1 - lavu 51.58.100 - error.h
  Add av_make_error_string() and av_err2str() utilities to
  libavutil/error.h.

2012-06-05 - 62b39d4 - lavc 54.24.100
  Add pkt_duration field to AVFrame.

2012-05-24 - f2ee065 - lavu 51.54.100
  Move AVPALETTE_SIZE and AVPALETTE_COUNT macros from
  libavcodec/avcodec.h to libavutil/pixfmt.h.

2012-05-14 - 94a9ac1 - lavf 54.5.100
  Add av_guess_sample_aspect_ratio() function.

2012-04-20 - 65fa7bc - lavfi 2.70.100
  Add avfilter_unref_bufferp() to avfilter.h.

2012-04-13 - 162e400 - lavfi 2.68.100
  Install libavfilter/asrc_abuffer.h public header.

2012-03-26 - a67d9cf - lavfi 2.66.100
  Add avfilter_fill_frame_from_{audio_,}buffer_ref() functions.

2013-05-15 - ff46809 / e6c4ac7 - lavu 52.32.100 / 52.11.0 - pixdesc.h
  Replace PIX_FMT_* flags with AV_PIX_FMT_FLAG_*.

2013-04-03 - 6fc58a8 / 507b1e4 - lavc 55.7.100 / 55.4.0 - avcodec.h
  Add field_order to AVCodecParserContext.

2013-04-19 - f4b05cd / 5e83d9a - lavc 55.5.100 / 55.2.0 - avcodec.h
  Add CODEC_FLAG_UNALIGNED to allow decoders to produce unaligned output.

2013-04-11 - lavfi 3.53.100 / 3.8.0
  231fd44 / 38f0c07 - Move all content from avfiltergraph.h to avfilter.h. Deprecate
            avfilterhraph.h, user applications should include just avfilter.h
  86070b8 / bc1a985 - Add avfilter_graph_alloc_filter(), deprecate avfilter_open() and
            avfilter_graph_add_filter().
  4fde705 / 1113672 - Add AVFilterContext.graph pointing to the AVFilterGraph that contains the
            filter.
  710b0aa / 48a5ada - Add avfilter_init_str(), deprecate avfilter_init_filter().
  46de9ba / 1ba95a9 - Add avfilter_init_dict().
  16fc24b / 7cdd737 - Add AVFilter.flags field and AVFILTER_FLAG_DYNAMIC_{INPUTS,OUTPUTS} flags.
  f4db6bf / 7e8fe4b - Add avfilter_pad_count() for counting filter inputs/outputs.
  835cc0f / fa2a34c - Add avfilter_next(), deprecate av_filter_next().
            Deprecate avfilter_uninit().

2013-04-09 - lavfi 3.51.100 / 3.7.0 - avfilter.h
  0594ef0 / b439c99 - Add AVFilter.priv_class for exporting filter options through the
            AVOptions API in the similar way private options work in lavc and lavf.
  44d4488 / 8114c10 - Add avfilter_get_class().
  Switch all filters to use AVOptions.

2013-03-19 - 17ebef2 / 2c328a9 - lavu 52.20.100 / 52.9.0 - pixdesc.h
  Add av_pix_fmt_count_planes() function for counting planes in a pixel format.

2013-03-16 - ecade98 / 42c7c61 - lavfi 3.47.100 / 3.6.0
  Add AVFilterGraph.nb_filters, deprecate AVFilterGraph.filter_count.

2013-03-08 - Reference counted buffers - lavu 52.8.0, lavc 55.0.100 / 55.0.0, lavf 55.0.100 / 55.0.0,
lavd 54.4.100 / 54.0.0, lavfi 3.5.0
  36099df / 8e401db, 532f31a / 1cec062 - add a new API for reference counted buffers and buffer
                     pools (new header libavutil/buffer.h).
  2653e12 / 1afddbe - add AVPacket.buf to allow reference counting for the AVPacket data.
            Add av_packet_from_data() function for constructing packets from
            av_malloc()ed data.
  c4e8821 / 7ecc2d4 - move AVFrame from lavc to lavu (new header libavutil/frame.h), add
            AVFrame.buf/extended_buf to allow reference counting for the AVFrame
            data. Add new API for working with reference-counted AVFrames.
  80e9e63 / 759001c - add the refcounted_frames field to AVCodecContext to make audio and
            video decoders return reference-counted frames. Add get_buffer2()
            callback to AVCodecContext which allocates reference-counted frames.
            Add avcodec_default_get_buffer2() as the default get_buffer2()
            implementation.
            Deprecate AVCodecContext.get_buffer() / release_buffer() /
            reget_buffer(), avcodec_default_get_buffer(),
            avcodec_default_reget_buffer(), avcodec_default_release_buffer().
            Remove avcodec_default_free_buffers(), which should not have ever
            been called from outside of lavc.
            Deprecate the following AVFrame fields:
                * base -- is now stored in AVBufferRef
                * reference, type, buffer_hints -- are unnecessary in the new API
                * hwaccel_picture_private, owner, thread_opaque -- should not
                  have been accessed from outside of lavc
                * qscale_table, qstride, qscale_type, mbskip_table, motion_val,
                  mb_type, dct_coeff, ref_index -- mpegvideo-specific tables,
                  which are not exported anymore.
  a05a44e / 7e35037 - switch libavfilter to use AVFrame instead of AVFilterBufferRef. Add
            av_buffersrc_add_frame(), deprecate av_buffersrc_buffer().
            Add av_buffersink_get_frame() and av_buffersink_get_samples(),
            deprecate av_buffersink_read() and av_buffersink_read_samples().
            Deprecate AVFilterBufferRef and all functions for working with it.

2013-03-17 - 6c17ff8 / 12c5c1d - lavu 52.19.100 / 52.8.0 - avstring.h
  Add av_isdigit, av_isgraph, av_isspace, av_isxdigit.

2013-02-23 - 71cf094 / 9f12235 - lavfi 3.40.100 / 3.4.0 - avfiltergraph.h
  Add resample_lavr_opts to AVFilterGraph for setting libavresample options
  for auto-inserted resample filters.

2013-01-25 - e7e14bc / 38c1466 - lavu 52.17.100 / 52.7.0 - dict.h
  Add av_dict_parse_string() to set multiple key/value pairs at once from a
  string.

2013-01-25 - 25be630 / b85a5e8 - lavu 52.16.100 / 52.6.0 - avstring.h
  Add av_strnstr()

2013-01-15 - e7e0186 / 8ee288d - lavu 52.15.100 / 52.5.0 - hmac.h
  Add AVHMAC.

2013-01-13 - 8ee7b38 / 44e065d - lavc 54.87.100 / 54.36.0 - vdpau.h
  Add AVVDPAUContext struct for VDPAU hardware-accelerated decoding.

2013-01-12 - dae382b / 169fb94 - lavu 52.14.100 / 52.4.0 - pixdesc.h
  Add AV_PIX_FMT_VDPAU flag.

2013-01-07 - 249fca3 / 074a00d - lavr 1.1.0
  Add avresample_set_channel_mapping() for input channel reordering,
  duplication, and silencing.

2012-12-29 - lavu 52.13.100 / 52.3.0 - avstring.h
  2ce43b3 / d8fd06c - Add av_basename() and av_dirname().
  e13d5e9 / c1a02e8 - Add av_pix_fmt_get_chroma_sub_sample and deprecate
                      avcodec_get_chroma_sub_sample.

2012-11-11 - 03b0787 / 5980f5d - lavu 52.6.100 / 52.2.0 - audioconvert.h
  Rename audioconvert.h to channel_layout.h. audioconvert.h is now deprecated.

2012-10-21 - e3a91c5 / a893655 - lavu 51.77.100 / 51.45.0 - error.h
  Add AVERROR_EXPERIMENTAL

2012-10-12 - a33ed6b / d2fcb35 - lavu 51.76.100 / 51.44.0 - pixdesc.h
  Add functions for accessing pixel format descriptors.
  Accessing the av_pix_fmt_descriptors array directly is now
  deprecated.

2012-10-11 - f391e40 / 9a92aea - lavu 51.75.100 / 51.43.0 - aes.h, md5.h, sha.h, tree.h
  Add functions for allocating the opaque contexts for the algorithms,

2012-10-10 - de31814 / b522000 - lavf 54.32.100 / 54.18.0 - avio.h
  Add avio_closep to complement avio_close.

2012-10-08 - ae77266 / 78071a1 - lavu 51.74.100 / 51.42.0 - pixfmt.h
  Rename PixelFormat to AVPixelFormat and all PIX_FMT_* to AV_PIX_FMT_*.
  To provide backwards compatibility, PixelFormat is now #defined as
  AVPixelFormat.
  Note that this can break user code that includes pixfmt.h and uses the
  'PixelFormat' identifier. Such code should either #undef PixelFormat
  or stop using the PixelFormat name.

2012-10-05 - 55c49af / e7ba5b1 - lavr 1.0.0 - avresample.h
  Data planes parameters to avresample_convert() and
  avresample_read() are now uint8_t** instead of void**.
  Libavresample is now stable.

2012-09-26 - 3ba0dab7 / 1384df64 - lavf 54.29.101 / 56.06.3 - avformat.h
  Add AVFormatContext.avoid_negative_ts.

2012-09-24 - 46a3595 / a42aada - lavc 54.59.100 / 54.28.0 - avcodec.h
  Add avcodec_free_frame(). This function must now
  be used for freeing an AVFrame.

2012-09-12 - e3e09f2 / 8919fee - lavu 51.73.100 / 51.41.0 - audioconvert.h
  Added AV_CH_LOW_FREQUENCY_2 channel mask value.

2012-09-04 - b21b5b0 / 686a329 - lavu 51.71.100 / 51.40.0 - opt.h
  Reordered the fields in default_val in AVOption, changed which
  default_val field is used for which AVOptionType.

2012-08-30 - 98298eb / a231832 - lavc 54.54.101 / 54.26.1 - avcodec.h
  Add codec descriptor properties AV_CODEC_PROP_LOSSY and
  AV_CODEC_PROP_LOSSLESS.

2012-08-18 - lavc 54.26 - avcodec.h
  Add codec descriptors for accessing codec properties without having
  to refer to a specific decoder or encoder.

  f5f3684 / c223d79 - Add an AVCodecDescriptor struct and functions
            avcodec_descriptor_get() and avcodec_descriptor_next().
  f5f3684 / 51efed1 - Add AVCodecDescriptor.props and AV_CODEC_PROP_INTRA_ONLY.
  6c180b3 / 91e59fe - Add avcodec_descriptor_get_by_name().

2012-08-08 - f5f3684 / 987170c - lavu 51.68.100 / 51.38.0 - dict.h
  Add av_dict_count().

2012-08-07 - 7a72695 / 104e10f - lavc 54.51.100 / 54.25.0 - avcodec.h
  Rename CodecID to AVCodecID and all CODEC_ID_* to AV_CODEC_ID_*.
  To provide backwards compatibility, CodecID is now #defined as AVCodecID.
  Note that this can break user code that includes avcodec.h and uses the
  'CodecID' identifier. Such code should either #undef CodecID or stop using the
  CodecID name.

2012-08-03 - e776ee8 / 239fdf1 - lavu 51.66.101 / 51.37.1 - cpu.h
                       lsws 2.1.1   - swscale.h
  Rename AV_CPU_FLAG_MMX2  ---> AV_CPU_FLAG_MMXEXT.
  Rename SWS_CPU_CAPS_MMX2 ---> SWS_CPU_CAPS_MMXEXT.

2012-07-29 - 7c26761 / 681ed00 - lavf 54.22.100 / 54.13.0 - avformat.h
  Add AVFMT_FLAG_NOBUFFER for low latency use cases.

2012-07-10 - fbe0245 / f3e5e6f - lavu 51.65.100 / 51.37.0
  Add av_malloc_array() and av_mallocz_array()

2012-06-22 - e847f41 / d3d3a32 - lavu 51.61.100 / 51.34.0
  Add av_usleep()

2012-06-20 - 4da42eb / ae0a301 - lavu 51.60.100 / 51.33.0
  Move av_gettime() to libavutil, add libavutil/time.h

2012-06-09 - 82edf67 / 3971be0 - lavr 0.0.3
  Add a parameter to avresample_build_matrix() for Dolby/DPLII downmixing.

2012-06-12 - c7b9eab / 9baeff9 - lavfi 2.79.100 / 2.23.0 - avfilter.h
  Add AVFilterContext.nb_inputs/outputs. Deprecate
  AVFilterContext.input/output_count.

2012-06-12 - c7b9eab / 84b9fbe - lavfi 2.79.100 / 2.22.0 - avfilter.h
  Add avfilter_pad_get_type() and avfilter_pad_get_name(). Those
  should now be used instead of accessing AVFilterPad members
  directly.

2012-06-12 - 3630a07 / b0f0dfc - lavu 51.57.100 / 51.32.0 - audioconvert.h
  Add av_get_channel_layout_channel_index(), av_get_channel_name()
  and av_channel_layout_extract_channel().

2012-05-25 - 53ce990 / 154486f - lavu 51.55.100 / 51.31.0 - opt.h
  Add av_opt_set_bin()

2012-05-15 - lavfi 2.74.100 / 2.17.0
  Add support for audio filters
  61930bd / ac71230, 1cbf7fb / a2cd9be - add video/audio buffer sink in a new installed
                    header buffersink.h
  1cbf7fb / 720c6b7 - add av_buffersrc_write_frame(), deprecate
            av_vsrc_buffer_add_frame()
  61930bd / ab16504 - add avfilter_copy_buf_props()
  61930bd / 9453c9e - add extended_data to AVFilterBuffer
  61930bd / 1b8c927 - add avfilter_get_audio_buffer_ref_from_arrays()

2012-05-09 - lavu 51.53.100 / 51.30.0 - samplefmt.h
  61930bd / 142e740 - add av_samples_copy()
  61930bd / 6d7f617 - add av_samples_set_silence()

2012-05-09 - 61930bd / a5117a2 - lavc 54.21.101 / 54.13.1
  For audio formats with fixed frame size, the last frame
  no longer needs to be padded with silence, libavcodec
  will handle this internally (effectively all encoders
  behave as if they had CODEC_CAP_SMALL_LAST_FRAME set).

2012-05-07 - 653d117 / 828bd08 - lavc 54.20.100 / 54.13.0 - avcodec.h
  Add sample_rate and channel_layout fields to AVFrame.

2012-05-01 - 2330eb1 / 4010d72 - lavr 0.0.1
  Change AV_MIX_COEFF_TYPE_Q6 to AV_MIX_COEFF_TYPE_Q8.

2012-04-25 - e890b68 / 3527a73 - lavu 51.48.100 / 51.29.0 - cpu.h
  Add av_parse_cpu_flags()

2012-04-24 - 3ead79e / c8af852 - lavr 0.0.0
  Add libavresample audio conversion library

2012-04-20 - 3194ab7 / 0c0d1bc - lavu 51.47.100 / 51.28.0 - audio_fifo.h
  Add audio FIFO functions:
    av_audio_fifo_free()
    av_audio_fifo_alloc()
    av_audio_fifo_realloc()
    av_audio_fifo_write()
    av_audio_fifo_read()
    av_audio_fifo_drain()
    av_audio_fifo_reset()
    av_audio_fifo_size()
    av_audio_fifo_space()

2012-04-14 - lavfi 2.70.100 / 2.16.0 - avfiltergraph.h
  7432bcf / d7bcc71 Add avfilter_graph_parse2().

2012-04-08 - 6bfb304 / 4d693b0 - lavu 51.46.100 / 51.27.0 - samplefmt.h
  Add av_get_packed_sample_fmt() and av_get_planar_sample_fmt()

2012-03-21 - b75c67d - lavu 51.43.100
  Add bprint.h for bprint API.

2012-02-21 - 9cbf17e - lavc 54.4.100
  Add av_get_pcm_codec() function.

2012-02-16 - 560b224 - libswr 0.7.100
  Add swr_set_matrix() function.

2012-02-09 - c28e7af - lavu 51.39.100
  Add a new installed header libavutil/timestamp.h with timestamp
  utilities.

2012-02-06 - 70ffda3 - lavu 51.38.100
  Add av_parse_ratio() function to parseutils.h.

2012-02-06 - 70ffda3 - lavu 51.38.100
  Add AV_LOG_MAX_OFFSET macro to log.h.

2012-02-02 - 0eaa123 - lavu 51.37.100
  Add public timecode helpers.

2012-01-24 - 0c3577b - lavfi 2.60.100
  Add avfilter_graph_dump.

2012-03-20 - 0ebd836 / 3c90cc2 - lavfo 54.2.0
  Deprecate av_read_packet(), use av_read_frame() with
  AVFMT_FLAG_NOPARSE | AVFMT_FLAG_NOFILLIN in AVFormatContext.flags

2012-03-05 - lavc 54.10.100 / 54.8.0
  f095391 / 6699d07 Add av_get_exact_bits_per_sample()
  f095391 / 9524cf7 Add av_get_audio_frame_duration()

2012-03-04 - 2af8f2c / 44fe77b - lavc 54.8.100 / 54.7.0 - avcodec.h
  Add av_codec_is_encoder/decoder().

2012-03-01 - 1eb7f39 / 442c132 - lavc 54.5.100 / 54.3.0 - avcodec.h
  Add av_packet_shrink_side_data.

2012-02-29 - 79ae084 / dd2a4bc - lavf 54.2.100 / 54.2.0 - avformat.h
  Add AVStream.attached_pic and AV_DISPOSITION_ATTACHED_PIC,
  used for dealing with attached pictures/cover art.

2012-02-25 - 305e4b3 / c9bca80 - lavu 51.41.100 / 51.24.0 - error.h
  Add AVERROR_UNKNOWN
  NOTE: this was backported to 0.8

2012-02-20 - eadd426 / e9cda85 - lavc 54.2.100 / 54.2.0
  Add duration field to AVCodecParserContext

2012-02-20 - eadd426 / 0b42a93 - lavu 51.40.100 / 51.23.1 - mathematics.h
  Add av_rescale_q_rnd()

2012-02-08 - f2b20b7 / 38d5533 - lavu 51.38.101 / 51.22.1 - pixdesc.h
  Add PIX_FMT_PSEUDOPAL flag.

2012-02-08 - f2b20b7 / 52f82a1 - lavc 54.2.100 / 54.1.0
  Add avcodec_encode_video2() and deprecate avcodec_encode_video().

2012-02-01 - 4c677df / 316fc74 - lavc 54.1.0
  Add av_fast_padded_malloc() as alternative for av_realloc() when aligned
  memory is required. The buffer will always have FF_INPUT_BUFFER_PADDING_SIZE
  zero-padded bytes at the end.

2012-01-31 - a369a6b / dd6d3b0 - lavf 54.1.0
  Add avformat_get_riff_video_tags() and avformat_get_riff_audio_tags().
  NOTE: this was backported to 0.8

2012-01-31 - a369a6b / af08d9a - lavc 54.1.0
  Add avcodec_is_open() function.
  NOTE: this was backported to 0.8

2012-01-30 - 151ecc2 / 8b93312 - lavu 51.36.100 / 51.22.0 - intfloat.h
  Add a new installed header libavutil/intfloat.h with int/float punning
  functions.
  NOTE: this was backported to 0.8

2012-01-25 - lavf 53.31.100 / 53.22.0
  3c5fe5b / f1caf01 Allow doing av_write_frame(ctx, NULL) for flushing possible
          buffered data within a muxer. Added AVFMT_ALLOW_FLUSH for
          muxers supporting it (av_write_frame makes sure it is called
          only for muxers with this flag).

2012-01-15 - lavc 53.56.105 / 53.34.0
  New audio encoding API:
  67f5650 / b2c75b6 Add CODEC_CAP_VARIABLE_FRAME_SIZE capability for use by audio
          encoders.
  67f5650 / 5ee5fa0 Add avcodec_fill_audio_frame() as a convenience function.
  67f5650 / b2c75b6 Add avcodec_encode_audio2() and deprecate avcodec_encode_audio().
          Add AVCodec.encode2().

2012-01-12 - b18e17e / 3167dc9 - lavfi 2.59.100 / 2.15.0
  Add a new installed header -- libavfilter/version.h -- with version macros.


-------- 8< --------- FFmpeg 0.9 was cut here -------- 8< ---------

2011-12-08 - a502939 - lavfi 2.52.0
  Add av_buffersink_poll_frame() to buffersink.h.

2011-12-08 - 26c6fec - lavu 51.31.0
  Add av_log_format_line.

2011-12-03 - 976b095 - lavu 51.30.0
  Add AVERROR_BUG.

2011-11-24 - 573ffbb - lavu 51.28.1
  Add av_get_alt_sample_fmt() to samplefmt.h.

2011-11-03 - 96949da - lavu 51.23.0
  Add av_strcasecmp() and av_strncasecmp() to avstring.h.

2011-10-20 - b35e9e1 - lavu 51.22.0
  Add av_strtok() to avstring.h.

2012-01-03 - ad1c8dd / b73ec05 - lavu 51.34.100 / 51.21.0
  Add av_popcount64

2011-12-18 - 7c29313 / 8400b12 - lavc 53.46.1 / 53.28.1
  Deprecate AVFrame.age. The field is unused.

2011-12-12 - 8bc7fe4 / 5266045 - lavf 53.25.0 / 53.17.0
  Add avformat_close_input().
  Deprecate av_close_input_file() and av_close_input_stream().

2011-12-09 - c59b80c / b2890f5 - lavu 51.32.0 / 51.20.0 - audioconvert.h
  Expand the channel layout list.

2011-12-02 - e4de716 / 0eea212 - lavc 53.40.0 / 53.25.0
  Add nb_samples and extended_data fields to AVFrame.
  Deprecate AVCODEC_MAX_AUDIO_FRAME_SIZE.
  Deprecate avcodec_decode_audio3() in favor of avcodec_decode_audio4().
  avcodec_decode_audio4() writes output samples to an AVFrame, which allows
  audio decoders to use get_buffer().

2011-12-04 - e4de716 / 560f773 - lavc 53.40.0 / 53.24.0
  Change AVFrame.data[4]/base[4]/linesize[4]/error[4] to [8] at next major bump.
  Change AVPicture.data[4]/linesize[4] to [8] at next major bump.
  Change AVCodecContext.error[4] to [8] at next major bump.
  Add AV_NUM_DATA_POINTERS to simplify the bump transition.

2011-11-24 - lavu 51.29.0 / 51.19.0
  92afb43 / bd97b2e - add planar RGB pixel formats
  92afb43 / 6b0768e - add PIX_FMT_PLANAR and PIX_FMT_RGB pixel descriptions

2011-11-23 - 8e576d5 / bbb46f3 - lavu 51.27.0 / 51.18.0
  Add av_samples_get_buffer_size(), av_samples_fill_arrays(), and
  av_samples_alloc(), to samplefmt.h.

2011-11-23 - 8e576d5 / 8889cc4 - lavu 51.27.0 / 51.17.0
  Add planar sample formats and av_sample_fmt_is_planar() to samplefmt.h.

2011-11-19 - dbb38bc / f3a29b7 - lavc 53.36.0 / 53.21.0
  Move some AVCodecContext fields to a new private struct, AVCodecInternal,
  which is accessed from a new field, AVCodecContext.internal.
  - fields moved:
      AVCodecContext.internal_buffer       --> AVCodecInternal.buffer
      AVCodecContext.internal_buffer_count --> AVCodecInternal.buffer_count
      AVCodecContext.is_copy               --> AVCodecInternal.is_copy

2011-11-16 - 8709ba9 / 6270671 - lavu 51.26.0 / 51.16.0
  Add av_timegm()

2011-11-13 - lavf 53.21.0 / 53.15.0
  New interrupt callback API, allowing per-AVFormatContext/AVIOContext
  interrupt callbacks.
  5f268ca / 6aa0b98 Add AVIOInterruptCB struct and the interrupt_callback field to
          AVFormatContext.
  5f268ca / 1dee0ac Add avio_open2() with additional parameters. Those are
          an interrupt callback and an options AVDictionary.
          This will allow passing AVOptions to protocols after lavf
          54.0.

2011-11-06 - 13b7781 / ba04ecf - lavu 51.24.0 / 51.14.0
  Add av_strcasecmp() and av_strncasecmp() to avstring.h.

2011-11-06 - 13b7781 / 07b172f - lavu 51.24.0 / 51.13.0
  Add av_toupper()/av_tolower()

2011-11-05 - d8cab5c / b6d08f4 - lavf 53.19.0 / 53.13.0
  Add avformat_network_init()/avformat_network_deinit()

2011-10-27 - 6faf0a2 / 512557b - lavc 53.24.0 / 53.15.0
  Remove avcodec_parse_frame.
  Deprecate AVCodecContext.parse_only and CODEC_CAP_PARSE_ONLY.

2011-10-19 - d049257 / 569129a - lavf 53.17.0 / 53.10.0
  Add avformat_new_stream(). Deprecate av_new_stream().

2011-10-13 - 91eb1b1 / b631fba - lavf 53.16.0 / 53.9.0
  Add AVFMT_NO_BYTE_SEEK AVInputFormat flag.

2011-10-12 - lavu 51.21.0 / 51.12.0
  AVOptions API rewrite.

  - f884ef0 / 145f741 FF_OPT_TYPE* renamed to AV_OPT_TYPE_*
  - new setting/getting functions with slightly different semantics:
        f884ef0 / dac66da av_set_string3 -> av_opt_set
                av_set_double  -> av_opt_set_double
                av_set_q       -> av_opt_set_q
                av_set_int     -> av_opt_set_int

        f884ef0 / 41d9d51 av_get_string  -> av_opt_get
                av_get_double  -> av_opt_get_double
                av_get_q       -> av_opt_get_q
                av_get_int     -> av_opt_get_int

  - f884ef0 / 8c5dcaa trivial rename av_next_option -> av_opt_next
  - f884ef0 / 641c7af new functions - av_opt_child_next, av_opt_child_class_next
    and av_opt_find2()

2011-09-22 - a70e787 - lavu 51.17.0
  Add av_x_if_null().

2011-09-18 - 645cebb - lavc 53.16.0
  Add showall flag2

2011-09-16 - ea8de10 - lavfi 2.42.0
  Add avfilter_all_channel_layouts.

2011-09-16 - 9899037 - lavfi 2.41.0
  Rename avfilter_all_* function names to avfilter_make_all_*.

  In particular, apply the renames:
  avfilter_all_formats         -> avfilter_make_all_formats
  avfilter_all_channel_layouts -> avfilter_make_all_channel_layouts
  avfilter_all_packing_formats -> avfilter_make_all_packing_formats

2011-09-12 - 4381bdd - lavfi 2.40.0
  Change AVFilterBufferRefAudioProps.sample_rate type from uint32_t to int.

2011-09-12 - 2c03174 - lavfi 2.40.0
  Simplify signature for avfilter_get_audio_buffer(), make it
  consistent with avfilter_get_video_buffer().

2011-09-06 - 4f7dfe1 - lavfi 2.39.0
  Rename libavfilter/vsink_buffer.h to libavfilter/buffersink.h.

2011-09-06 - c4415f6 - lavfi 2.38.0
  Unify video and audio sink API.

  In particular, add av_buffersink_get_buffer_ref(), deprecate
  av_vsink_buffer_get_video_buffer_ref() and change the value for the
  opaque field passed to the abuffersink init function.

2011-09-04 - 61e2e29 - lavu 51.16.0
  Add av_asprintf().

2011-08-22 - dacd827 - lavf 53.10.0
  Add av_find_program_from_stream().

2011-08-20 - 69e2c1a - lavu 51.13.0
  Add av_get_media_type_string().

2011-09-03 - 1889c67 / fb4ca26 - lavc 53.13.0
                       lavf 53.11.0
                       lsws  2.1.0
  Add {avcodec,avformat,sws}_get_class().

2011-08-03 - 1889c67 / c11fb82 - lavu 51.15.0
  Add AV_OPT_SEARCH_FAKE_OBJ flag for av_opt_find() function.

2011-08-14 - 323b930 - lavu 51.12.0
  Add av_fifo_peek2(), deprecate av_fifo_peek().

2011-08-26 - lavu 51.14.0 / 51.9.0
  - 976a8b2 / add41de..976a8b2 / abc78a5 Do not include intfloat_readwrite.h,
    mathematics.h, rational.h, pixfmt.h, or log.h from avutil.h.

2011-08-16 - 27fbe31 / 48f9e45 - lavf 53.11.0 / 53.8.0
  Add avformat_query_codec().

2011-08-16 - 27fbe31 / bca06e7 - lavc 53.11.0
  Add avcodec_get_type().

2011-08-06 - 0cb233c / 2f63440 - lavf 53.7.0
  Add error_recognition to AVFormatContext.

2011-08-02 - 1d186e9 / 9d39cbf - lavc 53.9.1
  Add AV_PKT_FLAG_CORRUPT AVPacket flag.

2011-07-16 - b57df29 - lavfi 2.27.0
  Add audio packing negotiation fields and helper functions.

  In particular, add AVFilterPacking enum, planar, in_packings and
  out_packings fields to AVFilterLink, and the functions:
  avfilter_set_common_packing_formats()
  avfilter_all_packing_formats()

2011-07-10 - 3602ad7 / a67c061 - lavf 53.6.0
  Add avformat_find_stream_info(), deprecate av_find_stream_info().
  NOTE: this was backported to 0.7

2011-07-10 - 3602ad7 / 0b950fe - lavc 53.8.0
  Add avcodec_open2(), deprecate avcodec_open().
  NOTE: this was backported to 0.7

  Add avcodec_alloc_context3. Deprecate avcodec_alloc_context() and
  avcodec_alloc_context2().

2011-07-01 - b442ca6 - lavf 53.5.0 - avformat.h
  Add function av_get_output_timestamp().

2011-06-28 - 5129336 - lavu 51.11.0 - avutil.h
  Define the AV_PICTURE_TYPE_NONE value in AVPictureType enum.


-------- 8< --------- FFmpeg 0.7 was cut here -------- 8< ---------



-------- 8< --------- FFmpeg 0.8 was cut here -------- 8< ---------

2011-06-19 - fd2c0a5 - lavfi 2.23.0 - avfilter.h
  Add layout negotiation fields and helper functions.

  In particular, add in_chlayouts and out_chlayouts to AVFilterLink,
  and the functions:
  avfilter_set_common_sample_formats()
  avfilter_set_common_channel_layouts()
  avfilter_all_channel_layouts()

2011-06-19 - 527ca39 - lavfi 2.22.0 - AVFilterFormats
  Change type of AVFilterFormats.formats from int * to int64_t *,
  and update formats handling API accordingly.

  avfilter_make_format_list() still takes a int32_t array and converts
  it to int64_t. A new function, avfilter_make_format64_list(), that
  takes int64_t arrays has been added.

2011-06-19 - 44f669e - lavfi 2.21.0 - vsink_buffer.h
  Add video sink buffer and vsink_buffer.h public header.

2011-06-12 - 9fdf772 - lavfi 2.18.0 - avcodec.h
  Add avfilter_get_video_buffer_ref_from_frame() function in
  libavfilter/avcodec.h.

2011-06-12 - c535494 - lavfi 2.17.0 - avfiltergraph.h
  Add avfilter_inout_alloc() and avfilter_inout_free() functions.

2011-06-12 - 6119b23 - lavfi 2.16.0 - avfilter_graph_parse()
  Change avfilter_graph_parse() signature.

2011-06-23 - 686959e / 67e9ae1 - lavu 51.10.0 / 51.8.0 - attributes.h
  Add av_printf_format().

2011-06-16 - 2905e3f / 05e84c9, 2905e3f / 25de595 - lavf 53.4.0 / 53.2.0 - avformat.h
  Add avformat_open_input and avformat_write_header().
  Deprecate av_open_input_stream, av_open_input_file,
  AVFormatParameters and av_write_header.

2011-06-16 - 2905e3f / 7e83e1c, 2905e3f / dc59ec5 - lavu 51.9.0 / 51.7.0 - opt.h
  Add av_opt_set_dict() and av_opt_find().
  Deprecate av_find_opt().
  Add AV_DICT_APPEND flag.

2011-06-10 - 45fb647 / cb7c11c - lavu 51.6.0 - opt.h
  Add av_opt_flag_is_set().

2011-06-10 - c381960 - lavfi 2.15.0 - avfilter_get_audio_buffer_ref_from_arrays
  Add avfilter_get_audio_buffer_ref_from_arrays() to avfilter.h.

2011-06-09 - f9ecb84 / d9f80ea - lavu 51.8.0 - AVMetadata
  Move AVMetadata from lavf to lavu and rename it to
  AVDictionary -- new installed header dict.h.
  All av_metadata_* functions renamed to av_dict_*.

2011-06-07 - d552f61 / a6703fa - lavu 51.8.0 - av_get_bytes_per_sample()
  Add av_get_bytes_per_sample() in libavutil/samplefmt.h.
  Deprecate av_get_bits_per_sample_fmt().

2011-06-05 - f956924 / b39b062 - lavu 51.8.0 - opt.h
  Add av_opt_free convenience function.

2011-06-06 - 95a0242 - lavfi 2.14.0 - AVFilterBufferRefAudioProps
  Remove AVFilterBufferRefAudioProps.size, and use nb_samples in
  avfilter_get_audio_buffer() and avfilter_default_get_audio_buffer() in
  place of size.

2011-06-06 - 0bc2cca - lavu 51.6.0 - av_samples_alloc()
  Switch nb_channels and nb_samples parameters order in
  av_samples_alloc().

2011-06-06 - e1c7414 - lavu 51.5.0 - av_samples_*
  Change the data layout created by av_samples_fill_arrays() and
  av_samples_alloc().

2011-06-06 - 27bcf55 - lavfi 2.13.0 - vsrc_buffer.h
  Make av_vsrc_buffer_add_video_buffer_ref() accepts an additional
  flags parameter in input.

2011-06-03 - e977ca2 - lavfi 2.12.0 - avfilter_link_free()
  Add avfilter_link_free() function.

2011-06-02 - 5ad38d9 - lavu 51.4.0 - av_force_cpu_flags()
  Add av_cpu_flags() in libavutil/cpu.h.

2011-05-28 - e71f260 - lavu 51.3.0 - pixdesc.h
  Add av_get_pix_fmt_name() in libavutil/pixdesc.h, and deprecate
  avcodec_get_pix_fmt_name() in libavcodec/avcodec.h in its favor.

2011-05-25 - 39e4206 / 30315a8 - lavf 53.3.0 - avformat.h
  Add fps_probe_size to AVFormatContext.

2011-05-22 - 5ecdfd0 - lavf 53.2.0 - avformat.h
  Introduce avformat_alloc_output_context2() and deprecate
  avformat_alloc_output_context().

2011-05-22 - 83db719 - lavfi 2.10.0 - vsrc_buffer.h
  Make libavfilter/vsrc_buffer.h public.

2011-05-19 - c000a9f - lavfi 2.8.0 - avcodec.h
  Add av_vsrc_buffer_add_frame() to libavfilter/avcodec.h.

2011-05-14 - 9fdf772 - lavfi 2.6.0 - avcodec.h
  Add avfilter_get_video_buffer_ref_from_frame() to libavfilter/avcodec.h.

2011-05-18 - 75a37b5 / 64150ff - lavc 53.7.0 - AVCodecContext.request_sample_fmt
  Add request_sample_fmt field to AVCodecContext.

2011-05-10 - 59eb12f / 188dea1 - lavc 53.6.0 - avcodec.h
  Deprecate AVLPCType and the following fields in
  AVCodecContext: lpc_coeff_precision, prediction_order_method,
  min_partition_order, max_partition_order, lpc_type, lpc_passes.
  Corresponding FLAC encoder options should be used instead.

2011-05-07 - 9fdf772 - lavfi 2.5.0 - avcodec.h
  Add libavfilter/avcodec.h header and avfilter_copy_frame_props()
  function.

2011-05-07 - 18ded93 - lavc 53.5.0 - AVFrame
  Add format field to AVFrame.

2011-05-07 - 22333a6 - lavc 53.4.0 - AVFrame
  Add width and height fields to AVFrame.

2011-05-01 - 35fe66a - lavfi 2.4.0 - avfilter.h
  Rename AVFilterBufferRefVideoProps.pixel_aspect to
  sample_aspect_ratio.

2011-05-01 - 77e9dee - lavc 53.3.0 - AVFrame
  Add a sample_aspect_ratio field to AVFrame.

2011-05-01 - 1ba5727 - lavc 53.2.0 - AVFrame
  Add a pkt_pos field to AVFrame.

2011-04-29 - 35ceaa7 - lavu 51.2.0 - mem.h
  Add av_dynarray_add function for adding
  an element to a dynamic array.

2011-04-26 - d7e5aeb / bebe72f - lavu 51.1.0 - avutil.h
  Add AVPictureType enum and av_get_picture_type_char(), deprecate
  FF_*_TYPE defines and av_get_pict_type_char() defined in
  libavcodec/avcodec.h.

2011-04-26 - d7e5aeb / 10d3940 - lavfi 2.3.0 - avfilter.h
  Add pict_type and key_frame fields to AVFilterBufferRefVideo.

2011-04-26 - d7e5aeb / 7a11c82 - lavfi 2.2.0 - vsrc_buffer
  Add sample_aspect_ratio fields to vsrc_buffer arguments

2011-04-21 - 8772156 / 94f7451 - lavc 53.1.0 - avcodec.h
  Add CODEC_CAP_SLICE_THREADS for codecs supporting sliced threading.

2011-04-15 - lavc 52.120.0 - avcodec.h
  AVPacket structure got additional members for passing side information:
    c407984 / 4de339e introduce side information for AVPacket
    c407984 / 2d8591c make containers pass palette change in AVPacket

2011-04-12 - lavf 52.107.0 - avio.h
  Avio cleanup, part II - deprecate the entire URLContext API:
    c55780d / 175389c add avio_check as a replacement for url_exist
    9891004 / ff1ec0c add avio_pause and avio_seek_time as replacements
            for _av_url_read_fseek/fpause
    d4d0932 / cdc6a87 deprecate av_protocol_next(), avio_enum_protocols
            should be used instead.
    c88caa5 / 80c6e23 rename url_set_interrupt_cb->avio_set_interrupt_cb.
    c88caa5 / f87b1b3 rename open flags: URL_* -> AVIO_*
    d4d0932 / f8270bb add avio_enum_protocols.
    d4d0932 / 5593f03 deprecate URLProtocol.
    d4d0932 / c486dad deprecate URLContext.
    d4d0932 / 026e175 deprecate the typedef for URLInterruptCB
    c88caa5 / 8e76a19 deprecate av_register_protocol2.
    11d7841 / b840484 deprecate URL_PROTOCOL_FLAG_NESTED_SCHEME
    11d7841 / 1305d93 deprecate av_url_read_seek
    11d7841 / fa104e1 deprecate av_url_read_pause
    434f248 / 727c7aa deprecate url_get_filename().
    434f248 / 5958df3 deprecate url_max_packet_size().
    434f248 / 1869ea0 deprecate url_get_file_handle().
    434f248 / 32a97d4 deprecate url_filesize().
    434f248 / e52a914 deprecate url_close().
    434f248 / 58a48c6 deprecate url_seek().
    434f248 / 925e908 deprecate url_write().
    434f248 / dce3756 deprecate url_read_complete().
    434f248 / bc371ac deprecate url_read().
    434f248 / 0589da0 deprecate url_open().
    434f248 / 62eaaea deprecate url_connect.
    434f248 / 5652bb9 deprecate url_alloc.
    434f248 / 333e894 deprecate url_open_protocol
    434f248 / e230705 deprecate url_poll and URLPollEntry

2011-04-08 - lavf 52.106.0 - avformat.h
  Minor avformat.h cleanup:
    d4d0932 / a9bf9d8 deprecate av_guess_image2_codec
    d4d0932 / c3675df rename avf_sdp_create->av_sdp_create

2011-04-03 - lavf 52.105.0 - avio.h
  Large-scale renaming/deprecating of AVIOContext-related functions:
    2cae980 / 724f6a0 deprecate url_fdopen
    2cae980 / 403ee83 deprecate url_open_dyn_packet_buf
    2cae980 / 6dc7d80 rename url_close_dyn_buf       -> avio_close_dyn_buf
    2cae980 / b92c545 rename url_open_dyn_buf        -> avio_open_dyn_buf
    2cae980 / 8978fed introduce an AVIOContext.seekable field as a replacement for
            AVIOContext.is_streamed and url_is_streamed()
    1caa412 / b64030f deprecate get_checksum()
    1caa412 / 4c4427a deprecate init_checksum()
    2fd41c9 / 4ec153b deprecate udp_set_remote_url/get_local_port
    4fa0e24 / 933e90a deprecate av_url_read_fseek/fpause
    4fa0e24 / 8d9769a deprecate url_fileno
    0fecf26 / b7f2fdd rename put_flush_packet -> avio_flush
    0fecf26 / 35f1023 deprecate url_close_buf
    0fecf26 / 83fddae deprecate url_open_buf
    0fecf26 / d9d86e0 rename url_fprintf -> avio_printf
    0fecf26 / 59f65d9 deprecate url_setbufsize
    6947b0c / 3e68b3b deprecate url_ferror
    e8bb2e2 deprecate url_fget_max_packet_size
    76aa876 rename url_fsize -> avio_size
    e519753 deprecate url_fgetc
    655e45e deprecate url_fgets
    a2704c9 rename url_ftell -> avio_tell
    e16ead0 deprecate get_strz() in favor of avio_get_str
    0300db8,2af07d3 rename url_fskip -> avio_skip
    6b4aa5d rename url_fseek -> avio_seek
    61840b4 deprecate put_tag
    22a3212 rename url_fopen/fclose -> avio_open/close.
    0ac8e2b deprecate put_nbyte
    77eb550 rename put_byte          -> avio_w8
                   put_[b/l]e<type>  -> avio_w[b/l]<type>
                   put_buffer        -> avio_write
    b7effd4 rename get_byte          -> avio_r8,
                   get_[b/l]e<type>  -> avio_r[b/l]<type>
                   get_buffer        -> avio_read
    b3db9ce deprecate get_partial_buffer
    8d9ac96 rename av_alloc_put_byte -> avio_alloc_context

2011-03-25 - 27ef7b1 / 34b47d7 - lavc 52.115.0 - AVCodecContext.audio_service_type
  Add audio_service_type field to AVCodecContext.

2011-03-17 - e309fdc - lavu 50.40.0 - pixfmt.h
  Add PIX_FMT_BGR48LE and PIX_FMT_BGR48BE pixel formats

2011-03-02 - 863c471 - lavf  52.103.0 - av_pkt_dump2, av_pkt_dump_log2
  Add new functions av_pkt_dump2, av_pkt_dump_log2 that uses the
  source stream timebase for outputting timestamps. Deprecate
  av_pkt_dump and av_pkt_dump_log.

2011-02-20 - e731b8d - lavf  52.102.0 - avio.h
  * e731b8d - rename init_put_byte() to ffio_init_context(), deprecating the
              original, and move it to a private header so it is no longer
              part of our public API. Instead, use av_alloc_put_byte().
  * ae628ec - rename ByteIOContext to AVIOContext.

2011-02-16 - 09d171b - lavf  52.101.0 - avformat.h
                       lavu  52.39.0  - parseutils.h
  * 610219a - Add av_ prefix to dump_format().
  * f6c7375 - Replace parse_date() in lavf with av_parse_time() in lavu.
  * ab0287f - Move find_info_tag from lavf to lavu and add av_prefix to it.

2011-02-15 - lavu 52.38.0 - merge libavcore
  libavcore is merged back completely into libavutil

2011-02-10 - 55bad0c - lavc 52.113.0 - vbv_delay
  Add vbv_delay field to AVCodecContext

2011-02-14 - 24a83bd - lavf 52.100.0 - AV_DISPOSITION_CLEAN_EFFECTS
  Add AV_DISPOSITION_CLEAN_EFFECTS disposition flag.

2011-02-14 - 910b5b8 - lavfi 1.76.0 - AVFilterLink sample_aspect_ratio
  Add sample_aspect_ratio field to AVFilterLink.

2011-02-10 - 12c14cd - lavf 52.99.0 - AVStream.disposition
  Add AV_DISPOSITION_HEARING_IMPAIRED and AV_DISPOSITION_VISUAL_IMPAIRED.

2011-02-09 - c0b102c - lavc 52.112.0 - avcodec_thread_init()
  Deprecate avcodec_thread_init()/avcodec_thread_free() use; instead
  set thread_count before calling avcodec_open.

2011-02-09 - 37b00b4 - lavc 52.111.0 - threading API
  Add CODEC_CAP_FRAME_THREADS with new restrictions on get_buffer()/
  release_buffer()/draw_horiz_band() callbacks for appropriate codecs.
  Add thread_type and active_thread_type fields to AVCodecContext.

2011-02-08 - 3940caa - lavf 52.98.0 - av_probe_input_buffer
  Add av_probe_input_buffer() to avformat.h for probing format from a
  ByteIOContext.

2011-02-06 - fe174fc - lavf 52.97.0 - avio.h
  Add flag for non-blocking protocols: URL_FLAG_NONBLOCK

2011-02-04 - f124b08 - lavf 52.96.0 - avformat_free_context()
  Add avformat_free_context() in avformat.h.

2011-02-03 - f5b82f4 - lavc 52.109.0 - add CODEC_ID_PRORES
  Add CODEC_ID_PRORES to avcodec.h.

2011-02-03 - fe9a3fb - lavc 52.109.0 - H.264 profile defines
  Add defines for H.264 * Constrained Baseline and Intra profiles

2011-02-02 - lavf 52.95.0
  * 50196a9 - add a new installed header version.h.
  * 4efd5cf, dccbd97, 93b78d1 - add several variants of public
    avio_{put,get}_str* functions.  Deprecate corresponding semi-public
    {put,get}_str*.

2011-02-02 - dfd2a00 - lavu 50.37.0 - log.h
  Make av_dlog public.

2011-01-31 - 7b3ea55 - lavfi 1.76.0 - vsrc_buffer
  Add sample_aspect_ratio fields to vsrc_buffer arguments

2011-01-31 - 910b5b8 - lavfi 1.75.0 - AVFilterLink sample_aspect_ratio
  Add sample_aspect_ratio field to AVFilterLink.

2011-01-15 - a242ac3 - lavfi 1.74.0 - AVFilterBufferRefAudioProps
  Rename AVFilterBufferRefAudioProps.samples_nb to nb_samples.

2011-01-14 - 7f88a5b - lavf 52.93.0 - av_metadata_copy()
  Add av_metadata_copy() in avformat.h.

2011-01-07 - 81c623f - lavc 52.107.0 - deprecate reordered_opaque
  Deprecate reordered_opaque in favor of pkt_pts/dts.

2011-01-07 - 1919fea - lavc 52.106.0 - pkt_dts
  Add pkt_dts to AVFrame, this will in the future allow multithreading decoders
  to not mess up dts.

2011-01-07 - 393cbb9 - lavc 52.105.0 - pkt_pts
  Add pkt_pts to AVFrame.

2011-01-07 - 060ec0a - lavc 52.104.0 - av_get_profile_name()
  Add av_get_profile_name to libavcodec/avcodec.h.

2010-12-27 - 0ccabee - lavfi 1.71.0 - AV_PERM_NEG_LINESIZES
  Add AV_PERM_NEG_LINESIZES in avfilter.h.

2010-12-27 - 9128ae0 - lavf 52.91.0 - av_find_best_stream()
  Add av_find_best_stream to libavformat/avformat.h.

2010-12-27 - 107a7e3 - lavf 52.90.0
  Add AVFMT_NOSTREAMS flag for formats with no streams,
  like e.g. text metadata.

2010-12-22 - 0328b9e - lavu 50.36.0 - file.h
  Add functions av_file_map() and av_file_unmap() in file.h.

2010-12-19 - 0bc55f5 - lavu 50.35.0 - error.h
  Add "not found" error codes:
  AVERROR_DEMUXER_NOT_FOUND
  AVERROR_MUXER_NOT_FOUND
  AVERROR_DECODER_NOT_FOUND
  AVERROR_ENCODER_NOT_FOUND
  AVERROR_PROTOCOL_NOT_FOUND
  AVERROR_FILTER_NOT_FOUND
  AVERROR_BSF_NOT_FOUND
  AVERROR_STREAM_NOT_FOUND

2010-12-09 - c61cdd0 - lavcore 0.16.0 - avcore.h
  Move AV_NOPTS_VALUE, AV_TIME_BASE, AV_TIME_BASE_Q symbols from
  avcodec.h to avcore.h.

2010-12-04 - 16cfc96 - lavc 52.98.0 - CODEC_CAP_NEG_LINESIZES
  Add CODEC_CAP_NEG_LINESIZES codec capability flag in avcodec.h.

2010-12-04 - bb4afa1 - lavu 50.34.0 - av_get_pix_fmt_string()
  Deprecate avcodec_pix_fmt_string() in favor of
  pixdesc.h/av_get_pix_fmt_string().

2010-12-04 - 4da12e3 - lavcore 0.15.0 - av_image_alloc()
  Add av_image_alloc() to libavcore/imgutils.h.

2010-12-02 - 037be76 - lavfi 1.67.0 - avfilter_graph_create_filter()
  Add function avfilter_graph_create_filter() in avfiltergraph.h.

2010-11-25 - 4723bc2 - lavfi 1.65.0 - avfilter_get_video_buffer_ref_from_arrays()
  Add function avfilter_get_video_buffer_ref_from_arrays() in
  avfilter.h.

2010-11-21 - 176a615 - lavcore 0.14.0 - audioconvert.h
  Add a public audio channel API in audioconvert.h, and deprecate the
  corresponding functions in libavcodec:
  avcodec_get_channel_name()
  avcodec_get_channel_layout()
  avcodec_get_channel_layout_string()
  avcodec_channel_layout_num_channels()
  and the CH_* macros defined in libavcodec/avcodec.h.

2010-11-21 - 6bfc268 - lavf 52.85.0 - avformat.h
  Add av_append_packet().

2010-11-21 - a08d918 - lavc 52.97.0 - avcodec.h
  Add av_grow_packet().

2010-11-17 - 0985e1a - lavcore 0.13.0 - parseutils.h
  Add av_parse_color() declared in libavcore/parseutils.h.

2010-11-13 - cb2c971 - lavc 52.95.0 - AVCodecContext
  Add AVCodecContext.subtitle_header and AVCodecContext.subtitle_header_size
  fields.

2010-11-13 - 5aaea02 - lavfi 1.62.0 - avfiltergraph.h
  Make avfiltergraph.h public.

2010-11-13 - 4fcbb2a - lavfi 1.61.0 - avfiltergraph.h
  Remove declarations from avfiltergraph.h for the functions:
  avfilter_graph_check_validity()
  avfilter_graph_config_links()
  avfilter_graph_config_formats()
  which are now internal.
  Use avfilter_graph_config() instead.

2010-11-08 - d2af720 - lavu 50.33.0 - eval.h
  Deprecate functions:
  av_parse_and_eval_expr(),
  av_parse_expr(),
  av_eval_expr(),
  av_free_expr(),
  in favor of the functions:
  av_expr_parse_and_eval(),
  av_expr_parse(),
  av_expr_eval(),
  av_expr_free().

2010-11-08 - 24de0ed - lavfi 1.59.0 - avfilter_free()
  Rename avfilter_destroy() to avfilter_free().
  This change breaks libavfilter API/ABI.

2010-11-07 - 1e80a0e - lavfi 1.58.0 - avfiltergraph.h
  Remove graphparser.h header, move AVFilterInOut and
  avfilter_graph_parse() declarations to libavfilter/avfiltergraph.h.

2010-11-07 - 7313132 - lavfi 1.57.0 - AVFilterInOut
  Rename field AVFilterInOut.filter to AVFilterInOut.filter_ctx.
  This change breaks libavfilter API.

2010-11-04 - 97dd1e4 - lavfi 1.56.0 - avfilter_graph_free()
  Rename avfilter_graph_destroy() to avfilter_graph_free().
  This change breaks libavfilter API/ABI.

2010-11-04 - e15aeea - lavfi 1.55.0 - avfilter_graph_alloc()
  Add avfilter_graph_alloc() to libavfilter/avfiltergraph.h.

2010-11-02 - 6f84cd1 - lavcore 0.12.0 - av_get_bits_per_sample_fmt()
  Add av_get_bits_per_sample_fmt() to libavcore/samplefmt.h and
  deprecate av_get_bits_per_sample_format().

2010-11-02 - d63e456 - lavcore 0.11.0 - samplefmt.h
  Add sample format functions in libavcore/samplefmt.h:
  av_get_sample_fmt_name(),
  av_get_sample_fmt(),
  av_get_sample_fmt_string(),
  and deprecate the corresponding libavcodec/audioconvert.h functions:
  avcodec_get_sample_fmt_name(),
  avcodec_get_sample_fmt(),
  avcodec_sample_fmt_string().

2010-11-02 - 262d1c5 - lavcore 0.10.0 - samplefmt.h
  Define enum AVSampleFormat in libavcore/samplefmt.h, deprecate enum
  SampleFormat.

2010-10-16 - 2a24df9 - lavfi 1.52.0 - avfilter_graph_config()
  Add the function avfilter_graph_config() in avfiltergraph.h.

2010-10-15 - 03700d3 - lavf 52.83.0 - metadata API
  Change demuxers to export metadata in generic format and
  muxers to accept generic format. Deprecate the public
  conversion API.

2010-10-10 - 867ae7a - lavfi 1.49.0 - AVFilterLink.time_base
  Add time_base field to AVFilterLink.

2010-09-27 - c85eef4 - lavu 50.31.0 - av_set_options_string()
  Move av_set_options_string() from libavfilter/parseutils.h to
  libavutil/opt.h.

2010-09-27 - acc0490 - lavfi 1.47.0 - AVFilterLink
  Make the AVFilterLink fields srcpad and dstpad store the pointers to
  the source and destination pads, rather than their indexes.

2010-09-27 - 372e288 - lavu 50.30.0 - av_get_token()
  Move av_get_token() from libavfilter/parseutils.h to
  libavutil/avstring.h.

2010-09-26 - 635d4ae - lsws 0.12.0 - swscale.h
  Add the functions sws_alloc_context() and sws_init_context().

2010-09-26 - 6ed0404 - lavu 50.29.0 - opt.h
  Move libavcodec/opt.h to libavutil/opt.h.

2010-09-24 - 1c1c80f - lavu 50.28.0 - av_log_set_flags()
  Default of av_log() changed due to many problems to the old no repeat
  detection. Read the docs of AV_LOG_SKIP_REPEATED in log.h before
  enabling it for your app!.

2010-09-24 - f66eb58 - lavc 52.90.0 - av_opt_show2()
  Deprecate av_opt_show() in favor or av_opt_show2().

2010-09-14 - bc6f0af - lavu 50.27.0 - av_popcount()
  Add av_popcount() to libavutil/common.h.

2010-09-08 - c6c98d0 - lavu 50.26.0 - av_get_cpu_flags()
  Add av_get_cpu_flags().

2010-09-07 - 34017fd - lavcore 0.9.0 - av_image_copy()
  Add av_image_copy().

2010-09-07 - 9686abb - lavcore 0.8.0 - av_image_copy_plane()
  Add av_image_copy_plane().

2010-09-07 - 9b7269e - lavcore 0.7.0 - imgutils.h
  Adopt hierarchical scheme for the imgutils.h function names,
  deprecate the old names.

2010-09-04 - 7160bb7 - lavu 50.25.0 - AV_CPU_FLAG_*
  Deprecate the FF_MM_* flags defined in libavcodec/avcodec.h in favor
  of the AV_CPU_FLAG_* flags defined in libavutil/cpu.h.

2010-08-26 - 5da19b5 - lavc 52.87.0 - avcodec_get_channel_layout()
  Add avcodec_get_channel_layout() in audioconvert.h.

2010-08-20 - e344336 - lavcore 0.6.0 - av_fill_image_max_pixsteps()
  Rename av_fill_image_max_pixstep() to av_fill_image_max_pixsteps().

2010-08-18 - a6ddf8b - lavcore 0.5.0 - av_fill_image_max_pixstep()
  Add av_fill_image_max_pixstep() in imgutils.h.

2010-08-17 - 4f2d2e4 - lavu 50.24.0 - AV_NE()
  Add the AV_NE macro.

2010-08-17 - ad2c950 - lavfi 1.36.0 - audio framework
  Implement AVFilterBufferRefAudioProps struct for audio properties,
  get_audio_buffer(), filter_samples() functions and related changes.

2010-08-12 - 81c1eca - lavcore 0.4.0 - av_get_image_linesize()
  Add av_get_image_linesize() in imgutils.h.

2010-08-11 - c1db7bf - lavfi 1.34.0 - AVFilterBufferRef
  Resize data and linesize arrays in AVFilterBufferRef to 8.

  This change breaks libavfilter API/ABI.

2010-08-11 - 9f08d80 - lavc 52.85.0 - av_picture_data_copy()
  Add av_picture_data_copy in avcodec.h.

2010-08-11 - 84c0386 - lavfi 1.33.0 - avfilter_open()
  Change avfilter_open() signature:
  AVFilterContext *avfilter_open(AVFilter *filter, const char *inst_name) ->
  int avfilter_open(AVFilterContext **filter_ctx, AVFilter *filter, const char *inst_name);

  This change breaks libavfilter API/ABI.

2010-08-11 - cc80caf - lavfi 1.32.0 - AVFilterBufferRef
  Add a type field to AVFilterBufferRef, and move video specific
  properties to AVFilterBufferRefVideoProps.

  This change breaks libavfilter API/ABI.

2010-08-07 - 5d4890d - lavfi 1.31.0 - AVFilterLink
  Rename AVFilterLink fields:
  AVFilterLink.srcpic    ->  AVFilterLink.src_buf
  AVFilterLink.cur_pic   ->  AVFilterLink.cur_buf
  AVFilterLink.outpic    ->  AVFilterLink.out_buf

2010-08-07 - 7fce481 - lavfi 1.30.0
  Rename functions and fields:
  avfilter_(un)ref_pic       -> avfilter_(un)ref_buffer
  avfilter_copy_picref_props -> avfilter_copy_buffer_ref_props
  AVFilterBufferRef.pic      -> AVFilterBufferRef.buffer

2010-08-07 - ecc8dad - lavfi 1.29.0 - AVFilterBufferRef
  Rename AVFilterPicRef to AVFilterBufferRef.

2010-08-07 - d54e094 - lavfi 1.28.0 - AVFilterBuffer
  Move format field from AVFilterBuffer to AVFilterPicRef.

2010-08-06 - bf176f5 - lavcore 0.3.0 - av_check_image_size()
  Deprecate avcodec_check_dimensions() in favor of the function
  av_check_image_size() defined in libavcore/imgutils.h.

2010-07-30 - 56b5e9d - lavfi 1.27.0 - AVFilterBuffer
  Increase size of the arrays AVFilterBuffer.data and
  AVFilterBuffer.linesize from 4 to 8.

  This change breaks libavfilter ABI.

2010-07-29 - e7bd48a - lavcore 0.2.0 - imgutils.h
  Add functions av_fill_image_linesizes() and
  av_fill_image_pointers(), declared in libavcore/imgutils.h.

2010-07-27 - 126b638 - lavcore 0.1.0 - parseutils.h
  Deprecate av_parse_video_frame_size() and av_parse_video_frame_rate()
  defined in libavcodec in favor of the newly added functions
  av_parse_video_size() and av_parse_video_rate() declared in
  libavcore/parseutils.h.

2010-07-23 - 4485247 - lavu 50.23.0 - mathematics.h
  Add the M_PHI constant definition.

2010-07-22 - bdab614 - lavfi 1.26.0 - media format generalization
  Add a type field to AVFilterLink.

  Change the field types:
  enum PixelFormat format   -> int format   in AVFilterBuffer
  enum PixelFormat *formats -> int *formats in AVFilterFormats
  enum PixelFormat *format  -> int format   in AVFilterLink

  Change the function signatures:
  AVFilterFormats *avfilter_make_format_list(const enum PixelFormat *pix_fmts); ->
  AVFilterFormats *avfilter_make_format_list(const int *fmts);

  int avfilter_add_colorspace(AVFilterFormats **avff, enum PixelFormat pix_fmt); ->
  int avfilter_add_format    (AVFilterFormats **avff, int fmt);

  AVFilterFormats *avfilter_all_colorspaces(void); ->
  AVFilterFormats *avfilter_all_formats    (enum AVMediaType type);

  This change breaks libavfilter API/ABI.

2010-07-21 - aac6ca6 - lavcore 0.0.0
  Add libavcore.

2010-07-17 - b5c582f - lavfi 1.25.0 - AVFilterBuffer
  Remove w and h fields from AVFilterBuffer.

2010-07-17 - f0d77b2 - lavfi 1.24.0 - AVFilterBuffer
  Rename AVFilterPic to AVFilterBuffer.

2010-07-17 - 57fe80f - lavf 52.74.0 - url_fskip()
  Make url_fskip() return an int error code instead of void.

2010-07-11 - 23940f1 - lavc 52.83.0
  Add AVCodecContext.lpc_type and AVCodecContext.lpc_passes fields.
  Add AVLPCType enum.
  Deprecate AVCodecContext.use_lpc.

2010-07-11 - e1d7c88 - lavc 52.82.0 - avsubtitle_free()
  Add a function for free the contents of a AVSubtitle generated by
  avcodec_decode_subtitle.

2010-07-11 - b91d08f - lavu 50.22.0 - bswap.h and intreadwrite.h
  Make the bswap.h and intreadwrite.h API public.

2010-07-08 - ce1cd1c - lavu 50.21.0 - pixdesc.h
  Rename read/write_line() to av_read/write_image_line().

2010-07-07 - 4d508e4 - lavfi 1.21.0 - avfilter_copy_picref_props()
  Add avfilter_copy_picref_props().

2010-07-03 - 2d525ef - lavc 52.79.0
  Add FF_COMPLIANCE_UNOFFICIAL and change all instances of
  FF_COMPLIANCE_INOFFICIAL to use FF_COMPLIANCE_UNOFFICIAL.

2010-07-02 - 89eec74 - lavu 50.20.0 - lfg.h
  Export av_lfg_init(), av_lfg_get(), av_mlfg_get(), and av_bmg_get() through
  lfg.h.

2010-06-28 - a52e2c3 - lavfi 1.20.1 - av_parse_color()
  Extend av_parse_color() syntax, make it accept an alpha value specifier and
  set the alpha value to 255 by default.

2010-06-22 - 735cf6b - lavf 52.71.0 - URLProtocol.priv_data_size, priv_data_class
  Add priv_data_size and priv_data_class to URLProtocol.

2010-06-22 - ffbb289 - lavf 52.70.0 - url_alloc(), url_connect()
  Add url_alloc() and url_connect().

2010-06-22 - 9b07a2d - lavf 52.69.0 - av_register_protocol2()
  Add av_register_protocol2(), deprecating av_register_protocol().

2010-06-09 - 65db058 - lavu 50.19.0 - av_compare_mod()
  Add av_compare_mod() to libavutil/mathematics.h.

2010-06-05 - 0b99215 - lavu 50.18.0 - eval API
  Make the eval API public.

2010-06-04 - 31878fc - lavu 50.17.0 - AV_BASE64_SIZE
  Add AV_BASE64_SIZE() macro.

2010-06-02 - 7e566bb - lavc 52.73.0 - av_get_codec_tag_string()
  Add av_get_codec_tag_string().


-------- 8< --------- FFmpeg 0.6 was cut here -------- 8< ---------

2010-06-01 - 2b99142 - lsws 0.11.0 - convertPalette API
  Add sws_convertPalette8ToPacked32() and sws_convertPalette8ToPacked24().

2010-05-26 - 93ebfee - lavc 52.72.0 - CODEC_CAP_EXPERIMENTAL
  Add CODEC_CAP_EXPERIMENTAL flag.
  NOTE: this was backported to 0.6

2010-05-23 - 9977863 - lavu 50.16.0 - av_get_random_seed()
  Add av_get_random_seed().

2010-05-18 - 796ac23 - lavf 52.63.0 - AVFMT_FLAG_RTP_HINT
  Add AVFMT_FLAG_RTP_HINT as possible value for AVFormatContext.flags.
  NOTE: this was backported to 0.6

2010-05-09 - b6bc205 - lavfi 1.20.0 - AVFilterPicRef
  Add interlaced and top_field_first fields to AVFilterPicRef.

2010-05-01 - 8e2ee18 - lavf 52.62.0 - probe function
  Add av_probe_input_format2 to API, it allows ignoring probe
  results below given score and returns the actual probe score.

2010-04-01 - 3dd6180 - lavf 52.61.0 - metadata API
  Add a flag for av_metadata_set2() to disable overwriting of
  existing tags.

2010-04-01 - 0fb49b5 - lavc 52.66.0
  Add avcodec_get_edge_width().

2010-03-31 - d103218 - lavc 52.65.0
  Add avcodec_copy_context().

2010-03-31 - 1a70d12 - lavf 52.60.0 - av_match_ext()
  Make av_match_ext() public.

2010-03-31 - 1149150 - lavu 50.14.0 - AVMediaType
  Move AVMediaType enum from libavcodec to libavutil.

2010-03-31 - 72415b2 - lavc 52.64.0 - AVMediaType
  Define AVMediaType enum, and use it instead of enum CodecType, which
  is deprecated and will be dropped at the next major bump.

2010-03-25 - 8795823 - lavu 50.13.0 - av_strerror()
  Implement av_strerror().

2010-03-23 - e1484eb - lavc 52.60.0 - av_dct_init()
  Support DCT-I and DST-I.

2010-03-15 - b8819c8 - lavf 52.56.0 - AVFormatContext.start_time_realtime
  Add AVFormatContext.start_time_realtime field.

2010-03-13 - 5bb5c1d - lavfi 1.18.0 - AVFilterPicRef.pos
  Add AVFilterPicRef.pos field.

2010-03-13 - 60c144f - lavu 50.12.0 - error.h
  Move error code definitions from libavcodec/avcodec.h to
  the new public header libavutil/error.h.

2010-03-07 - c709483 - lavc 52.56.0 - avfft.h
  Add public FFT interface.

2010-03-06 - ac6ef86 - lavu 50.11.0 - av_stristr()
  Add av_stristr().

2010-03-03 - 4b83fc0 - lavu 50.10.0 - av_tree_enumerate()
  Add av_tree_enumerate().

2010-02-07 - b687c1a - lavu 50.9.0 - av_compare_ts()
  Add av_compare_ts().

2010-02-05 - 3f3dc76 - lsws 0.10.0 - sws_getCoefficients()
  Add sws_getCoefficients().

2010-02-01 - ca76a11 - lavf 52.50.0 - metadata API
  Add a list of generic tag names, change 'author' -> 'artist',
  'year' -> 'date'.

2010-01-30 - 80a07f6 - lavu 50.8.0 - av_get_pix_fmt()
  Add av_get_pix_fmt().

2010-01-21 - 01cc47d - lsws 0.9.0 - sws_scale()
  Change constness attributes of sws_scale() parameters.

2010-01-10 - 3fb8e77 - lavfi 1.15.0 - avfilter_graph_config_links()
  Add a log_ctx parameter to avfilter_graph_config_links().

2010-01-07 - 8e9767f - lsws 0.8.0 - sws_isSupported{In,Out}put()
  Add sws_isSupportedInput() and sws_isSupportedOutput() functions.

2010-01-06 - c1d662f - lavfi 1.14.0 - avfilter_add_colorspace()
  Change the avfilter_add_colorspace() signature, make it accept an
  (AVFilterFormats **) rather than an (AVFilterFormats *) as before.

2010-01-03 - 4fd1f18 - lavfi 1.13.0 - avfilter_add_colorspace()
  Add avfilter_add_colorspace().

2010-01-02 - 8eb631f - lavf 52.46.0 - av_match_ext()
  Add av_match_ext(), it should be used in place of match_ext().

2010-01-01 - a1f547b - lavf 52.45.0 - av_guess_format()
  Add av_guess_format(), it should be used in place of guess_format().

2009-12-13 - a181981 - lavf 52.43.0 - metadata API
  Add av_metadata_set2(), AV_METADATA_DONT_STRDUP_KEY and
  AV_METADATA_DONT_STRDUP_VAL.

2009-12-13 - 277c733 - lavu 50.7.0 - avstring.h API
  Add av_d2str().

2009-12-13 - 02b398e - lavc 52.42.0 - AVStream
  Add avg_frame_rate.

2009-12-12 - 3ba69a1 - lavu 50.6.0 - av_bmg_next()
  Introduce the av_bmg_next() function.

2009-12-05 - a13a543 - lavfi 1.12.0 - avfilter_draw_slice()
  Add a slice_dir parameter to avfilter_draw_slice().

2009-11-26 - 4cc3f6a - lavfi 1.11.0 - AVFilter
  Remove the next field from AVFilter, this is not anymore required.

2009-11-25 - 1433c4a - lavfi 1.10.0 - avfilter_next()
  Introduce the avfilter_next() function.

2009-11-25 - 86a60fa - lavfi 1.9.0 - avfilter_register()
  Change the signature of avfilter_register() to make it return an
  int. This is required since now the registration operation may fail.

2009-11-25 - 74a0059 - lavu 50.5.0 - pixdesc.h API
  Make the pixdesc.h API public.

2009-10-27 - 243110f - lavfi 1.5.0 - AVFilter.next
  Add a next field to AVFilter, this is used for simplifying the
  registration and management of the registered filters.

2009-10-23 - cccd292 - lavfi 1.4.1 - AVFilter.description
  Add a description field to AVFilter.

2009-10-19 - 6b5dc05 - lavfi 1.3.0 - avfilter_make_format_list()
  Change the interface of avfilter_make_format_list() from
  avfilter_make_format_list(int n, ...) to
  avfilter_make_format_list(enum PixelFormat *pix_fmts).

2009-10-18 - 0eb4ff9 - lavfi 1.0.0 - avfilter_get_video_buffer()
  Make avfilter_get_video_buffer() recursive and add the w and h
  parameters to it.

2009-10-07 - 46c40e4 - lavfi 0.5.1 - AVFilterPic
  Add w and h fields to AVFilterPic.

2009-06-22 - 92400be - lavf 52.34.1 - AVFormatContext.packet_size
  This is now an unsigned int instead of a signed int.

2009-06-19 - a4276ba - lavc 52.32.0 - AVSubtitle.pts
  Add a pts field to AVSubtitle which gives the subtitle packet pts
  in AV_TIME_BASE. Some subtitle de-/encoders (e.g. XSUB) will
  not work right without this.

2009-06-03 - 8f3f2e0 - lavc 52.30.2 - AV_PKT_FLAG_KEY
  PKT_FLAG_KEY has been deprecated and will be dropped at the next
  major version. Use AV_PKT_FLAG_KEY instead.

2009-06-01 - f988ce6 - lavc 52.30.0 - av_lockmgr_register()
  av_lockmgr_register() can be used to register a callback function
  that lavc (and in the future, libraries that depend on lavc) can use
  to implement mutexes. The application should provide a callback function
  that implements the AV_LOCK_* operations described in avcodec.h.
  When the lock manager is registered, FFmpeg is guaranteed to behave
  correctly in a multi-threaded application.

2009-04-30 - ce1d9c8 - lavc 52.28.0 - av_free_packet()
  av_free_packet() is no longer an inline function. It is now exported.

2009-04-11 - 80d403f - lavc 52.25.0 - deprecate av_destruct_packet_nofree()
  Please use NULL instead. This has been supported since r16506
  (lavf > 52.23.1, lavc > 52.10.0).

2009-04-07 - 7a00bba - lavc 52.23.0 - avcodec_decode_video/audio/subtitle
  The old decoding functions are deprecated, all new code should use the
  new functions avcodec_decode_video2(), avcodec_decode_audio3() and
  avcodec_decode_subtitle2(). These new functions take an AVPacket *pkt
  argument instead of a const uint8_t *buf / int buf_size pair.

2009-04-03 - 7b09db3 - lavu 50.3.0 - av_fifo_space()
  Introduce the av_fifo_space() function.

2009-04-02 - fabd246 - lavc 52.23.0 - AVPacket
  Move AVPacket declaration from libavformat/avformat.h to
  libavcodec/avcodec.h.

2009-03-22 - 6e08ca9 - lavu 50.2.0 - RGB32 pixel formats
  Convert the pixel formats PIX_FMT_ARGB, PIX_FMT_RGBA, PIX_FMT_ABGR,
  PIX_FMT_BGRA, which were defined as macros, into enum PixelFormat values.
  Conversely PIX_FMT_RGB32, PIX_FMT_RGB32_1, PIX_FMT_BGR32 and
  PIX_FMT_BGR32_1 are now macros.
  avcodec_get_pix_fmt() now recognizes the "rgb32" and "bgr32" aliases.
  Re-sort the enum PixelFormat list accordingly.
  This change breaks API/ABI backward compatibility.

2009-03-22 - f82674e - lavu 50.1.0 - PIX_FMT_RGB5X5 endian variants
  Add the enum PixelFormat values:
  PIX_FMT_RGB565BE, PIX_FMT_RGB565LE, PIX_FMT_RGB555BE, PIX_FMT_RGB555LE,
  PIX_FMT_BGR565BE, PIX_FMT_BGR565LE, PIX_FMT_BGR555BE, PIX_FMT_BGR555LE.

2009-03-21 - ee6624e - lavu 50.0.0  - av_random*
  The Mersenne Twister PRNG implemented through the av_random* functions
  was removed. Use the lagged Fibonacci PRNG through the av_lfg* functions
  instead.

2009-03-08 - 41dd680 - lavu 50.0.0  - AVFifoBuffer
  av_fifo_init, av_fifo_read, av_fifo_write and av_fifo_realloc were dropped
  and replaced by av_fifo_alloc, av_fifo_generic_read, av_fifo_generic_write
  and av_fifo_realloc2.
  In addition, the order of the function arguments of av_fifo_generic_read
  was changed to match av_fifo_generic_write.
  The AVFifoBuffer/struct AVFifoBuffer may only be used in an opaque way by
  applications, they may not use sizeof() or directly access members.

2009-03-01 - ec26457 - lavf 52.31.0 - Generic metadata API
  Introduce a new metadata API (see av_metadata_get() and friends).
  The old API is now deprecated and should not be used anymore. This especially
  includes the following structure fields:
    - AVFormatContext.title
    - AVFormatContext.author
    - AVFormatContext.copyright
    - AVFormatContext.comment
    - AVFormatContext.album
    - AVFormatContext.year
    - AVFormatContext.track
    - AVFormatContext.genre
    - AVStream.language
    - AVStream.filename
    - AVProgram.provider_name
    - AVProgram.name
    - AVChapter.title<|MERGE_RESOLUTION|>--- conflicted
+++ resolved
@@ -15,16 +15,6 @@
 
 API changes, most recent first:
 
-<<<<<<< HEAD
--------- 8< --------- FFmpeg 3.1 was cut here -------- 8< ---------
-
-2016-06-26 - 481f320 / 1c9e861 - lavu 55.27.100 / 55.13.0 - hwcontext.h
-  Add av_hwdevice_ctx_create().
-
-2016-06-26 - b95534b / e47b8bb - lavc 57.48.101 / 57.19.1 - avcodec.h
-  Adjust values for JPEG 2000 profiles.
-
-=======
 -------- 8< --------- FFmpeg 3.2 was cut here -------- 8< ---------
 
 2016-10-24 - 73ead47 - lavf 57.55.100 - avformat.h
@@ -106,7 +96,6 @@
 2016-06-26 - b95534b / e47b8bb - lavc 57.48.101 / 57.19.1 - avcodec.h
   Adjust values for JPEG 2000 profiles.
 
->>>>>>> ebf8ec5b
 2016-06-23 - 5d75e46 / db7968b - lavf 57.40.100 / 57.7.0 - avio.h
   Add AVIODataMarkerType, write_data_type, ignore_boundary_point and
   avio_write_marker.
