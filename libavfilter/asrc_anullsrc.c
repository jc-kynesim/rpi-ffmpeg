/*
 * Copyright 2010 S.N. Hemanth Meenakshisundaram <smeenaks ucsd edu>
 * Copyright 2010 Stefano Sabatini <stefano.sabatini-lala poste it>
 *
 * This file is part of FFmpeg.
 *
 * FFmpeg is free software; you can redistribute it and/or
 * modify it under the terms of the GNU Lesser General Public
 * License as published by the Free Software Foundation; either
 * version 2.1 of the License, or (at your option) any later version.
 *
 * FFmpeg is distributed in the hope that it will be useful,
 * but WITHOUT ANY WARRANTY; without even the implied warranty of
 * MERCHANTABILITY or FITNESS FOR A PARTICULAR PURPOSE.  See the GNU
 * Lesser General Public License for more details.
 *
 * You should have received a copy of the GNU Lesser General Public
 * License along with FFmpeg; if not, write to the Free Software
 * Foundation, Inc., 51 Franklin Street, Fifth Floor, Boston, MA 02110-1301 USA
 */

/**
 * @file
 * null audio source
 */

#include <inttypes.h>
#include <stdio.h>

#include "audio.h"
#include "avfilter.h"
#include "internal.h"

#include "libavutil/audioconvert.h"
#include "libavutil/internal.h"
#include "libavutil/opt.h"

typedef struct {
    const AVClass *class;
    char   *channel_layout_str;
    uint64_t channel_layout;
    char   *sample_rate_str;
    int     sample_rate;
    int nb_samples;             ///< number of samples per requested frame
    int64_t pts;
} ANullContext;

#define OFFSET(x) offsetof(ANullContext, x)
#define FLAGS AV_OPT_FLAG_AUDIO_PARAM|AV_OPT_FLAG_FILTERING_PARAM

static const AVOption anullsrc_options[]= {
    { "channel_layout", "set channel_layout", OFFSET(channel_layout_str), AV_OPT_TYPE_STRING, {.str = "stereo"}, 0, 0, FLAGS },
    { "cl",             "set channel_layout", OFFSET(channel_layout_str), AV_OPT_TYPE_STRING, {.str = "stereo"}, 0, 0, FLAGS },
    { "sample_rate",    "set sample rate",    OFFSET(sample_rate_str)   , AV_OPT_TYPE_STRING, {.str = "44100"}, 0, 0, FLAGS },
    { "r",              "set sample rate",    OFFSET(sample_rate_str)   , AV_OPT_TYPE_STRING, {.str = "44100"}, 0, 0, FLAGS },
    { "nb_samples",     "set the number of samples per requested frame", OFFSET(nb_samples), AV_OPT_TYPE_INT, {.i64 = 1024}, 0, INT_MAX, FLAGS },
    { "n",              "set the number of samples per requested frame", OFFSET(nb_samples), AV_OPT_TYPE_INT, {.i64 = 1024}, 0, INT_MAX, FLAGS },
    { NULL },
};

AVFILTER_DEFINE_CLASS(anullsrc);

static int init(AVFilterContext *ctx, const char *args)
{
    ANullContext *null = ctx->priv;
    int ret;

    null->class = &anullsrc_class;
    av_opt_set_defaults(null);

    if ((ret = (av_set_options_string(null, args, "=", ":"))) < 0)
        return ret;

    if ((ret = ff_parse_sample_rate(&null->sample_rate,
                                     null->sample_rate_str, ctx)) < 0)
        return ret;

    if ((ret = ff_parse_channel_layout(&null->channel_layout,
                                        null->channel_layout_str, ctx)) < 0)
        return ret;

    return 0;
}

static int config_props(AVFilterLink *outlink)
{
    ANullContext *null = outlink->src->priv;
    char buf[128];
    int chans_nb;

    outlink->sample_rate = null->sample_rate;
    outlink->channel_layout = null->channel_layout;

    chans_nb = av_get_channel_layout_nb_channels(null->channel_layout);
    av_get_channel_layout_string(buf, sizeof(buf), chans_nb, null->channel_layout);
    av_log(outlink->src, AV_LOG_VERBOSE,
           "sample_rate:%d channel_layout:'%s' nb_samples:%d\n",
           null->sample_rate, buf, null->nb_samples);

    return 0;
}

static int request_frame(AVFilterLink *outlink)
{
    ANullContext *null = outlink->src->priv;
    AVFilterBufferRef *samplesref;

    samplesref =
        ff_get_audio_buffer(outlink, AV_PERM_WRITE, null->nb_samples);
    samplesref->pts = null->pts;
    samplesref->pos = -1;
    samplesref->audio->channel_layout = null->channel_layout;
    samplesref->audio->sample_rate = outlink->sample_rate;

    ff_filter_samples(outlink, avfilter_ref_buffer(samplesref, ~0));
    avfilter_unref_buffer(samplesref);

    null->pts += null->nb_samples;
    return 0;
}

static const AVFilterPad avfilter_asrc_anullsrc_outputs[] = {
    {
        .name          = "default",
        .type          = AVMEDIA_TYPE_AUDIO,
        .config_props  = config_props,
        .request_frame = request_frame,
    },
    { NULL }
};

AVFilter avfilter_asrc_anullsrc = {
    .name        = "anullsrc",
    .description = NULL_IF_CONFIG_SMALL("Null audio source, return empty audio frames."),

    .init        = init,
    .priv_size   = sizeof(ANullContext),

    .inputs      = NULL,

<<<<<<< HEAD
    .outputs     = (const AVFilterPad[]) {{ .name = "default",
                                            .type = AVMEDIA_TYPE_AUDIO,
                                            .config_props = config_props,
                                            .request_frame = request_frame, },
                                          { .name = NULL}},
    .priv_class = &anullsrc_class,
=======
    .outputs     = avfilter_asrc_anullsrc_outputs,
>>>>>>> 4436f25a
};<|MERGE_RESOLUTION|>--- conflicted
+++ resolved
@@ -138,14 +138,6 @@
 
     .inputs      = NULL,
 
-<<<<<<< HEAD
-    .outputs     = (const AVFilterPad[]) {{ .name = "default",
-                                            .type = AVMEDIA_TYPE_AUDIO,
-                                            .config_props = config_props,
-                                            .request_frame = request_frame, },
-                                          { .name = NULL}},
+    .outputs     = avfilter_asrc_anullsrc_outputs,
     .priv_class = &anullsrc_class,
-=======
-    .outputs     = avfilter_asrc_anullsrc_outputs,
->>>>>>> 4436f25a
 };