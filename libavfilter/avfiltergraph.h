/*
 * Filter graphs
 * copyright (c) 2007 Bobby Bingham
 *
 * This file is part of FFmpeg.
 *
 * FFmpeg is free software; you can redistribute it and/or
 * modify it under the terms of the GNU Lesser General Public
 * License as published by the Free Software Foundation; either
 * version 2.1 of the License, or (at your option) any later version.
 *
 * FFmpeg is distributed in the hope that it will be useful,
 * but WITHOUT ANY WARRANTY; without even the implied warranty of
 * MERCHANTABILITY or FITNESS FOR A PARTICULAR PURPOSE.  See the GNU
 * Lesser General Public License for more details.
 *
 * You should have received a copy of the GNU Lesser General Public
 * License along with FFmpeg; if not, write to the Free Software
 * Foundation, Inc., 51 Franklin Street, Fifth Floor, Boston, MA 02110-1301 USA
 */

#ifndef AVFILTER_AVFILTERGRAPH_H
#define AVFILTER_AVFILTERGRAPH_H

#include "avfilter.h"

typedef struct AVFilterGraph {
    unsigned filter_count;
    AVFilterContext **filters;

    char *scale_sws_opts; ///< sws options to use for the auto-inserted scale filters
} AVFilterGraph;

/**
 * Allocate a filter graph.
 */
AVFilterGraph *avfilter_graph_alloc(void);

/**
 * Get a filter instance with name name from graph.
 *
 * @return the pointer to the found filter instance or NULL if it
 * cannot be found.
 */
AVFilterContext *avfilter_graph_get_filter(AVFilterGraph *graph, char *name);

/**
 * Add an existing filter instance to a filter graph.
 *
 * @param graphctx  the filter graph
 * @param filter the filter to be added
 */
int avfilter_graph_add_filter(AVFilterGraph *graphctx, AVFilterContext *filter);

/**
 * Create and add a filter instance into an existing graph.
 * The filter instance is created from the filter filt and inited
 * with the parameters args and opaque.
 *
 * In case of success put in *filt_ctx the pointer to the created
 * filter instance, otherwise set *filt_ctx to NULL.
 *
 * @param name the instance name to give to the created filter instance
 * @param graph_ctx the filter graph
 * @return a negative AVERROR error code in case of failure, a non
 * negative value otherwise
 */
int avfilter_graph_create_filter(AVFilterContext **filt_ctx, AVFilter *filt,
                                 const char *name, const char *args, void *opaque,
                                 AVFilterGraph *graph_ctx);

/**
 * Check validity and configure all the links and formats in the graph.
 *
 * @param graphctx the filter graph
 * @param log_ctx context used for logging
 * @return 0 in case of success, a negative AVERROR code otherwise
 */
int avfilter_graph_config(AVFilterGraph *graphctx, void *log_ctx);

/**
 * Free a graph, destroy its links, and set *graph to NULL.
 * If *graph is NULL, do nothing.
 */
void avfilter_graph_free(AVFilterGraph **graph);

/**
 * A linked-list of the inputs/outputs of the filter chain.
 *
 * This is mainly useful for avfilter_graph_parse(), since this
 * function may accept a description of a graph with not connected
 * input/output pads. This struct specifies, per each not connected
 * pad contained in the graph, the filter context and the pad index
 * required for establishing a link.
 */
typedef struct AVFilterInOut {
    /** unique name for this input/output in the list */
    char *name;

    /** filter context associated to this input/output */
    AVFilterContext *filter_ctx;

    /** index of the filt_ctx pad to use for linking */
    int pad_idx;

    /** next input/input in the list, NULL if this is the last */
    struct AVFilterInOut *next;
} AVFilterInOut;

/**
 * Create an AVFilterInOut.
 * Must be free with avfilter_inout_free().
 */
AVFilterInOut *avfilter_inout_alloc(void);

/**
 * Free the AVFilterInOut in *inout, and set its pointer to NULL.
 * If *inout is NULL, do nothing.
 */
void avfilter_inout_free(AVFilterInOut **inout);

/**
 * Add a graph described by a string to a graph.
 *
 * @param graph   the filter graph where to link the parsed graph context
 * @param filters string to be parsed
 * @param inputs  pointer to a linked list to the inputs of the graph, may be NULL.
 *                If non-NULL, *inputs is updated to contain the list of open inputs
 *                after the parsing, should be freed with avfilter_inout_free().
 * @param outputs pointer to a linked list to the outputs of the graph, may be NULL.
 *                If non-NULL, *outputs is updated to contain the list of open outputs
 *                after the parsing, should be freed with avfilter_inout_free().
 * @return zero on success, a negative AVERROR code on error
 */
int avfilter_graph_parse(AVFilterGraph *graph, const char *filters,
<<<<<<< HEAD
                         AVFilterInOut **inputs, AVFilterInOut **outputs,
                         void *log_ctx);

/**
 * Send a command to one or more filter instances.
 *
 * @param graph  the filter graph
 * @param target the filter(s) to which the command should be sent
 *               "all" sends to all filters
 *               otherwise it can be a filter or filter instance name
 *               which will send the command to all matching filters.
 * @param cmd    the command to sent, for handling simplicity all commands must be alphanumeric only
 * @param arg    the argument for the command
 * @param res    a buffer with size res_size where the filter(s) can return a response.
 *
 * @returns >=0 on success otherwise an error code.
 *              AVERROR(ENOSYS) on unsupported commands
 */
int avfilter_graph_send_command(AVFilterGraph *graph, const char *target, const char *cmd, const char *arg, char *res, int res_len, int flags);

/**
 * Queue a command for one or more filter instances.
 *
 * @param graph  the filter graph
 * @param target the filter(s) to which the command should be sent
 *               "all" sends to all filters
 *               otherwise it can be a filter or filter instance name
 *               which will send the command to all matching filters.
 * @param cmd    the command to sent, for handling simplicity all commands must be alphanummeric only
 * @param arg    the argument for the command
 * @param ts     time at which the command should be sent to the filter
 *
 * @note As this executes commands after this function returns, no return code
 *       from the filter is provided, also AVFILTER_CMD_FLAG_ONE is not supported.
 */
int avfilter_graph_queue_command(AVFilterGraph *graph, const char *target, const char *cmd, const char *arg, int flags, double ts);

=======
                         AVFilterInOut *inputs, AVFilterInOut *outputs,
                         void *log_ctx);
>>>>>>> daf98908

#endif /* AVFILTER_AVFILTERGRAPH_H */<|MERGE_RESOLUTION|>--- conflicted
+++ resolved
@@ -133,7 +133,6 @@
  * @return zero on success, a negative AVERROR code on error
  */
 int avfilter_graph_parse(AVFilterGraph *graph, const char *filters,
-<<<<<<< HEAD
                          AVFilterInOut **inputs, AVFilterInOut **outputs,
                          void *log_ctx);
 
@@ -171,9 +170,6 @@
  */
 int avfilter_graph_queue_command(AVFilterGraph *graph, const char *target, const char *cmd, const char *arg, int flags, double ts);
 
-=======
-                         AVFilterInOut *inputs, AVFilterInOut *outputs,
-                         void *log_ctx);
->>>>>>> daf98908
+
 
 #endif /* AVFILTER_AVFILTERGRAPH_H */