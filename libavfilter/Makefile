--- conflicted
+++ resolved
@@ -238,15 +238,11 @@
 OBJS-$(CONFIG_SEPARATEFIELDS_FILTER)         += vf_separatefields.o
 OBJS-$(CONFIG_SAB_FILTER)                    += vf_sab.o
 OBJS-$(CONFIG_SCALE_FILTER)                  += vf_scale.o
-<<<<<<< HEAD
 OBJS-$(CONFIG_SCALE2REF_FILTER)              += vf_scale.o
 OBJS-$(CONFIG_SELECT_FILTER)                 += f_select.o
 OBJS-$(CONFIG_SELECTIVECOLOR_FILTER)         += vf_selectivecolor.o
 OBJS-$(CONFIG_SENDCMD_FILTER)                += f_sendcmd.o
-=======
 OBJS-$(CONFIG_SCALE_VAAPI_FILTER)            += vf_scale_vaapi.o
-OBJS-$(CONFIG_SELECT_FILTER)                 += vf_select.o
->>>>>>> 98114d70
 OBJS-$(CONFIG_SETDAR_FILTER)                 += vf_aspect.o
 OBJS-$(CONFIG_SETFIELD_FILTER)               += vf_setfield.o
 OBJS-$(CONFIG_SETPTS_FILTER)                 += setpts.o
