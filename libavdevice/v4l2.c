--- conflicted
+++ resolved
@@ -979,12 +979,7 @@
 #endif
     int res;
 
-<<<<<<< HEAD
-    av_init_packet(pkt);
     if ((res = mmap_read_frame(ctx, pkt)) < 0) {
-=======
-    if ((res = mmap_read_frame(s1, pkt)) < 0) {
->>>>>>> 0b1bd1b2
         return res;
     }
 
