--- conflicted
+++ resolved
@@ -70,13 +70,9 @@
 
     s->header_bits= put_bits_count(&s->pb);
 
-<<<<<<< HEAD
-    if(avctx->pix_fmt == PIX_FMT_BGR0
-        || avctx->pix_fmt == PIX_FMT_BGRA
-        || avctx->pix_fmt == PIX_FMT_BGR24){
-=======
-    if(avctx->pix_fmt == AV_PIX_FMT_BGRA){
->>>>>>> 716d413c
+    if(avctx->pix_fmt == AV_PIX_FMT_BGR0
+        || avctx->pix_fmt == AV_PIX_FMT_BGRA
+        || avctx->pix_fmt == AV_PIX_FMT_BGR24){
         int x, y, i;
         const int linesize= p->linesize[0];
         uint16_t (*buffer)[4]= (void *) s->rd_scratchpad;
@@ -99,7 +95,7 @@
                 top[i]= left[i]= topleft[i]= buffer[0][i];
             }
             for(x = 0; x < width; x++) {
-                if(avctx->pix_fmt == PIX_FMT_BGR24){
+                if(avctx->pix_fmt == AV_PIX_FMT_BGR24){
                     buffer[x][1] = ptr[3*x+0] - ptr[3*x+1] + 0x100;
                     buffer[x][2] = ptr[3*x+2] - ptr[3*x+1] + 0x100;
                     buffer[x][0] = (ptr[3*x+0] + 2*ptr[3*x+1] + ptr[3*x+2])>>2;
@@ -222,10 +218,10 @@
     .init           = ff_MPV_encode_init,
     .encode2        = encode_picture_lossless,
     .close          = ff_MPV_encode_end,
-    .pix_fmts       = (const enum PixelFormat[]){
-        PIX_FMT_BGR24, PIX_FMT_BGRA, PIX_FMT_BGR0,
-        PIX_FMT_YUVJ420P, PIX_FMT_YUVJ444P, PIX_FMT_YUVJ422P,
-        PIX_FMT_YUV420P, PIX_FMT_YUV444P, PIX_FMT_YUV422P,
-        PIX_FMT_NONE},
+    .pix_fmts       = (const enum AVPixelFormat[]){
+        AV_PIX_FMT_BGR24, AV_PIX_FMT_BGRA, AV_PIX_FMT_BGR0,
+        AV_PIX_FMT_YUVJ420P, AV_PIX_FMT_YUVJ444P, AV_PIX_FMT_YUVJ422P,
+        AV_PIX_FMT_YUV420P, AV_PIX_FMT_YUV444P, AV_PIX_FMT_YUV422P,
+        AV_PIX_FMT_NONE},
     .long_name      = NULL_IF_CONFIG_SMALL("Lossless JPEG"),
 };