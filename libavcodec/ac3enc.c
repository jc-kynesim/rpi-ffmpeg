--- conflicted
+++ resolved
@@ -217,88 +217,25 @@
 #define OFFSET(param) offsetof(AC3EncodeContext, options.param)
 #define AC3ENC_PARAM (AV_OPT_FLAG_AUDIO_PARAM | AV_OPT_FLAG_ENCODING_PARAM)
 
-<<<<<<< HEAD
-#if CONFIG_AC3ENC_FLOAT || !CONFIG_AC3_FLOAT_ENCODER //we need this exactly once compiled in
-const AVOption ff_ac3_options[] = {
-/* Metadata Options */
-{"per_frame_metadata", "Allow Changing Metadata Per-Frame", OFFSET(allow_per_frame_metadata), FF_OPT_TYPE_INT, {.dbl = 0 }, 0, 1, AC3ENC_PARAM},
-/* downmix levels */
-{"center_mixlev", "Center Mix Level", OFFSET(center_mix_level), FF_OPT_TYPE_FLOAT, {.dbl = LEVEL_MINUS_4POINT5DB }, 0.0, 1.0, AC3ENC_PARAM},
-{"surround_mixlev", "Surround Mix Level", OFFSET(surround_mix_level), FF_OPT_TYPE_FLOAT, {.dbl = LEVEL_MINUS_6DB }, 0.0, 1.0, AC3ENC_PARAM},
-/* audio production information */
-{"mixing_level", "Mixing Level", OFFSET(mixing_level), FF_OPT_TYPE_INT, {.dbl = -1 }, -1, 111, AC3ENC_PARAM},
-{"room_type", "Room Type", OFFSET(room_type), FF_OPT_TYPE_INT, {.dbl = -1 }, -1, 2, AC3ENC_PARAM, "room_type"},
-    {"notindicated", "Not Indicated (default)", 0, FF_OPT_TYPE_CONST, {.dbl = 0 }, INT_MIN, INT_MAX, AC3ENC_PARAM, "room_type"},
-    {"large",        "Large Room",              0, FF_OPT_TYPE_CONST, {.dbl = 1 }, INT_MIN, INT_MAX, AC3ENC_PARAM, "room_type"},
-    {"small",        "Small Room",              0, FF_OPT_TYPE_CONST, {.dbl = 2 }, INT_MIN, INT_MAX, AC3ENC_PARAM, "room_type"},
-/* other metadata options */
-{"copyright", "Copyright Bit", OFFSET(copyright), FF_OPT_TYPE_INT, {.dbl = 0 }, 0, 1, AC3ENC_PARAM},
-{"dialnorm", "Dialogue Level (dB)", OFFSET(dialogue_level), FF_OPT_TYPE_INT, {.dbl = -31 }, -31, -1, AC3ENC_PARAM},
-{"dsur_mode", "Dolby Surround Mode", OFFSET(dolby_surround_mode), FF_OPT_TYPE_INT, {.dbl = 0 }, 0, 2, AC3ENC_PARAM, "dsur_mode"},
-    {"notindicated", "Not Indicated (default)",    0, FF_OPT_TYPE_CONST, {.dbl = 0 }, INT_MIN, INT_MAX, AC3ENC_PARAM, "dsur_mode"},
-    {"on",           "Dolby Surround Encoded",     0, FF_OPT_TYPE_CONST, {.dbl = 1 }, INT_MIN, INT_MAX, AC3ENC_PARAM, "dsur_mode"},
-    {"off",          "Not Dolby Surround Encoded", 0, FF_OPT_TYPE_CONST, {.dbl = 2 }, INT_MIN, INT_MAX, AC3ENC_PARAM, "dsur_mode"},
-{"original", "Original Bit Stream", OFFSET(original), FF_OPT_TYPE_INT,   {.dbl = 1 }, 0, 1, AC3ENC_PARAM},
-/* extended bitstream information */
-{"dmix_mode", "Preferred Stereo Downmix Mode", OFFSET(preferred_stereo_downmix), FF_OPT_TYPE_INT, {.dbl = -1 }, -1, 2, AC3ENC_PARAM, "dmix_mode"},
-    {"notindicated", "Not Indicated (default)", 0, FF_OPT_TYPE_CONST, {.dbl = 0 }, INT_MIN, INT_MAX, AC3ENC_PARAM, "dmix_mode"},
-    {"ltrt", "Lt/Rt Downmix Preferred",         0, FF_OPT_TYPE_CONST, {.dbl = 1 }, INT_MIN, INT_MAX, AC3ENC_PARAM, "dmix_mode"},
-    {"loro", "Lo/Ro Downmix Preferred",         0, FF_OPT_TYPE_CONST, {.dbl = 2 }, INT_MIN, INT_MAX, AC3ENC_PARAM, "dmix_mode"},
-{"ltrt_cmixlev", "Lt/Rt Center Mix Level", OFFSET(ltrt_center_mix_level), FF_OPT_TYPE_FLOAT, {.dbl = -1.0 }, -1.0, 2.0, AC3ENC_PARAM},
-{"ltrt_surmixlev", "Lt/Rt Surround Mix Level", OFFSET(ltrt_surround_mix_level), FF_OPT_TYPE_FLOAT, {.dbl = -1.0 }, -1.0, 2.0, AC3ENC_PARAM},
-{"loro_cmixlev", "Lo/Ro Center Mix Level", OFFSET(loro_center_mix_level), FF_OPT_TYPE_FLOAT, {.dbl = -1.0 }, -1.0, 2.0, AC3ENC_PARAM},
-{"loro_surmixlev", "Lo/Ro Surround Mix Level", OFFSET(loro_surround_mix_level), FF_OPT_TYPE_FLOAT, {.dbl = -1.0 }, -1.0, 2.0, AC3ENC_PARAM},
-{"dsurex_mode", "Dolby Surround EX Mode", OFFSET(dolby_surround_ex_mode), FF_OPT_TYPE_INT, {.dbl = -1 }, -1, 2, AC3ENC_PARAM, "dsurex_mode"},
-    {"notindicated", "Not Indicated (default)",       0, FF_OPT_TYPE_CONST, {.dbl = 0 }, INT_MIN, INT_MAX, AC3ENC_PARAM, "dsurex_mode"},
-    {"on",           "Dolby Surround EX Encoded",     0, FF_OPT_TYPE_CONST, {.dbl = 1 }, INT_MIN, INT_MAX, AC3ENC_PARAM, "dsurex_mode"},
-    {"off",          "Not Dolby Surround EX Encoded", 0, FF_OPT_TYPE_CONST, {.dbl = 2 }, INT_MIN, INT_MAX, AC3ENC_PARAM, "dsurex_mode"},
-{"dheadphone_mode", "Dolby Headphone Mode", OFFSET(dolby_headphone_mode), FF_OPT_TYPE_INT, {.dbl = -1 }, -1, 2, AC3ENC_PARAM, "dheadphone_mode"},
-    {"notindicated", "Not Indicated (default)",     0, FF_OPT_TYPE_CONST, {.dbl = 0 }, INT_MIN, INT_MAX, AC3ENC_PARAM, "dheadphone_mode"},
-    {"on",           "Dolby Headphone Encoded",     0, FF_OPT_TYPE_CONST, {.dbl = 1 }, INT_MIN, INT_MAX, AC3ENC_PARAM, "dheadphone_mode"},
-    {"off",          "Not Dolby Headphone Encoded", 0, FF_OPT_TYPE_CONST, {.dbl = 2 }, INT_MIN, INT_MAX, AC3ENC_PARAM, "dheadphone_mode"},
-{"ad_conv_type", "A/D Converter Type", OFFSET(ad_converter_type), FF_OPT_TYPE_INT, {.dbl = -1 }, -1, 1, AC3ENC_PARAM, "ad_conv_type"},
-    {"standard", "Standard (default)", 0, FF_OPT_TYPE_CONST, {.dbl = 0 }, INT_MIN, INT_MAX, AC3ENC_PARAM, "ad_conv_type"},
-    {"hdcd",     "HDCD",               0, FF_OPT_TYPE_CONST, {.dbl = 1 }, INT_MIN, INT_MAX, AC3ENC_PARAM, "ad_conv_type"},
-/* Other Encoding Options */
-{"stereo_rematrixing", "Stereo Rematrixing", OFFSET(stereo_rematrixing), FF_OPT_TYPE_INT, {.dbl = 1 }, 0, 1, AC3ENC_PARAM},
-#if CONFIG_AC3ENC_FLOAT
-{"channel_coupling",   "Channel Coupling",   OFFSET(channel_coupling),   FF_OPT_TYPE_INT, {.dbl = 1 }, 0, 1, AC3ENC_PARAM, "channel_coupling"},
-    {"auto", "Selected by the Encoder", 0, FF_OPT_TYPE_CONST, {.dbl = -1 }, INT_MIN, INT_MAX, AC3ENC_PARAM, "channel_coupling"},
-{"cpl_start_band", "Coupling Start Band", OFFSET(cpl_start), FF_OPT_TYPE_INT, {.dbl = -1 }, -1, 15, AC3ENC_PARAM, "cpl_start_band"},
-    {"auto", "Selected by the Encoder", 0, FF_OPT_TYPE_CONST, {.dbl = -1 }, INT_MIN, INT_MAX, AC3ENC_PARAM, "cpl_start_band"},
-#endif
-{NULL}
-};
-#endif
-=======
 #define AC3ENC_TYPE_AC3_FIXED   0
 #define AC3ENC_TYPE_AC3         1
 #define AC3ENC_TYPE_EAC3        2
->>>>>>> 90da52f0
 
 #if CONFIG_AC3ENC_FLOAT
 #define AC3ENC_TYPE AC3ENC_TYPE_AC3
 #include "ac3enc_opts_template.c"
 static AVClass ac3enc_class = { "AC-3 Encoder", av_default_item_name,
-<<<<<<< HEAD
-                                ff_ac3_options, LIBAVUTIL_VERSION_INT };
-=======
                                 ac3_options, LIBAVUTIL_VERSION_INT };
 #undef AC3ENC_TYPE
 #define AC3ENC_TYPE AC3ENC_TYPE_EAC3
 #include "ac3enc_opts_template.c"
 static AVClass eac3enc_class = { "E-AC-3 Encoder", av_default_item_name,
                                  eac3_options, LIBAVUTIL_VERSION_INT };
->>>>>>> 90da52f0
 #else
 #define AC3ENC_TYPE AC3ENC_TYPE_AC3_FIXED
 #include "ac3enc_opts_template.c"
 static AVClass ac3enc_class = { "Fixed-Point AC-3 Encoder", av_default_item_name,
-<<<<<<< HEAD
-                                ff_ac3_options, LIBAVUTIL_VERSION_INT };
-=======
                                 ac3fixed_options, LIBAVUTIL_VERSION_INT };
->>>>>>> 90da52f0
 #endif
 
 
