--- conflicted
+++ resolved
@@ -791,11 +791,7 @@
 
 #ifdef RPI
     // This is going to end badly if we let it continue
-<<<<<<< HEAD
-    av_assert0(frame->format != AV_PIX_FMT_SAND128);
-=======
     av_assert0(!av_rpi_is_sand_frame(frame));
->>>>>>> 60d5b6b8
 #endif
 
     if (avctx->hw_frames_ctx)
