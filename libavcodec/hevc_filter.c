--- conflicted
+++ resolved
@@ -21,12 +21,6 @@
  * License along with FFmpeg; if not, write to the Free Software
  * Foundation, Inc., 51 Franklin Street, Fifth Floor, Boston, MA 02110-1301 USA
  */
- 
-//#define DISABLE_SAO
-//#define DISABLE_DEBLOCK
-//#define DISABLE_STRENGTHS
-// define DISABLE_DEBLOCK_NONREF for a 6% speed boost (by skipping deblocking on unimportant frames)
-//#define DISABLE_DEBLOCK_NONREF
 
 //#define DISABLE_SAO
 //#define DISABLE_DEBLOCK
@@ -289,10 +283,6 @@
     edges[1]   = y_ctb == 0;
     edges[2]   = x_ctb == s->ps.sps->ctb_width  - 1;
     edges[3]   = y_ctb == s->ps.sps->ctb_height - 1;
-    
-#ifdef DISABLE_SAO
-    return;
-#endif
 
 #ifdef DISABLE_SAO
     return;
@@ -520,16 +510,6 @@
     int pcmf = (s->ps.sps->pcm_enabled_flag &&
                 s->ps.sps->pcm.loop_filter_disable_flag) ||
                s->ps.pps->transquant_bypass_enable_flag;
-               
-#ifdef DISABLE_DEBLOCK_NONREF    
-    if (!s->used_for_ref)
-      return; // Don't deblock non-reference frames
-#endif
-#ifdef DISABLE_DEBLOCK
-    return;
-#endif
-    if (!s->used_for_ref && s->avctx->skip_loop_filter >= AVDISCARD_NONREF)
-        return;
 
 #ifdef DISABLE_DEBLOCK_NONREF
     if (!s->used_for_ref)
@@ -641,11 +621,7 @@
                     setup[1][b][1][a] = tc[0];
                     setup[1][b][1][a + 1] = tc[1];
                 } else
-<<<<<<< HEAD
-#endif           
-=======
-#endif
->>>>>>> 474dccb2
+#endif
                     s->hevcdsp.hevc_h_loop_filter_luma(src,
                                                        s->frame->linesize[LUMA],
                                                        beta, tc, no_p, no_q);
@@ -696,11 +672,7 @@
                             s->hevcdsp.hevc_v_loop_filter_chroma(src,
                                                                  s->frame->linesize[chroma],
                                                                  c_tc, no_p, no_q);
-<<<<<<< HEAD
-                       
-=======
-
->>>>>>> 474dccb2
+
                     }
                 }
 
@@ -743,11 +715,7 @@
                             setup[1][b][0][a] = c_tc[0];
                             setup[1][b][0][a + 1] = c_tc[1];
                         } else
-<<<<<<< HEAD
-#endif  
-=======
-#endif
->>>>>>> 474dccb2
+#endif
                             s->hevcdsp.hevc_h_loop_filter_chroma(src,
                                                                  s->frame->linesize[chroma],
                                                                  c_tc, no_p, no_q);
@@ -960,11 +928,7 @@
           iocache.s[2].size  = sz;
         }
         vcsm_clean_invalid( &iocache );
-<<<<<<< HEAD
-#else   
-=======
 #else
->>>>>>> 474dccb2
         if (flush_chroma) {
           flush_buffer(s->frame->buf[1]);
           flush_buffer(s->frame->buf[2]);
@@ -1001,11 +965,7 @@
         iocache.s[1].cmd = 3; // clean+invalidate
         iocache.s[1].addr = (int)p->arm + base;
         iocache.s[1].size  = sz;
-<<<<<<< HEAD
-        
-=======
-
->>>>>>> 474dccb2
+
 #ifdef RPI_LUMA_QPU
         p = av_buffer_pool_opaque(s->frame->buf[0]);
         sz = s->frame->linesize[0] * (n-curr_y);
@@ -1016,11 +976,7 @@
         iocache.s[2].size  = sz;
 #endif
         vcsm_clean_invalid( &iocache );
-<<<<<<< HEAD
-#else            
-=======
 #else
->>>>>>> 474dccb2
         flush_buffer(s->frame->buf[1]);
         flush_buffer(s->frame->buf[2]);
 #ifdef RPI_LUMA_QPU
@@ -1042,52 +998,31 @@
   // Flush image, 4 lines above to bottom of ctb stripe
   ff_hevc_flush_buffer_lines(s, FFMAX(y-4,0), y+ctb_size, 1, 1);
   // TODO flush buffer of beta/tc setup when it becomes cached
-<<<<<<< HEAD
-  
-=======
-
->>>>>>> 474dccb2
+
   // Prepare three commands at once to avoid calling overhead
   s->vpu_cmds_arm[0][0] = get_vc_address(s->frame->buf[0]) + s->frame->linesize[0] * y;
   s->vpu_cmds_arm[0][1] = s->frame->linesize[0];
   s->vpu_cmds_arm[0][2] = s->setup_width;
-<<<<<<< HEAD
-  s->vpu_cmds_arm[0][3] = (int) ( s->y_setup_vc + s->setup_width * (y>>4) ); 
-  s->vpu_cmds_arm[0][4] = ctb_size>>4;
-  s->vpu_cmds_arm[0][5] = 2;
-  
-=======
   s->vpu_cmds_arm[0][3] = (int) ( s->y_setup_vc + s->setup_width * (y>>4) );
   s->vpu_cmds_arm[0][4] = ctb_size>>4;
   s->vpu_cmds_arm[0][5] = 2;
 
->>>>>>> 474dccb2
   s->vpu_cmds_arm[1][0] = get_vc_address(s->frame->buf[1]) + s->frame->linesize[1] * (y>> s->ps.sps->vshift[1]);
   s->vpu_cmds_arm[1][1] = s->frame->linesize[1];
   s->vpu_cmds_arm[1][2] = s->uv_setup_width;
   s->vpu_cmds_arm[1][3] = (int) ( s->uv_setup_vc + s->uv_setup_width * ((y>>4)>> s->ps.sps->vshift[1]) );
   s->vpu_cmds_arm[1][4] = (ctb_size>>4)>> s->ps.sps->vshift[1];
   s->vpu_cmds_arm[1][5] = 3;
-<<<<<<< HEAD
-  
-=======
-
->>>>>>> 474dccb2
+
   s->vpu_cmds_arm[2][0] = get_vc_address(s->frame->buf[2]) + s->frame->linesize[2] * (y>> s->ps.sps->vshift[2]);
   s->vpu_cmds_arm[2][1] = s->frame->linesize[2];
   s->vpu_cmds_arm[2][2] = s->uv_setup_width;
   s->vpu_cmds_arm[2][3] = (int) ( s->uv_setup_vc + s->uv_setup_width * ((y>>4)>> s->ps.sps->vshift[1]) );
   s->vpu_cmds_arm[2][4] = (ctb_size>>4)>> s->ps.sps->vshift[1];
   s->vpu_cmds_arm[2][5] = 4;
-<<<<<<< HEAD
-  
-  // Call VPU
-  vpu_wait(vpu_post_code( vpu_get_fn(), s->vpu_cmds_vc, 3, 0, 0, 0, 5, 0)); // 5 means to do all the commands                        
-=======
 
   // Call VPU
   vpu_wait(vpu_post_code( vpu_get_fn(), s->vpu_cmds_vc, 3, 0, 0, 0, 5, 0)); // 5 means to do all the commands
->>>>>>> 474dccb2
 }
 
 #endif
