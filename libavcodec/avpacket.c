/*
 * AVPacket functions for libavcodec
 * Copyright (c) 2000, 2001, 2002 Fabrice Bellard
 *
 * This file is part of FFmpeg.
 *
 * FFmpeg is free software; you can redistribute it and/or
 * modify it under the terms of the GNU Lesser General Public
 * License as published by the Free Software Foundation; either
 * version 2.1 of the License, or (at your option) any later version.
 *
 * FFmpeg is distributed in the hope that it will be useful,
 * but WITHOUT ANY WARRANTY; without even the implied warranty of
 * MERCHANTABILITY or FITNESS FOR A PARTICULAR PURPOSE.  See the GNU
 * Lesser General Public License for more details.
 *
 * You should have received a copy of the GNU Lesser General Public
 * License along with FFmpeg; if not, write to the Free Software
 * Foundation, Inc., 51 Franklin Street, Fifth Floor, Boston, MA 02110-1301 USA
 */

#include <string.h>

#include "libavutil/avassert.h"
#include "libavutil/common.h"
#include "libavutil/internal.h"
#include "libavutil/mathematics.h"
#include "libavutil/mem.h"
#include "avcodec.h"
#include "bytestream.h"
#include "internal.h"

void av_init_packet(AVPacket *pkt)
{
    pkt->pts                  = AV_NOPTS_VALUE;
    pkt->dts                  = AV_NOPTS_VALUE;
    pkt->pos                  = -1;
    pkt->duration             = 0;
#if FF_API_CONVERGENCE_DURATION
FF_DISABLE_DEPRECATION_WARNINGS
    pkt->convergence_duration = 0;
FF_ENABLE_DEPRECATION_WARNINGS
#endif
    pkt->flags                = 0;
    pkt->stream_index         = 0;
    pkt->buf                  = NULL;
    pkt->side_data            = NULL;
    pkt->side_data_elems      = 0;
}

AVPacket *av_packet_alloc(void)
{
    AVPacket *pkt = av_mallocz(sizeof(AVPacket));
    if (!pkt)
        return pkt;

    av_packet_unref(pkt);

    return pkt;
}

void av_packet_free(AVPacket **pkt)
{
    if (!pkt || !*pkt)
        return;

    av_packet_unref(*pkt);
    av_freep(pkt);
}

static int packet_alloc(AVBufferRef **buf, int size)
{
    int ret;
    if (size < 0 || size >= INT_MAX - AV_INPUT_BUFFER_PADDING_SIZE)
        return AVERROR(EINVAL);

    ret = av_buffer_realloc(buf, size + AV_INPUT_BUFFER_PADDING_SIZE);
    if (ret < 0)
        return ret;

    memset((*buf)->data + size, 0, AV_INPUT_BUFFER_PADDING_SIZE);

    return 0;
}

int av_new_packet(AVPacket *pkt, int size)
{
    AVBufferRef *buf = NULL;
    int ret = packet_alloc(&buf, size);
    if (ret < 0)
        return ret;

    av_init_packet(pkt);
    pkt->buf      = buf;
    pkt->data     = buf->data;
    pkt->size     = size;

    return 0;
}

void av_shrink_packet(AVPacket *pkt, int size)
{
    if (pkt->size <= size)
        return;
    pkt->size = size;
    memset(pkt->data + size, 0, AV_INPUT_BUFFER_PADDING_SIZE);
}

int av_grow_packet(AVPacket *pkt, int grow_by)
{
    int new_size;
    av_assert0((unsigned)pkt->size <= INT_MAX - AV_INPUT_BUFFER_PADDING_SIZE);
    if ((unsigned)grow_by >
        INT_MAX - (pkt->size + AV_INPUT_BUFFER_PADDING_SIZE))
        return -1;

    new_size = pkt->size + grow_by + AV_INPUT_BUFFER_PADDING_SIZE;
    if (pkt->buf) {
        size_t data_offset;
        uint8_t *old_data = pkt->data;
        if (pkt->data == NULL) {
            data_offset = 0;
            pkt->data = pkt->buf->data;
        } else {
            data_offset = pkt->data - pkt->buf->data;
            if (data_offset > INT_MAX - new_size)
                return -1;
        }

        if (new_size + data_offset > pkt->buf->size) {
            int ret = av_buffer_realloc(&pkt->buf, new_size + data_offset);
            if (ret < 0) {
                pkt->data = old_data;
                return ret;
            }
            pkt->data = pkt->buf->data + data_offset;
        }
    } else {
        pkt->buf = av_buffer_alloc(new_size);
        if (!pkt->buf)
            return AVERROR(ENOMEM);
        if (pkt->size > 0)
            memcpy(pkt->buf->data, pkt->data, pkt->size);
        pkt->data = pkt->buf->data;
    }
    pkt->size += grow_by;
    memset(pkt->data + pkt->size, 0, AV_INPUT_BUFFER_PADDING_SIZE);

    return 0;
}

int av_packet_from_data(AVPacket *pkt, uint8_t *data, int size)
{
    if (size >= INT_MAX - AV_INPUT_BUFFER_PADDING_SIZE)
        return AVERROR(EINVAL);

    pkt->buf = av_buffer_create(data, size + AV_INPUT_BUFFER_PADDING_SIZE,
                                av_buffer_default_free, NULL, 0);
    if (!pkt->buf)
        return AVERROR(ENOMEM);

    pkt->data = data;
    pkt->size = size;

    return 0;
}

#if FF_API_AVPACKET_OLD_API
FF_DISABLE_DEPRECATION_WARNINGS
#define ALLOC_MALLOC(data, size) data = av_malloc(size)
#define ALLOC_BUF(data, size)                \
do {                                         \
    av_buffer_realloc(&pkt->buf, size);      \
    data = pkt->buf ? pkt->buf->data : NULL; \
} while (0)

#define DUP_DATA(dst, src, size, padding, ALLOC)                        \
    do {                                                                \
        void *data;                                                     \
        if (padding) {                                                  \
            if ((unsigned)(size) >                                      \
                (unsigned)(size) + AV_INPUT_BUFFER_PADDING_SIZE)        \
                goto failed_alloc;                                      \
            ALLOC(data, size + AV_INPUT_BUFFER_PADDING_SIZE);           \
        } else {                                                        \
            ALLOC(data, size);                                          \
        }                                                               \
        if (!data)                                                      \
            goto failed_alloc;                                          \
        memcpy(data, src, size);                                        \
        if (padding)                                                    \
            memset((uint8_t *)data + size, 0,                           \
                   AV_INPUT_BUFFER_PADDING_SIZE);                       \
        dst = data;                                                     \
    } while (0)

/* Makes duplicates of data, side_data, but does not copy any other fields */
static int copy_packet_data(AVPacket *pkt, const AVPacket *src, int dup)
{
    pkt->data      = NULL;
    pkt->side_data = NULL;
    pkt->side_data_elems = 0;
    if (pkt->buf) {
        AVBufferRef *ref = av_buffer_ref(src->buf);
        if (!ref)
            return AVERROR(ENOMEM);
        pkt->buf  = ref;
        pkt->data = ref->data;
    } else {
        DUP_DATA(pkt->data, src->data, pkt->size, 1, ALLOC_BUF);
    }
    if (src->side_data_elems && dup) {
        pkt->side_data = src->side_data;
        pkt->side_data_elems = src->side_data_elems;
    }
    if (src->side_data_elems && !dup) {
        return av_copy_packet_side_data(pkt, src);
    }
    return 0;

failed_alloc:
    av_packet_unref(pkt);
    return AVERROR(ENOMEM);
}

int av_copy_packet_side_data(AVPacket *pkt, const AVPacket *src)
{
    if (src->side_data_elems) {
        int i;
        DUP_DATA(pkt->side_data, src->side_data,
                src->side_data_elems * sizeof(*src->side_data), 0, ALLOC_MALLOC);
        if (src != pkt) {
            memset(pkt->side_data, 0,
                   src->side_data_elems * sizeof(*src->side_data));
        }
        for (i = 0; i < src->side_data_elems; i++) {
            DUP_DATA(pkt->side_data[i].data, src->side_data[i].data,
                    src->side_data[i].size, 1, ALLOC_MALLOC);
            pkt->side_data[i].size = src->side_data[i].size;
            pkt->side_data[i].type = src->side_data[i].type;
        }
    }
    pkt->side_data_elems = src->side_data_elems;
    return 0;

failed_alloc:
    av_packet_unref(pkt);
    return AVERROR(ENOMEM);
}

int av_dup_packet(AVPacket *pkt)
{
    AVPacket tmp_pkt;

    if (!pkt->buf && pkt->data) {
        tmp_pkt = *pkt;
        return copy_packet_data(pkt, &tmp_pkt, 1);
    }
    return 0;
}

int av_copy_packet(AVPacket *dst, const AVPacket *src)
{
    *dst = *src;
    return copy_packet_data(dst, src, 0);
}
FF_ENABLE_DEPRECATION_WARNINGS
#endif

void av_packet_free_side_data(AVPacket *pkt)
{
    int i;
    for (i = 0; i < pkt->side_data_elems; i++)
        av_freep(&pkt->side_data[i].data);
    av_freep(&pkt->side_data);
    pkt->side_data_elems = 0;
}

#if FF_API_AVPACKET_OLD_API
FF_DISABLE_DEPRECATION_WARNINGS
void av_free_packet(AVPacket *pkt)
{
    if (pkt) {
        if (pkt->buf)
            av_buffer_unref(&pkt->buf);
        pkt->data            = NULL;
        pkt->size            = 0;

        av_packet_free_side_data(pkt);
    }
}
FF_ENABLE_DEPRECATION_WARNINGS
#endif

int av_packet_add_side_data(AVPacket *pkt, enum AVPacketSideDataType type,
                            uint8_t *data, size_t size)
{
    AVPacketSideData *tmp;
    int i, elems = pkt->side_data_elems;
<<<<<<< HEAD

    for (i = 0; i < elems; i++) {
        AVPacketSideData *sd = &pkt->side_data[i];

        if (sd->type == type) {
            av_free(sd->data);
            sd->data = data;
            sd->size = size;
            return 0;
        }
    }

=======

    for (i = 0; i < elems; i++) {
        AVPacketSideData *sd = &pkt->side_data[i];

        if (sd->type == type) {
            av_free(sd->data);
            sd->data = data;
            sd->size = size;
            return 0;
        }
    }

>>>>>>> 01e291a5
    if ((unsigned)elems + 1 > AV_PKT_DATA_NB)
        return AVERROR(ERANGE);

    tmp = av_realloc(pkt->side_data, (elems + 1) * sizeof(*tmp));
    if (!tmp)
        return AVERROR(ENOMEM);

    pkt->side_data = tmp;
    pkt->side_data[elems].data = data;
    pkt->side_data[elems].size = size;
    pkt->side_data[elems].type = type;
    pkt->side_data_elems++;

    return 0;
}


uint8_t *av_packet_new_side_data(AVPacket *pkt, enum AVPacketSideDataType type,
                                 int size)
{
    int ret;
    uint8_t *data;

    if ((unsigned)size > INT_MAX - AV_INPUT_BUFFER_PADDING_SIZE)
        return NULL;
    data = av_mallocz(size + AV_INPUT_BUFFER_PADDING_SIZE);
    if (!data)
        return NULL;

    ret = av_packet_add_side_data(pkt, type, data, size);
    if (ret < 0) {
        av_freep(&data);
        return NULL;
    }

    return data;
}

uint8_t *av_packet_get_side_data(const AVPacket *pkt, enum AVPacketSideDataType type,
                                 int *size)
{
    int i;

    for (i = 0; i < pkt->side_data_elems; i++) {
        if (pkt->side_data[i].type == type) {
            if (size)
                *size = pkt->side_data[i].size;
            return pkt->side_data[i].data;
        }
    }
    if (size)
        *size = 0;
    return NULL;
}

const char *av_packet_side_data_name(enum AVPacketSideDataType type)
{
    switch(type) {
    case AV_PKT_DATA_PALETTE:                    return "Palette";
    case AV_PKT_DATA_NEW_EXTRADATA:              return "New Extradata";
    case AV_PKT_DATA_PARAM_CHANGE:               return "Param Change";
    case AV_PKT_DATA_H263_MB_INFO:               return "H263 MB Info";
    case AV_PKT_DATA_REPLAYGAIN:                 return "Replay Gain";
    case AV_PKT_DATA_DISPLAYMATRIX:              return "Display Matrix";
    case AV_PKT_DATA_STEREO3D:                   return "Stereo 3D";
    case AV_PKT_DATA_AUDIO_SERVICE_TYPE:         return "Audio Service Type";
    case AV_PKT_DATA_SKIP_SAMPLES:               return "Skip Samples";
    case AV_PKT_DATA_JP_DUALMONO:                return "JP Dual Mono";
    case AV_PKT_DATA_STRINGS_METADATA:           return "Strings Metadata";
    case AV_PKT_DATA_SUBTITLE_POSITION:          return "Subtitle Position";
    case AV_PKT_DATA_MATROSKA_BLOCKADDITIONAL:   return "Matroska BlockAdditional";
    case AV_PKT_DATA_WEBVTT_IDENTIFIER:          return "WebVTT ID";
    case AV_PKT_DATA_WEBVTT_SETTINGS:            return "WebVTT Settings";
    case AV_PKT_DATA_METADATA_UPDATE:            return "Metadata Update";
    case AV_PKT_DATA_MPEGTS_STREAM_ID:           return "MPEGTS Stream ID";
    case AV_PKT_DATA_MASTERING_DISPLAY_METADATA: return "Mastering display metadata";
    case AV_PKT_DATA_CONTENT_LIGHT_LEVEL:        return "Content light level metadata";
    case AV_PKT_DATA_SPHERICAL:                  return "Spherical Mapping";
    case AV_PKT_DATA_A53_CC:                     return "A53 Closed Captions";
    }
    return NULL;
}

#if FF_API_MERGE_SD_API

#define FF_MERGE_MARKER 0x8c4d9d108e25e9feULL

int av_packet_merge_side_data(AVPacket *pkt){
    if(pkt->side_data_elems){
        AVBufferRef *buf;
        int i;
        uint8_t *p;
        uint64_t size= pkt->size + 8LL + AV_INPUT_BUFFER_PADDING_SIZE;
        AVPacket old= *pkt;
        for (i=0; i<old.side_data_elems; i++) {
            size += old.side_data[i].size + 5LL;
        }
        if (size > INT_MAX)
            return AVERROR(EINVAL);
        buf = av_buffer_alloc(size);
        if (!buf)
            return AVERROR(ENOMEM);
        pkt->buf = buf;
        pkt->data = p = buf->data;
        pkt->size = size - AV_INPUT_BUFFER_PADDING_SIZE;
        bytestream_put_buffer(&p, old.data, old.size);
        for (i=old.side_data_elems-1; i>=0; i--) {
            bytestream_put_buffer(&p, old.side_data[i].data, old.side_data[i].size);
            bytestream_put_be32(&p, old.side_data[i].size);
            *p++ = old.side_data[i].type | ((i==old.side_data_elems-1)*128);
        }
        bytestream_put_be64(&p, FF_MERGE_MARKER);
        av_assert0(p-pkt->data == pkt->size);
        memset(p, 0, AV_INPUT_BUFFER_PADDING_SIZE);
        av_packet_unref(&old);
        pkt->side_data_elems = 0;
        pkt->side_data = NULL;
        return 1;
    }
    return 0;
}

int av_packet_split_side_data(AVPacket *pkt){
    if (!pkt->side_data_elems && pkt->size >12 && AV_RB64(pkt->data + pkt->size - 8) == FF_MERGE_MARKER){
        int i;
        unsigned int size;
        uint8_t *p;

        p = pkt->data + pkt->size - 8 - 5;
        for (i=1; ; i++){
            size = AV_RB32(p);
            if (size>INT_MAX - 5 || p - pkt->data < size)
                return 0;
            if (p[4]&128)
                break;
            if (p - pkt->data < size + 5)
                return 0;
            p-= size+5;
        }

        if (i > AV_PKT_DATA_NB)
            return AVERROR(ERANGE);

        pkt->side_data = av_malloc_array(i, sizeof(*pkt->side_data));
        if (!pkt->side_data)
            return AVERROR(ENOMEM);

        p= pkt->data + pkt->size - 8 - 5;
        for (i=0; ; i++){
            size= AV_RB32(p);
            av_assert0(size<=INT_MAX - 5 && p - pkt->data >= size);
            pkt->side_data[i].data = av_mallocz(size + AV_INPUT_BUFFER_PADDING_SIZE);
            pkt->side_data[i].size = size;
            pkt->side_data[i].type = p[4]&127;
            if (!pkt->side_data[i].data)
                return AVERROR(ENOMEM);
            memcpy(pkt->side_data[i].data, p-size, size);
            pkt->size -= size + 5;
            if(p[4]&128)
                break;
            p-= size+5;
        }
        pkt->size -= 8;
        pkt->side_data_elems = i+1;
        return 1;
    }
    return 0;
}
#endif

#if FF_API_MERGE_SD
int ff_packet_split_and_drop_side_data(AVPacket *pkt){
    if (!pkt->side_data_elems && pkt->size >12 && AV_RB64(pkt->data + pkt->size - 8) == FF_MERGE_MARKER){
        int i;
        unsigned int size;
        uint8_t *p;

        p = pkt->data + pkt->size - 8 - 5;
        for (i=1; ; i++){
            size = AV_RB32(p);
            if (size>INT_MAX - 5 || p - pkt->data < size)
                return 0;
            if (p[4]&128)
                break;
            if (p - pkt->data < size + 5)
                return 0;
            p-= size+5;
            if (i > AV_PKT_DATA_NB)
                return 0;
        }
        pkt->size = p - pkt->data - size;
        av_assert0(pkt->size >= 0);
        return 1;
    }
    return 0;
}
#endif

uint8_t *av_packet_pack_dictionary(AVDictionary *dict, int *size)
{
    AVDictionaryEntry *t = NULL;
    uint8_t *data = NULL;
    *size = 0;

    if (!dict)
        return NULL;

    while ((t = av_dict_get(dict, "", t, AV_DICT_IGNORE_SUFFIX))) {
        const size_t keylen   = strlen(t->key);
        const size_t valuelen = strlen(t->value);
        const size_t new_size = *size + keylen + 1 + valuelen + 1;
        uint8_t *const new_data = av_realloc(data, new_size);

        if (!new_data)
            goto fail;
        data = new_data;
        if (new_size > INT_MAX)
            goto fail;

        memcpy(data + *size, t->key, keylen + 1);
        memcpy(data + *size + keylen + 1, t->value, valuelen + 1);

        *size = new_size;
    }

    return data;

fail:
    av_freep(&data);
    *size = 0;
    return NULL;
}

int av_packet_unpack_dictionary(const uint8_t *data, int size, AVDictionary **dict)
{
    const uint8_t *end = data + size;
    int ret = 0;

    if (!dict || !data || !size)
        return ret;
    if (size && end[-1])
        return AVERROR_INVALIDDATA;
    while (data < end) {
        const uint8_t *key = data;
        const uint8_t *val = data + strlen(key) + 1;

        if (val >= end || !*key)
            return AVERROR_INVALIDDATA;

        ret = av_dict_set(dict, key, val, 0);
        if (ret < 0)
            break;
        data = val + strlen(val) + 1;
    }

    return ret;
}

int av_packet_shrink_side_data(AVPacket *pkt, enum AVPacketSideDataType type,
                               int size)
{
    int i;

    for (i = 0; i < pkt->side_data_elems; i++) {
        if (pkt->side_data[i].type == type) {
            if (size > pkt->side_data[i].size)
                return AVERROR(ENOMEM);
            pkt->side_data[i].size = size;
            return 0;
        }
    }
    return AVERROR(ENOENT);
}

int av_packet_copy_props(AVPacket *dst, const AVPacket *src)
{
    int i;

    dst->pts                  = src->pts;
    dst->dts                  = src->dts;
    dst->pos                  = src->pos;
    dst->duration             = src->duration;
#if FF_API_CONVERGENCE_DURATION
FF_DISABLE_DEPRECATION_WARNINGS
    dst->convergence_duration = src->convergence_duration;
FF_ENABLE_DEPRECATION_WARNINGS
#endif
    dst->flags                = src->flags;
    dst->stream_index         = src->stream_index;

    for (i = 0; i < src->side_data_elems; i++) {
         enum AVPacketSideDataType type = src->side_data[i].type;
         int size          = src->side_data[i].size;
         uint8_t *src_data = src->side_data[i].data;
         uint8_t *dst_data = av_packet_new_side_data(dst, type, size);

        if (!dst_data) {
            av_packet_free_side_data(dst);
            return AVERROR(ENOMEM);
        }
        memcpy(dst_data, src_data, size);
    }

    return 0;
}

void av_packet_unref(AVPacket *pkt)
{
    av_packet_free_side_data(pkt);
    av_buffer_unref(&pkt->buf);
    av_init_packet(pkt);
    pkt->data = NULL;
    pkt->size = 0;
}

int av_packet_ref(AVPacket *dst, const AVPacket *src)
{
    int ret;

    ret = av_packet_copy_props(dst, src);
    if (ret < 0)
        return ret;

    if (!src->buf) {
        ret = packet_alloc(&dst->buf, src->size);
        if (ret < 0)
            goto fail;
        if (src->size)
            memcpy(dst->buf->data, src->data, src->size);

        dst->data = dst->buf->data;
    } else {
        dst->buf = av_buffer_ref(src->buf);
        if (!dst->buf) {
            ret = AVERROR(ENOMEM);
            goto fail;
        }
        dst->data = src->data;
    }

    dst->size = src->size;

    return 0;
fail:
    av_packet_free_side_data(dst);
    return ret;
}

AVPacket *av_packet_clone(const AVPacket *src)
{
    AVPacket *ret = av_packet_alloc();

    if (!ret)
        return ret;

    if (av_packet_ref(ret, src))
        av_packet_free(&ret);

    return ret;
}

void av_packet_move_ref(AVPacket *dst, AVPacket *src)
{
    *dst = *src;
    av_init_packet(src);
    src->data = NULL;
    src->size = 0;
}

void av_packet_rescale_ts(AVPacket *pkt, AVRational src_tb, AVRational dst_tb)
{
    if (pkt->pts != AV_NOPTS_VALUE)
        pkt->pts = av_rescale_q(pkt->pts, src_tb, dst_tb);
    if (pkt->dts != AV_NOPTS_VALUE)
        pkt->dts = av_rescale_q(pkt->dts, src_tb, dst_tb);
    if (pkt->duration > 0)
        pkt->duration = av_rescale_q(pkt->duration, src_tb, dst_tb);
#if FF_API_CONVERGENCE_DURATION
FF_DISABLE_DEPRECATION_WARNINGS
    if (pkt->convergence_duration > 0)
        pkt->convergence_duration = av_rescale_q(pkt->convergence_duration, src_tb, dst_tb);
FF_ENABLE_DEPRECATION_WARNINGS
#endif
}

int ff_side_data_set_encoder_stats(AVPacket *pkt, int quality, int64_t *error, int error_count, int pict_type)
{
    uint8_t *side_data;
    int side_data_size;
    int i;

    side_data = av_packet_get_side_data(pkt, AV_PKT_DATA_QUALITY_STATS, &side_data_size);
    if (!side_data) {
        side_data_size = 4+4+8*error_count;
        side_data = av_packet_new_side_data(pkt, AV_PKT_DATA_QUALITY_STATS,
                                            side_data_size);
    }

    if (!side_data || side_data_size < 4+4+8*error_count)
        return AVERROR(ENOMEM);

    AV_WL32(side_data   , quality  );
    side_data[4] = pict_type;
    side_data[5] = error_count;
    for (i = 0; i<error_count; i++)
        AV_WL64(side_data+8 + 8*i , error[i]);

    return 0;
}<|MERGE_RESOLUTION|>--- conflicted
+++ resolved
@@ -297,7 +297,6 @@
 {
     AVPacketSideData *tmp;
     int i, elems = pkt->side_data_elems;
-<<<<<<< HEAD
 
     for (i = 0; i < elems; i++) {
         AVPacketSideData *sd = &pkt->side_data[i];
@@ -310,20 +309,6 @@
         }
     }
 
-=======
-
-    for (i = 0; i < elems; i++) {
-        AVPacketSideData *sd = &pkt->side_data[i];
-
-        if (sd->type == type) {
-            av_free(sd->data);
-            sd->data = data;
-            sd->size = size;
-            return 0;
-        }
-    }
-
->>>>>>> 01e291a5
     if ((unsigned)elems + 1 > AV_PKT_DATA_NB)
         return AVERROR(ERANGE);
 
