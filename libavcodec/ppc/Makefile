--- conflicted
+++ resolved
@@ -24,12 +24,8 @@
 OBJS-$(CONFIG_VP8DSP)                  += ppc/vp8dsp_altivec.o
 
 # decoders/encoders
-<<<<<<< HEAD
+OBJS-$(CONFIG_HEVC_DECODER)            += ppc/hevcdsp.o
 OBJS-$(CONFIG_LLAUDDSP)                += ppc/lossless_audiodsp_altivec.o
-=======
-OBJS-$(CONFIG_APE_DECODER)             += ppc/apedsp_altivec.o
-OBJS-$(CONFIG_HEVC_DECODER)            += ppc/hevcdsp.o
->>>>>>> b0e6b3f4
 OBJS-$(CONFIG_SVQ1_ENCODER)            += ppc/svq1enc_altivec.o
 OBJS-$(CONFIG_VORBIS_DECODER)          += ppc/vorbisdsp_altivec.o
 OBJS-$(CONFIG_VP7_DECODER)             += ppc/vp8dsp_altivec.o