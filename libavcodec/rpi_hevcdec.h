--- conflicted
+++ resolved
@@ -392,9 +392,6 @@
     TransformUnit tu;  // Moved to start to match HEVCRpiLocalContextIntra (yuk!)
     RpiNeighbourAvailable na;
 
-    GetBitContext gb;
-    CABACContext cc;
-
     CABACContext cc;
 
     // Vars that allow us to locate everything from just an lc
@@ -423,20 +420,11 @@
     char unit_done;  // Set once we have dealt with this slice
     char bt_is_tile;
     char last_progress_good;
-<<<<<<< HEAD
     char cabac_init_req;
-=======
-
-    char wpp_init;   // WPP/Tile bitstream init has happened
 
     uint8_t cabac_state[HEVC_CONTEXTS];
-
     uint8_t stat_coeff[4];
-
-//    uint8_t first_qp_group;
-
     GetBitContext gb;
->>>>>>> 8019e993
 
     int8_t qp_y;
     int8_t curr_qp_y;
@@ -460,9 +448,6 @@
     /* properties of the boundary of the current CTB for the purposes
      * of the deblocking filter */
     unsigned int boundary_flags;
-
-    uint8_t stat_coeff[4];
-    uint8_t cabac_state[HEVC_CONTEXTS];
 
     /* +7 is for subpixel interpolation, *2 for high bit depths */
     DECLARE_ALIGNED(32, uint8_t, edge_emu_buffer)[(MAX_PB_SIZE + 7) * EDGE_EMU_BUFFER_STRIDE * 2];
