include $(SUBDIR)../config.mak

NAME = avcodec

HEADERS = avcodec.h                                                     \
          avfft.h                                                       \
          dxva2.h                                                       \
          old_codec_ids.h                                               \
          vaapi.h                                                       \
          vda.h                                                         \
          vdpau.h                                                       \
          version.h                                                     \
          xvmc.h                                                        \

OBJS = allcodecs.o                                                      \
       audioconvert.o                                                   \
       avpacket.o                                                       \
       avpicture.o                                                      \
       bitstream.o                                                      \
       bitstream_filter.o                                               \
       codec_desc.o                                                     \
       fmtconvert.o                                                     \
       imgconvert.o                                                     \
       mathtables.o                                                     \
       options.o                                                        \
       parser.o                                                         \
       raw.o                                                            \
       resample.o                                                       \
       resample2.o                                                      \
       utils.o                                                          \

# parts needed for many different codecs
OBJS-$(CONFIG_AANDCTTABLES)            += aandcttab.o
OBJS-$(CONFIG_AC3DSP)                  += ac3dsp.o
OBJS-$(CONFIG_AUDIO_FRAME_QUEUE)       += audio_frame_queue.o
OBJS-$(CONFIG_AUDIODSP)                += audiodsp.o
OBJS-$(CONFIG_BLOCKDSP)                += blockdsp.o
OBJS-$(CONFIG_BSWAPDSP)                += bswapdsp.o
OBJS-$(CONFIG_CABAC)                   += cabac.o
OBJS-$(CONFIG_CRYSTALHD)               += crystalhd.o
OBJS-$(CONFIG_DCT)                     += dct.o dct32_fixed.o dct32_float.o
OBJS-$(CONFIG_DSPUTIL)                 += dsputil.o
OBJS-$(CONFIG_DXVA2)                   += dxva2.o
OBJS-$(CONFIG_ENCODERS)                += faandct.o jfdctfst.o jfdctint.o
OBJS-$(CONFIG_ERROR_RESILIENCE)        += error_resilience.o
OBJS-$(CONFIG_EXIF)                    += exif.o tiff_common.o
FFT-OBJS-$(CONFIG_HARDCODED_TABLES)    += cos_tables.o cos_fixed_tables.o
OBJS-$(CONFIG_FFT)                     += avfft.o fft_fixed.o fft_float.o \
                                          fft_fixed_32.o fft_init_table.o \
                                          $(FFT-OBJS-yes)
OBJS-$(CONFIG_GOLOMB)                  += golomb.o
OBJS-$(CONFIG_H263DSP)                 += h263dsp.o
OBJS-$(CONFIG_H264CHROMA)              += h264chroma.o
OBJS-$(CONFIG_H264DSP)                 += h264dsp.o h264idct.o startcode.o
OBJS-$(CONFIG_H264PRED)                += h264pred.o
OBJS-$(CONFIG_H264QPEL)                += h264qpel.o
OBJS-$(CONFIG_HPELDSP)                 += hpeldsp.o
OBJS-$(CONFIG_HUFFMAN)                 += huffman.o
OBJS-$(CONFIG_HUFFYUVDSP)              += huffyuvdsp.o
OBJS-$(CONFIG_HUFFYUVENCDSP)           += huffyuvencdsp.o
OBJS-$(CONFIG_IDCTDSP)                 += idctdsp.o faanidct.o          \
                                          simple_idct.o jrevdct.o
OBJS-$(CONFIG_INTRAX8)                 += intrax8.o intrax8dsp.o
OBJS-$(CONFIG_LIBXVID)                 += libxvid_rc.o
OBJS-$(CONFIG_LLAUDDSP)                += lossless_audiodsp.o
OBJS-$(CONFIG_LLVIDDSP)                += lossless_videodsp.o
OBJS-$(CONFIG_LPC)                     += lpc.o
OBJS-$(CONFIG_LSP)                     += lsp.o
OBJS-$(CONFIG_MDCT)                    += mdct_fixed.o mdct_float.o mdct_fixed_32.o
OBJS-$(CONFIG_MPEG_ER)                 += mpeg_er.o
OBJS-$(CONFIG_MPEGAUDIO)               += mpegaudio.o mpegaudiodata.o   \
                                          mpegaudiodecheader.o
OBJS-$(CONFIG_MPEGAUDIODSP)            += mpegaudiodsp.o                \
                                          mpegaudiodsp_data.o           \
                                          mpegaudiodsp_fixed.o          \
                                          mpegaudiodsp_float.o
OBJS-$(CONFIG_MPEGVIDEO)               += mpegvideo.o mpegvideodsp.o    \
                                          mpegvideo_motion.o mpegutils.o
OBJS-$(CONFIG_MPEGVIDEOENC)            += mpegvideo_enc.o mpeg12data.o  \
                                          motion_est.o ratecontrol.o
OBJS-$(CONFIG_QPELDSP)                 += qpeldsp.o
OBJS-$(CONFIG_RANGECODER)              += rangecoder.o
RDFT-OBJS-$(CONFIG_HARDCODED_TABLES)   += sin_tables.o
OBJS-$(CONFIG_RDFT)                    += rdft.o $(RDFT-OBJS-yes)
OBJS-$(CONFIG_SHARED)                  += log2_tab.o
OBJS-$(CONFIG_SINEWIN)                 += sinewin.o
OBJS-$(CONFIG_TPELDSP)                 += tpeldsp.o
OBJS-$(CONFIG_VAAPI)                   += vaapi.o
OBJS-$(CONFIG_VDA)                     += vda.o
OBJS-$(CONFIG_VDPAU)                   += vdpau.o
OBJS-$(CONFIG_VIDEODSP)                += videodsp.o
OBJS-$(CONFIG_VP3DSP)                  += vp3dsp.o

# decoders/encoders
OBJS-$(CONFIG_ZERO12V_DECODER)         += 012v.o
OBJS-$(CONFIG_A64MULTI_ENCODER)        += a64multienc.o elbg.o
OBJS-$(CONFIG_A64MULTI5_ENCODER)       += a64multienc.o elbg.o
OBJS-$(CONFIG_AAC_DECODER)             += aacdec.o aactab.o aacsbr.o aacps.o \
                                          aacadtsdec.o mpeg4audio.o kbdwin.o \
                                          sbrdsp.o aacpsdsp.o
OBJS-$(CONFIG_AAC_ENCODER)             += aacenc.o aaccoder.o    \
                                          aacpsy.o aactab.o      \
                                          psymodel.o iirfilter.o \
                                          mpeg4audio.o kbdwin.o
OBJS-$(CONFIG_AASC_DECODER)            += aasc.o msrledec.o
OBJS-$(CONFIG_AC3_DECODER)             += ac3dec_float.o ac3dec_data.o ac3.o kbdwin.o
OBJS-$(CONFIG_AC3_FIXED_DECODER)       += ac3dec_fixed.o ac3dec_data.o ac3.o kbdwin.o
OBJS-$(CONFIG_AC3_ENCODER)             += ac3enc_float.o ac3enc.o ac3tab.o \
                                          ac3.o kbdwin.o
OBJS-$(CONFIG_AC3_FIXED_ENCODER)       += ac3enc_fixed.o ac3enc.o ac3tab.o ac3.o
OBJS-$(CONFIG_AIC_DECODER)             += aic.o
OBJS-$(CONFIG_ALAC_DECODER)            += alac.o alac_data.o
OBJS-$(CONFIG_ALAC_ENCODER)            += alacenc.o alac_data.o
OBJS-$(CONFIG_ALIAS_PIX_DECODER)       += aliaspixdec.o
OBJS-$(CONFIG_ALIAS_PIX_ENCODER)       += aliaspixenc.o
OBJS-$(CONFIG_ALS_DECODER)             += alsdec.o bgmc.o mpeg4audio.o
OBJS-$(CONFIG_AMRNB_DECODER)           += amrnbdec.o celp_filters.o   \
                                          celp_math.o acelp_filters.o \
                                          acelp_vectors.o             \
                                          acelp_pitch_delay.o
OBJS-$(CONFIG_AMRWB_DECODER)           += amrwbdec.o celp_filters.o   \
                                          celp_math.o acelp_filters.o \
                                          acelp_vectors.o             \
                                          acelp_pitch_delay.o
OBJS-$(CONFIG_AMV_ENCODER)             += mjpegenc.o mjpeg.o mjpegenc_common.o \
                                          mpegvideo_enc.o motion_est.o \
                                          ratecontrol.o mpeg12data.o   \
                                          mpegvideo.o
OBJS-$(CONFIG_ANM_DECODER)             += anm.o
OBJS-$(CONFIG_ANSI_DECODER)            += ansi.o cga_data.o
OBJS-$(CONFIG_APE_DECODER)             += apedec.o
OBJS-$(CONFIG_SSA_DECODER)             += assdec.o ass.o ass_split.o
OBJS-$(CONFIG_SSA_ENCODER)             += assenc.o ass.o
OBJS-$(CONFIG_ASS_DECODER)             += assdec.o ass.o ass_split.o
OBJS-$(CONFIG_ASS_ENCODER)             += assenc.o ass.o
OBJS-$(CONFIG_ASV1_DECODER)            += asvdec.o asv.o mpeg12data.o
OBJS-$(CONFIG_ASV1_ENCODER)            += asvenc.o asv.o mpeg12data.o
OBJS-$(CONFIG_ASV2_DECODER)            += asvdec.o asv.o mpeg12data.o
OBJS-$(CONFIG_ASV2_ENCODER)            += asvenc.o asv.o mpeg12data.o
OBJS-$(CONFIG_ATRAC1_DECODER)          += atrac1.o atrac.o
OBJS-$(CONFIG_ATRAC3_DECODER)          += atrac3.o atrac.o
OBJS-$(CONFIG_ATRAC3P_DECODER)         += atrac3plusdec.o atrac3plus.o \
                                          atrac3plusdsp.o atrac.o
OBJS-$(CONFIG_AURA_DECODER)            += cyuv.o
OBJS-$(CONFIG_AURA2_DECODER)           += aura.o
OBJS-$(CONFIG_AVRN_DECODER)            += avrndec.o mjpegdec.o mjpeg.o
OBJS-$(CONFIG_AVRP_DECODER)            += r210dec.o
OBJS-$(CONFIG_AVRP_ENCODER)            += r210enc.o
OBJS-$(CONFIG_AVS_DECODER)             += avs.o
OBJS-$(CONFIG_AVUI_DECODER)            += avuidec.o
OBJS-$(CONFIG_AVUI_ENCODER)            += avuienc.o
OBJS-$(CONFIG_AYUV_DECODER)            += v408dec.o
OBJS-$(CONFIG_AYUV_ENCODER)            += v408enc.o
OBJS-$(CONFIG_BETHSOFTVID_DECODER)     += bethsoftvideo.o
OBJS-$(CONFIG_BFI_DECODER)             += bfi.o
OBJS-$(CONFIG_BINK_DECODER)            += bink.o binkdsp.o
OBJS-$(CONFIG_BINKAUDIO_DCT_DECODER)   += binkaudio.o wma.o wma_common.o
OBJS-$(CONFIG_BINKAUDIO_RDFT_DECODER)  += binkaudio.o wma.o wma_common.o
OBJS-$(CONFIG_BINTEXT_DECODER)         += bintext.o cga_data.o
OBJS-$(CONFIG_BMP_DECODER)             += bmp.o msrledec.o
OBJS-$(CONFIG_BMP_ENCODER)             += bmpenc.o
OBJS-$(CONFIG_BMV_AUDIO_DECODER)       += bmvaudio.o
OBJS-$(CONFIG_BMV_VIDEO_DECODER)       += bmvvideo.o
OBJS-$(CONFIG_BRENDER_PIX_DECODER)     += brenderpix.o
OBJS-$(CONFIG_C93_DECODER)             += c93.o
OBJS-$(CONFIG_CAVS_DECODER)            += cavs.o cavsdec.o cavsdsp.o \
                                          cavsdata.o mpeg12data.o
OBJS-$(CONFIG_CDGRAPHICS_DECODER)      += cdgraphics.o
OBJS-$(CONFIG_CDXL_DECODER)            += cdxl.o
OBJS-$(CONFIG_CINEPAK_DECODER)         += cinepak.o
OBJS-$(CONFIG_CINEPAK_ENCODER)         += cinepakenc.o elbg.o
OBJS-$(CONFIG_CLJR_DECODER)            += cljrdec.o
OBJS-$(CONFIG_CLJR_ENCODER)            += cljrenc.o
OBJS-$(CONFIG_CLLC_DECODER)            += cllc.o
OBJS-$(CONFIG_COOK_DECODER)            += cook.o
OBJS-$(CONFIG_COMFORTNOISE_DECODER)    += cngdec.o celp_filters.o
OBJS-$(CONFIG_COMFORTNOISE_ENCODER)    += cngenc.o
OBJS-$(CONFIG_CPIA_DECODER)            += cpia.o
OBJS-$(CONFIG_CSCD_DECODER)            += cscd.o
OBJS-$(CONFIG_CYUV_DECODER)            += cyuv.o
OBJS-$(CONFIG_DCA_DECODER)             += dcadec.o dca.o dcadsp.o      \
                                          synth_filter.o
OBJS-$(CONFIG_DCA_ENCODER)             += dcaenc.o dca.o
OBJS-$(CONFIG_DIRAC_DECODER)           += diracdec.o dirac.o diracdsp.o \
                                          dirac_arith.o mpeg12data.o dirac_dwt.o
OBJS-$(CONFIG_DFA_DECODER)             += dfa.o
OBJS-$(CONFIG_DNXHD_DECODER)           += dnxhddec.o dnxhddata.o
OBJS-$(CONFIG_DNXHD_ENCODER)           += dnxhdenc.o dnxhddata.o
OBJS-$(CONFIG_DPX_DECODER)             += dpx.o
OBJS-$(CONFIG_DPX_ENCODER)             += dpxenc.o
<<<<<<< HEAD
OBJS-$(CONFIG_DSD_LSBF_DECODER)        += dsddec.o
OBJS-$(CONFIG_DSD_MSBF_DECODER)        += dsddec.o
OBJS-$(CONFIG_DSD_LSBF_PLANAR_DECODER) += dsddec.o
OBJS-$(CONFIG_DSD_MSBF_PLANAR_DECODER) += dsddec.o
OBJS-$(CONFIG_DSICINAUDIO_DECODER)     += dsicinav.o
OBJS-$(CONFIG_DSICINVIDEO_DECODER)     += dsicinav.o
=======
OBJS-$(CONFIG_DSICINAUDIO_DECODER)     += dsicinaudio.o
OBJS-$(CONFIG_DSICINVIDEO_DECODER)     += dsicinvideo.o
>>>>>>> d6902070
OBJS-$(CONFIG_DVBSUB_DECODER)          += dvbsubdec.o
OBJS-$(CONFIG_DVBSUB_ENCODER)          += dvbsub.o
OBJS-$(CONFIG_DVDSUB_DECODER)          += dvdsubdec.o
OBJS-$(CONFIG_DVDSUB_ENCODER)          += dvdsubenc.o
OBJS-$(CONFIG_DVVIDEO_DECODER)         += dvdec.o dv.o dvdata.o dv_profile.o
OBJS-$(CONFIG_DVVIDEO_ENCODER)         += dvenc.o dv.o dvdata.o dv_profile.o
OBJS-$(CONFIG_DXA_DECODER)             += dxa.o
OBJS-$(CONFIG_DXTORY_DECODER)          += dxtory.o
OBJS-$(CONFIG_EAC3_DECODER)            += eac3dec.o eac3_data.o
OBJS-$(CONFIG_EAC3_ENCODER)            += eac3enc.o eac3_data.o
OBJS-$(CONFIG_EACMV_DECODER)           += eacmv.o
OBJS-$(CONFIG_EAMAD_DECODER)           += eamad.o eaidct.o mpeg12.o \
                                          mpeg12data.o
OBJS-$(CONFIG_EATGQ_DECODER)           += eatgq.o eaidct.o
OBJS-$(CONFIG_EATGV_DECODER)           += eatgv.o
OBJS-$(CONFIG_EATQI_DECODER)           += eatqi.o eaidct.o
OBJS-$(CONFIG_EIGHTBPS_DECODER)        += 8bps.o
OBJS-$(CONFIG_EIGHTSVX_EXP_DECODER)    += 8svx.o
OBJS-$(CONFIG_EIGHTSVX_FIB_DECODER)    += 8svx.o
OBJS-$(CONFIG_ESCAPE124_DECODER)       += escape124.o
OBJS-$(CONFIG_ESCAPE130_DECODER)       += escape130.o
OBJS-$(CONFIG_EVRC_DECODER)            += evrcdec.o acelp_vectors.o lsp.o
OBJS-$(CONFIG_EXR_DECODER)             += exr.o
OBJS-$(CONFIG_FFV1_DECODER)            += ffv1dec.o ffv1.o
OBJS-$(CONFIG_FFV1_ENCODER)            += ffv1enc.o ffv1.o
OBJS-$(CONFIG_FFWAVESYNTH_DECODER)     += ffwavesynth.o
OBJS-$(CONFIG_FIC_DECODER)             += fic.o
OBJS-$(CONFIG_FLAC_DECODER)            += flacdec.o flacdata.o flac.o flacdsp.o
OBJS-$(CONFIG_FLAC_ENCODER)            += flacenc.o flacdata.o flac.o flacdsp.o vorbis_data.o
OBJS-$(CONFIG_FLASHSV_DECODER)         += flashsv.o
OBJS-$(CONFIG_FLASHSV_ENCODER)         += flashsvenc.o
OBJS-$(CONFIG_FLASHSV2_ENCODER)        += flashsv2enc.o
OBJS-$(CONFIG_FLASHSV2_DECODER)        += flashsv.o
OBJS-$(CONFIG_FLIC_DECODER)            += flicvideo.o
OBJS-$(CONFIG_FOURXM_DECODER)          += 4xm.o
OBJS-$(CONFIG_FRAPS_DECODER)           += fraps.o
OBJS-$(CONFIG_FRWU_DECODER)            += frwu.o
OBJS-$(CONFIG_G2M_DECODER)             += g2meet.o mjpeg.o
OBJS-$(CONFIG_G723_1_DECODER)          += g723_1.o acelp_vectors.o \
                                          celp_filters.o celp_math.o
OBJS-$(CONFIG_G723_1_ENCODER)          += g723_1.o acelp_vectors.o celp_math.o
OBJS-$(CONFIG_G729_DECODER)            += g729dec.o lsp.o celp_math.o acelp_filters.o acelp_pitch_delay.o acelp_vectors.o g729postfilter.o
OBJS-$(CONFIG_GIF_DECODER)             += gifdec.o lzw.o
OBJS-$(CONFIG_GIF_ENCODER)             += gif.o lzwenc.o
OBJS-$(CONFIG_GSM_DECODER)             += gsmdec.o gsmdec_data.o msgsmdec.o
OBJS-$(CONFIG_GSM_MS_DECODER)          += gsmdec.o gsmdec_data.o msgsmdec.o
OBJS-$(CONFIG_H261_DECODER)            += h261dec.o h261data.o h261.o
OBJS-$(CONFIG_H261_ENCODER)            += h261enc.o h261data.o h261.o
OBJS-$(CONFIG_H263_DECODER)            += h263dec.o h263.o ituh263dec.o        \
                                          mpeg4video.o mpeg4videodec.o flvdec.o\
                                          intelh263dec.o
OBJS-$(CONFIG_H263_ENCODER)            += mpeg4videoenc.o mpeg4video.o  \
                                          h263.o ituh263enc.o flvenc.o
OBJS-$(CONFIG_H264_DECODER)            += h264.o h264_cabac.o h264_cavlc.o \
                                          h264_direct.o h264_loopfilter.o  \
                                          h264_mb.o h264_picture.o h264_ps.o \
                                          h264_refs.o h264_sei.o h264_slice.o
OBJS-$(CONFIG_H264_VDA_DECODER)        += vda_h264_dec.o
OBJS-$(CONFIG_HEVC_DECODER)            += hevc.o hevc_mvs.o hevc_ps.o hevc_sei.o \
                                          hevc_cabac.o hevc_refs.o hevcpred.o    \
                                          hevcdsp.o hevc_filter.o
OBJS-$(CONFIG_HNM4_VIDEO_DECODER)      += hnm4video.o
OBJS-$(CONFIG_HUFFYUV_DECODER)         += huffyuv.o huffyuvdec.o
OBJS-$(CONFIG_HUFFYUV_ENCODER)         += huffyuv.o huffyuvenc.o
OBJS-$(CONFIG_IDCIN_DECODER)           += idcinvideo.o
OBJS-$(CONFIG_IDF_DECODER)             += bintext.o cga_data.o
OBJS-$(CONFIG_IFF_BYTERUN1_DECODER)    += iff.o
OBJS-$(CONFIG_IFF_ILBM_DECODER)        += iff.o
OBJS-$(CONFIG_IMC_DECODER)             += imc.o
OBJS-$(CONFIG_INDEO2_DECODER)          += indeo2.o
OBJS-$(CONFIG_INDEO3_DECODER)          += indeo3.o
OBJS-$(CONFIG_INDEO4_DECODER)          += indeo4.o ivi_common.o ivi_dsp.o
OBJS-$(CONFIG_INDEO5_DECODER)          += indeo5.o ivi_common.o ivi_dsp.o
OBJS-$(CONFIG_INTERPLAY_DPCM_DECODER)  += dpcm.o
OBJS-$(CONFIG_INTERPLAY_VIDEO_DECODER) += interplayvideo.o
OBJS-$(CONFIG_JACOSUB_DECODER)         += jacosubdec.o ass.o
OBJS-$(CONFIG_JPEG2000_ENCODER)        += j2kenc.o mqcenc.o mqc.o jpeg2000.o \
                                          jpeg2000dwt.o
OBJS-$(CONFIG_JPEG2000_DECODER)        += jpeg2000dec.o jpeg2000.o      \
                                          jpeg2000dwt.o mqcdec.o mqc.o
OBJS-$(CONFIG_JPEGLS_DECODER)          += jpeglsdec.o jpegls.o
OBJS-$(CONFIG_JPEGLS_ENCODER)          += jpeglsenc.o jpegls.o
OBJS-$(CONFIG_JV_DECODER)              += jvdec.o
OBJS-$(CONFIG_KGV1_DECODER)            += kgv1dec.o
OBJS-$(CONFIG_KMVC_DECODER)            += kmvc.o
OBJS-$(CONFIG_LAGARITH_DECODER)        += lagarith.o lagarithrac.o
OBJS-$(CONFIG_LJPEG_ENCODER)           += ljpegenc.o mjpeg.o mjpegenc_common.o
OBJS-$(CONFIG_LOCO_DECODER)            += loco.o
OBJS-$(CONFIG_MACE3_DECODER)           += mace.o
OBJS-$(CONFIG_MACE6_DECODER)           += mace.o
OBJS-$(CONFIG_MDEC_DECODER)            += mdec.o mpeg12.o mpeg12data.o
OBJS-$(CONFIG_METASOUND_DECODER)       += metasound.o metasound_data.o \
                                          twinvq.o
OBJS-$(CONFIG_MICRODVD_DECODER)        += microdvddec.o ass.o
OBJS-$(CONFIG_MIMIC_DECODER)           += mimic.o
OBJS-$(CONFIG_MJPEG_DECODER)           += mjpegdec.o mjpeg.o
OBJS-$(CONFIG_MJPEG_ENCODER)           += mjpegenc.o mjpeg.o mjpegenc_common.o
OBJS-$(CONFIG_MJPEGB_DECODER)          += mjpegbdec.o
OBJS-$(CONFIG_MLP_DECODER)             += mlpdec.o mlpdsp.o
OBJS-$(CONFIG_MMVIDEO_DECODER)         += mmvideo.o
OBJS-$(CONFIG_MOTIONPIXELS_DECODER)    += motionpixels.o
OBJS-$(CONFIG_MOVTEXT_DECODER)         += movtextdec.o ass.o
OBJS-$(CONFIG_MOVTEXT_ENCODER)         += movtextenc.o ass_split.o
OBJS-$(CONFIG_MP1_DECODER)             += mpegaudiodec_fixed.o
OBJS-$(CONFIG_MP1FLOAT_DECODER)        += mpegaudiodec_float.o
OBJS-$(CONFIG_MP2_DECODER)             += mpegaudiodec_fixed.o
OBJS-$(CONFIG_MP2_ENCODER)             += mpegaudioenc_float.o mpegaudio.o \
                                          mpegaudiodata.o mpegaudiodsp_data.o
OBJS-$(CONFIG_MP2FIXED_ENCODER)        += mpegaudioenc_fixed.o mpegaudio.o \
                                          mpegaudiodata.o mpegaudiodsp_data.o
OBJS-$(CONFIG_MP2FLOAT_DECODER)        += mpegaudiodec_float.o
OBJS-$(CONFIG_MP3_DECODER)             += mpegaudiodec_fixed.o
OBJS-$(CONFIG_MP3ADU_DECODER)          += mpegaudiodec_fixed.o
OBJS-$(CONFIG_MP3ADUFLOAT_DECODER)     += mpegaudiodec_float.o
OBJS-$(CONFIG_MP3FLOAT_DECODER)        += mpegaudiodec_float.o
OBJS-$(CONFIG_MP3ON4_DECODER)          += mpegaudiodec_fixed.o mpeg4audio.o
OBJS-$(CONFIG_MP3ON4FLOAT_DECODER)     += mpegaudiodec_float.o mpeg4audio.o
OBJS-$(CONFIG_MPC7_DECODER)            += mpc7.o mpc.o
OBJS-$(CONFIG_MPC8_DECODER)            += mpc8.o mpc.o
OBJS-$(CONFIG_MPEGVIDEO_DECODER)       += mpeg12.o mpeg12data.o \
                                          mpegvideo.o error_resilience.o
OBJS-$(CONFIG_MPEG1VIDEO_DECODER)      += mpeg12dec.o mpeg12.o mpeg12data.o
OBJS-$(CONFIG_MPEG1VIDEO_ENCODER)      += mpeg12enc.o mpeg12.o
OBJS-$(CONFIG_MPEG2VIDEO_DECODER)      += mpeg12dec.o mpeg12.o mpeg12data.o
OBJS-$(CONFIG_MPEG2VIDEO_ENCODER)      += mpeg12enc.o mpeg12.o
OBJS-$(CONFIG_MPL2_DECODER)            += mpl2dec.o ass.o
OBJS-$(CONFIG_MSMPEG4V1_DECODER)       += msmpeg4dec.o msmpeg4.o msmpeg4data.o
OBJS-$(CONFIG_MSMPEG4V2_DECODER)       += msmpeg4dec.o msmpeg4.o msmpeg4data.o
OBJS-$(CONFIG_MSMPEG4V2_ENCODER)       += msmpeg4enc.o msmpeg4.o msmpeg4data.o
OBJS-$(CONFIG_MSMPEG4V3_DECODER)       += msmpeg4dec.o msmpeg4.o msmpeg4data.o
OBJS-$(CONFIG_MSMPEG4V3_ENCODER)       += msmpeg4enc.o msmpeg4.o msmpeg4data.o
OBJS-$(CONFIG_MSRLE_DECODER)           += msrle.o msrledec.o
OBJS-$(CONFIG_MSA1_DECODER)            += mss3.o mss34dsp.o
OBJS-$(CONFIG_MSS1_DECODER)            += mss1.o mss12.o
OBJS-$(CONFIG_MSS2_DECODER)            += mss2.o mss12.o mss2dsp.o
OBJS-$(CONFIG_MSVIDEO1_DECODER)        += msvideo1.o
OBJS-$(CONFIG_MSVIDEO1_ENCODER)        += msvideo1enc.o elbg.o
OBJS-$(CONFIG_MSZH_DECODER)            += lcldec.o
OBJS-$(CONFIG_MTS2_DECODER)            += mss4.o mss34dsp.o
OBJS-$(CONFIG_MVC1_DECODER)            += mvcdec.o
OBJS-$(CONFIG_MVC2_DECODER)            += mvcdec.o
OBJS-$(CONFIG_MXPEG_DECODER)           += mxpegdec.o
OBJS-$(CONFIG_NELLYMOSER_DECODER)      += nellymoserdec.o nellymoser.o
OBJS-$(CONFIG_NELLYMOSER_ENCODER)      += nellymoserenc.o nellymoser.o
OBJS-$(CONFIG_NUV_DECODER)             += nuv.o rtjpeg.o
OBJS-$(CONFIG_ON2AVC_DECODER)          += on2avc.o on2avcdata.o
OBJS-$(CONFIG_OPUS_DECODER)            += opusdec.o opus.o opus_celt.o \
                                          opus_imdct.o opus_silk.o     \
                                          vorbis_data.o
OBJS-$(CONFIG_PAF_AUDIO_DECODER)       += pafaudio.o
OBJS-$(CONFIG_PAF_VIDEO_DECODER)       += pafvideo.o
OBJS-$(CONFIG_PAM_DECODER)             += pnmdec.o pnm.o
OBJS-$(CONFIG_PAM_ENCODER)             += pamenc.o
OBJS-$(CONFIG_PBM_DECODER)             += pnmdec.o pnm.o
OBJS-$(CONFIG_PBM_ENCODER)             += pnmenc.o
OBJS-$(CONFIG_PCX_DECODER)             += pcx.o
OBJS-$(CONFIG_PCX_ENCODER)             += pcxenc.o
OBJS-$(CONFIG_PGM_DECODER)             += pnmdec.o pnm.o
OBJS-$(CONFIG_PGM_ENCODER)             += pnmenc.o
OBJS-$(CONFIG_PGMYUV_DECODER)          += pnmdec.o pnm.o
OBJS-$(CONFIG_PGMYUV_ENCODER)          += pnmenc.o
OBJS-$(CONFIG_PGSSUB_DECODER)          += pgssubdec.o
OBJS-$(CONFIG_PICTOR_DECODER)          += pictordec.o cga_data.o
OBJS-$(CONFIG_PJS_DECODER)             += textdec.o ass.o
OBJS-$(CONFIG_PNG_DECODER)             += png.o pngdec.o pngdsp.o
OBJS-$(CONFIG_PNG_ENCODER)             += png.o pngenc.o
OBJS-$(CONFIG_PPM_DECODER)             += pnmdec.o pnm.o
OBJS-$(CONFIG_PPM_ENCODER)             += pnmenc.o
OBJS-$(CONFIG_PRORES_DECODER)          += proresdec2.o proresdsp.o proresdata.o
OBJS-$(CONFIG_PRORES_LGPL_DECODER)     += proresdec_lgpl.o proresdsp.o proresdata.o
OBJS-$(CONFIG_PRORES_ENCODER)          += proresenc_anatoliy.o
OBJS-$(CONFIG_PRORES_AW_ENCODER)       += proresenc_anatoliy.o
OBJS-$(CONFIG_PRORES_KS_ENCODER)       += proresenc_kostya.o proresdata.o
OBJS-$(CONFIG_PTX_DECODER)             += ptx.o
OBJS-$(CONFIG_QCELP_DECODER)           += qcelpdec.o                     \
                                          celp_filters.o acelp_vectors.o \
                                          acelp_filters.o
OBJS-$(CONFIG_QDM2_DECODER)            += qdm2.o
OBJS-$(CONFIG_QDRAW_DECODER)           += qdrw.o
OBJS-$(CONFIG_QPEG_DECODER)            += qpeg.o
OBJS-$(CONFIG_QTRLE_DECODER)           += qtrle.o
OBJS-$(CONFIG_QTRLE_ENCODER)           += qtrleenc.o
OBJS-$(CONFIG_R10K_DECODER)            += r210dec.o
OBJS-$(CONFIG_R10K_ENCODER)            += r210enc.o
OBJS-$(CONFIG_R210_DECODER)            += r210dec.o
OBJS-$(CONFIG_R210_ENCODER)            += r210enc.o
OBJS-$(CONFIG_RA_144_DECODER)          += ra144dec.o ra144.o celp_filters.o
OBJS-$(CONFIG_RA_144_ENCODER)          += ra144enc.o ra144.o celp_filters.o
OBJS-$(CONFIG_RA_288_DECODER)          += ra288.o celp_filters.o
OBJS-$(CONFIG_RALF_DECODER)            += ralf.o
OBJS-$(CONFIG_RAWVIDEO_DECODER)        += rawdec.o
OBJS-$(CONFIG_RAWVIDEO_ENCODER)        += rawenc.o
OBJS-$(CONFIG_REALTEXT_DECODER)        += realtextdec.o ass.o
OBJS-$(CONFIG_RL2_DECODER)             += rl2.o
OBJS-$(CONFIG_ROQ_DECODER)             += roqvideodec.o roqvideo.o
OBJS-$(CONFIG_ROQ_ENCODER)             += roqvideoenc.o roqvideo.o elbg.o
OBJS-$(CONFIG_ROQ_DPCM_DECODER)        += dpcm.o
OBJS-$(CONFIG_ROQ_DPCM_ENCODER)        += roqaudioenc.o
OBJS-$(CONFIG_RPZA_DECODER)            += rpza.o
OBJS-$(CONFIG_RV10_DECODER)            += rv10.o
OBJS-$(CONFIG_RV10_ENCODER)            += rv10enc.o
OBJS-$(CONFIG_RV20_DECODER)            += rv10.o
OBJS-$(CONFIG_RV20_ENCODER)            += rv20enc.o
OBJS-$(CONFIG_RV30_DECODER)            += rv30.o rv34.o rv30dsp.o rv34dsp.o
OBJS-$(CONFIG_RV40_DECODER)            += rv40.o rv34.o rv34dsp.o rv40dsp.o
OBJS-$(CONFIG_SAMI_DECODER)            += samidec.o ass.o
OBJS-$(CONFIG_S302M_DECODER)           += s302m.o
OBJS-$(CONFIG_S302M_ENCODER)           += s302menc.o
OBJS-$(CONFIG_SANM_DECODER)            += sanm.o
OBJS-$(CONFIG_SGI_DECODER)             += sgidec.o
OBJS-$(CONFIG_SGI_ENCODER)             += sgienc.o rle.o
OBJS-$(CONFIG_SGIRLE_DECODER)          += sgirledec.o
OBJS-$(CONFIG_SHORTEN_DECODER)         += shorten.o
OBJS-$(CONFIG_SIPR_DECODER)            += sipr.o acelp_pitch_delay.o \
                                          celp_math.o acelp_vectors.o \
                                          acelp_filters.o celp_filters.o \
                                          sipr16k.o
OBJS-$(CONFIG_SMACKAUD_DECODER)        += smacker.o
OBJS-$(CONFIG_SMACKER_DECODER)         += smacker.o
OBJS-$(CONFIG_SMC_DECODER)             += smc.o
OBJS-$(CONFIG_SMVJPEG_DECODER)         += smvjpegdec.o
OBJS-$(CONFIG_SNOW_DECODER)            += snowdec.o snow.o snow_dwt.o
OBJS-$(CONFIG_SNOW_ENCODER)            += snowenc.o snow.o snow_dwt.o             \
                                          h263.o ituh263enc.o
OBJS-$(CONFIG_SOL_DPCM_DECODER)        += dpcm.o
OBJS-$(CONFIG_SONIC_DECODER)           += sonic.o
OBJS-$(CONFIG_SONIC_ENCODER)           += sonic.o
OBJS-$(CONFIG_SONIC_LS_ENCODER)        += sonic.o
OBJS-$(CONFIG_SP5X_DECODER)            += sp5xdec.o
OBJS-$(CONFIG_SRT_DECODER)             += srtdec.o ass.o
OBJS-$(CONFIG_SRT_ENCODER)             += srtenc.o ass_split.o
OBJS-$(CONFIG_SUBRIP_DECODER)          += srtdec.o ass.o
OBJS-$(CONFIG_SUBRIP_ENCODER)          += srtenc.o ass_split.o
OBJS-$(CONFIG_SUBVIEWER1_DECODER)      += textdec.o ass.o
OBJS-$(CONFIG_SUBVIEWER_DECODER)       += subviewerdec.o ass.o
OBJS-$(CONFIG_SUNRAST_DECODER)         += sunrast.o
OBJS-$(CONFIG_SUNRAST_ENCODER)         += sunrastenc.o
OBJS-$(CONFIG_SVQ1_DECODER)            += svq1dec.o svq1.o svq13.o h263.o
OBJS-$(CONFIG_SVQ1_ENCODER)            += svq1enc.o svq1.o    \
                                          h263.o ituh263enc.o
OBJS-$(CONFIG_SVQ3_DECODER)            += svq3.o svq13.o mpegutils.o
OBJS-$(CONFIG_TEXT_DECODER)            += textdec.o ass.o
OBJS-$(CONFIG_TAK_DECODER)             += takdec.o tak.o
OBJS-$(CONFIG_TARGA_DECODER)           += targa.o
OBJS-$(CONFIG_TARGA_ENCODER)           += targaenc.o rle.o
OBJS-$(CONFIG_TARGA_Y216_DECODER)      += targa_y216dec.o
OBJS-$(CONFIG_THEORA_DECODER)          += xiph.o
OBJS-$(CONFIG_TIERTEXSEQVIDEO_DECODER) += tiertexseqv.o
OBJS-$(CONFIG_TIFF_DECODER)            += tiff.o lzw.o faxcompr.o tiff_data.o tiff_common.o
OBJS-$(CONFIG_TIFF_ENCODER)            += tiffenc.o rle.o lzwenc.o tiff_data.o
OBJS-$(CONFIG_TMV_DECODER)             += tmv.o cga_data.o
OBJS-$(CONFIG_TRUEHD_DECODER)          += mlpdec.o mlpdsp.o
OBJS-$(CONFIG_TRUEMOTION1_DECODER)     += truemotion1.o
OBJS-$(CONFIG_TRUEMOTION2_DECODER)     += truemotion2.o
OBJS-$(CONFIG_TRUESPEECH_DECODER)      += truespeech.o
OBJS-$(CONFIG_TSCC_DECODER)            += tscc.o msrledec.o
OBJS-$(CONFIG_TSCC2_DECODER)           += tscc2.o
OBJS-$(CONFIG_TTA_DECODER)             += tta.o ttadata.o ttadsp.o
OBJS-$(CONFIG_TTA_ENCODER)             += ttaenc.o ttadata.o
OBJS-$(CONFIG_TWINVQ_DECODER)          += twinvqdec.o twinvq.o
OBJS-$(CONFIG_TXD_DECODER)             += txd.o s3tc.o
OBJS-$(CONFIG_ULTI_DECODER)            += ulti.o
OBJS-$(CONFIG_UTVIDEO_DECODER)         += utvideodec.o utvideo.o
OBJS-$(CONFIG_UTVIDEO_ENCODER)         += utvideoenc.o utvideo.o
OBJS-$(CONFIG_V210_DECODER)            += v210dec.o
OBJS-$(CONFIG_V210_ENCODER)            += v210enc.o
OBJS-$(CONFIG_V308_DECODER)            += v308dec.o
OBJS-$(CONFIG_V308_ENCODER)            += v308enc.o
OBJS-$(CONFIG_V408_DECODER)            += v408dec.o
OBJS-$(CONFIG_V408_ENCODER)            += v408enc.o
OBJS-$(CONFIG_V410_DECODER)            += v410dec.o
OBJS-$(CONFIG_V410_ENCODER)            += v410enc.o
OBJS-$(CONFIG_V210X_DECODER)           += v210x.o
OBJS-$(CONFIG_VB_DECODER)              += vb.o
OBJS-$(CONFIG_VBLE_DECODER)            += vble.o
OBJS-$(CONFIG_VC1_DECODER)             += vc1dec.o vc1.o vc1data.o vc1dsp.o \
                                          msmpeg4dec.o msmpeg4.o msmpeg4data.o \
                                          wmv2dsp.o startcode.o
OBJS-$(CONFIG_VCR1_DECODER)            += vcr1.o
OBJS-$(CONFIG_VMDAUDIO_DECODER)        += vmdav.o
OBJS-$(CONFIG_VMDVIDEO_DECODER)        += vmdav.o
OBJS-$(CONFIG_VMNC_DECODER)            += vmnc.o
OBJS-$(CONFIG_VORBIS_DECODER)          += vorbisdec.o vorbisdsp.o vorbis.o \
                                          vorbis_data.o xiph.o
OBJS-$(CONFIG_VORBIS_ENCODER)          += vorbisenc.o vorbis.o \
                                          vorbis_data.o
OBJS-$(CONFIG_VP3_DECODER)             += vp3.o
OBJS-$(CONFIG_VP5_DECODER)             += vp5.o vp56.o vp56data.o vp56dsp.o \
                                          vp56rac.o
OBJS-$(CONFIG_VP6_DECODER)             += vp6.o vp56.o vp56data.o vp56dsp.o \
                                          vp6dsp.o vp56rac.o
OBJS-$(CONFIG_VP7_DECODER)             += vp8.o vp8dsp.o vp56rac.o
OBJS-$(CONFIG_VP8_DECODER)             += vp8.o vp8dsp.o vp56rac.o
OBJS-$(CONFIG_VP9_DECODER)             += vp9.o vp9dsp.o vp56rac.o
OBJS-$(CONFIG_VPLAYER_DECODER)         += textdec.o ass.o
OBJS-$(CONFIG_VQA_DECODER)             += vqavideo.o
OBJS-$(CONFIG_WAVPACK_DECODER)         += wavpack.o
OBJS-$(CONFIG_WAVPACK_ENCODER)         += wavpackenc.o
OBJS-$(CONFIG_WEBP_DECODER)            += vp8.o vp8dsp.o vp56rac.o
OBJS-$(CONFIG_WEBP_DECODER)            += webp.o exif.o tiff_common.o
OBJS-$(CONFIG_WEBVTT_DECODER)          += webvttdec.o
OBJS-$(CONFIG_WEBVTT_ENCODER)          += webvttenc.o ass_split.o
OBJS-$(CONFIG_WMALOSSLESS_DECODER)     += wmalosslessdec.o wma_common.o
OBJS-$(CONFIG_WMAPRO_DECODER)          += wmaprodec.o wma.o wma_common.o
OBJS-$(CONFIG_WMAV1_DECODER)           += wmadec.o wma.o wma_common.o aactab.o
OBJS-$(CONFIG_WMAV1_ENCODER)           += wmaenc.o wma.o wma_common.o aactab.o
OBJS-$(CONFIG_WMAV2_DECODER)           += wmadec.o wma.o wma_common.o aactab.o
OBJS-$(CONFIG_WMAV2_ENCODER)           += wmaenc.o wma.o wma_common.o aactab.o
OBJS-$(CONFIG_WMAVOICE_DECODER)        += wmavoice.o \
                                          celp_filters.o \
                                          acelp_vectors.o acelp_filters.o
OBJS-$(CONFIG_WMV1_DECODER)            += msmpeg4dec.o msmpeg4.o msmpeg4data.o
OBJS-$(CONFIG_WMV2_DECODER)            += wmv2dec.o wmv2.o wmv2dsp.o \
                                          msmpeg4dec.o msmpeg4.o msmpeg4data.o
OBJS-$(CONFIG_WMV2_ENCODER)            += wmv2enc.o wmv2.o wmv2dsp.o \
                                          msmpeg4.o msmpeg4enc.o msmpeg4data.o
OBJS-$(CONFIG_WNV1_DECODER)            += wnv1.o
OBJS-$(CONFIG_WS_SND1_DECODER)         += ws-snd1.o
OBJS-$(CONFIG_XAN_DPCM_DECODER)        += dpcm.o
OBJS-$(CONFIG_XAN_WC3_DECODER)         += xan.o
OBJS-$(CONFIG_XAN_WC4_DECODER)         += xxan.o
OBJS-$(CONFIG_XBIN_DECODER)            += bintext.o cga_data.o
OBJS-$(CONFIG_XBM_DECODER)             += xbmdec.o
OBJS-$(CONFIG_XBM_ENCODER)             += xbmenc.o
OBJS-$(CONFIG_XFACE_DECODER)           += xfacedec.o xface.o
OBJS-$(CONFIG_XFACE_ENCODER)           += xfaceenc.o xface.o
OBJS-$(CONFIG_XL_DECODER)              += xl.o
OBJS-$(CONFIG_XSUB_DECODER)            += xsubdec.o
OBJS-$(CONFIG_XSUB_ENCODER)            += xsubenc.o
OBJS-$(CONFIG_XWD_DECODER)             += xwddec.o
OBJS-$(CONFIG_XWD_ENCODER)             += xwdenc.o
OBJS-$(CONFIG_Y41P_DECODER)            += y41pdec.o
OBJS-$(CONFIG_Y41P_ENCODER)            += y41penc.o
OBJS-$(CONFIG_YOP_DECODER)             += yop.o
OBJS-$(CONFIG_YUV4_DECODER)            += yuv4dec.o
OBJS-$(CONFIG_YUV4_ENCODER)            += yuv4enc.o
OBJS-$(CONFIG_ZEROCODEC_DECODER)       += zerocodec.o
OBJS-$(CONFIG_ZLIB_DECODER)            += lcldec.o
OBJS-$(CONFIG_ZLIB_ENCODER)            += lclenc.o
OBJS-$(CONFIG_ZMBV_DECODER)            += zmbv.o
OBJS-$(CONFIG_ZMBV_ENCODER)            += zmbvenc.o

# (AD)PCM decoders/encoders
OBJS-$(CONFIG_PCM_ALAW_DECODER)           += pcm.o
OBJS-$(CONFIG_PCM_ALAW_ENCODER)           += pcm.o
OBJS-$(CONFIG_PCM_BLURAY_DECODER)         += pcm-bluray.o
OBJS-$(CONFIG_PCM_DVD_DECODER)            += pcm-dvd.o
OBJS-$(CONFIG_PCM_F32BE_DECODER)          += pcm.o
OBJS-$(CONFIG_PCM_F32BE_ENCODER)          += pcm.o
OBJS-$(CONFIG_PCM_F32LE_DECODER)          += pcm.o
OBJS-$(CONFIG_PCM_F32LE_ENCODER)          += pcm.o
OBJS-$(CONFIG_PCM_F64BE_DECODER)          += pcm.o
OBJS-$(CONFIG_PCM_F64BE_ENCODER)          += pcm.o
OBJS-$(CONFIG_PCM_F64LE_DECODER)          += pcm.o
OBJS-$(CONFIG_PCM_F64LE_ENCODER)          += pcm.o
OBJS-$(CONFIG_PCM_LXF_DECODER)            += pcm.o
OBJS-$(CONFIG_PCM_MULAW_DECODER)          += pcm.o
OBJS-$(CONFIG_PCM_MULAW_ENCODER)          += pcm.o
OBJS-$(CONFIG_PCM_S8_DECODER)             += pcm.o
OBJS-$(CONFIG_PCM_S8_ENCODER)             += pcm.o
OBJS-$(CONFIG_PCM_S8_PLANAR_DECODER)      += pcm.o
OBJS-$(CONFIG_PCM_S8_PLANAR_ENCODER)      += pcm.o
OBJS-$(CONFIG_PCM_S16BE_DECODER)          += pcm.o
OBJS-$(CONFIG_PCM_S16BE_ENCODER)          += pcm.o
OBJS-$(CONFIG_PCM_S16BE_PLANAR_DECODER)   += pcm.o
OBJS-$(CONFIG_PCM_S16BE_PLANAR_ENCODER)   += pcm.o
OBJS-$(CONFIG_PCM_S16LE_DECODER)          += pcm.o
OBJS-$(CONFIG_PCM_S16LE_ENCODER)          += pcm.o
OBJS-$(CONFIG_PCM_S16LE_PLANAR_DECODER)   += pcm.o
OBJS-$(CONFIG_PCM_S16LE_PLANAR_ENCODER)   += pcm.o
OBJS-$(CONFIG_PCM_S24BE_DECODER)          += pcm.o
OBJS-$(CONFIG_PCM_S24BE_ENCODER)          += pcm.o
OBJS-$(CONFIG_PCM_S24DAUD_DECODER)        += pcm.o
OBJS-$(CONFIG_PCM_S24DAUD_ENCODER)        += pcm.o
OBJS-$(CONFIG_PCM_S24LE_DECODER)          += pcm.o
OBJS-$(CONFIG_PCM_S24LE_ENCODER)          += pcm.o
OBJS-$(CONFIG_PCM_S24LE_PLANAR_DECODER)   += pcm.o
OBJS-$(CONFIG_PCM_S24LE_PLANAR_ENCODER)   += pcm.o
OBJS-$(CONFIG_PCM_S32BE_DECODER)          += pcm.o
OBJS-$(CONFIG_PCM_S32BE_ENCODER)          += pcm.o
OBJS-$(CONFIG_PCM_S32LE_DECODER)          += pcm.o
OBJS-$(CONFIG_PCM_S32LE_ENCODER)          += pcm.o
OBJS-$(CONFIG_PCM_S32LE_PLANAR_DECODER)   += pcm.o
OBJS-$(CONFIG_PCM_S32LE_PLANAR_ENCODER)   += pcm.o
OBJS-$(CONFIG_PCM_U8_DECODER)             += pcm.o
OBJS-$(CONFIG_PCM_U8_ENCODER)             += pcm.o
OBJS-$(CONFIG_PCM_U16BE_DECODER)          += pcm.o
OBJS-$(CONFIG_PCM_U16BE_ENCODER)          += pcm.o
OBJS-$(CONFIG_PCM_U16LE_DECODER)          += pcm.o
OBJS-$(CONFIG_PCM_U16LE_ENCODER)          += pcm.o
OBJS-$(CONFIG_PCM_U24BE_DECODER)          += pcm.o
OBJS-$(CONFIG_PCM_U24BE_ENCODER)          += pcm.o
OBJS-$(CONFIG_PCM_U24LE_DECODER)          += pcm.o
OBJS-$(CONFIG_PCM_U24LE_ENCODER)          += pcm.o
OBJS-$(CONFIG_PCM_U32BE_DECODER)          += pcm.o
OBJS-$(CONFIG_PCM_U32BE_ENCODER)          += pcm.o
OBJS-$(CONFIG_PCM_U32LE_DECODER)          += pcm.o
OBJS-$(CONFIG_PCM_U32LE_ENCODER)          += pcm.o
OBJS-$(CONFIG_PCM_ZORK_DECODER)           += pcm.o

OBJS-$(CONFIG_ADPCM_4XM_DECODER)          += adpcm.o adpcm_data.o
OBJS-$(CONFIG_ADPCM_ADX_DECODER)          += adxdec.o adx.o
OBJS-$(CONFIG_ADPCM_ADX_ENCODER)          += adxenc.o adx.o
OBJS-$(CONFIG_ADPCM_AFC_DECODER)          += adpcm.o adpcm_data.o
OBJS-$(CONFIG_ADPCM_CT_DECODER)           += adpcm.o adpcm_data.o
OBJS-$(CONFIG_ADPCM_DTK_DECODER)          += adpcm.o adpcm_data.o
OBJS-$(CONFIG_ADPCM_EA_DECODER)           += adpcm.o adpcm_data.o
OBJS-$(CONFIG_ADPCM_EA_MAXIS_XA_DECODER)  += adpcm.o adpcm_data.o
OBJS-$(CONFIG_ADPCM_EA_R1_DECODER)        += adpcm.o adpcm_data.o
OBJS-$(CONFIG_ADPCM_EA_R2_DECODER)        += adpcm.o adpcm_data.o
OBJS-$(CONFIG_ADPCM_EA_R3_DECODER)        += adpcm.o adpcm_data.o
OBJS-$(CONFIG_ADPCM_EA_XAS_DECODER)       += adpcm.o adpcm_data.o
OBJS-$(CONFIG_ADPCM_G722_DECODER)         += g722.o g722dec.o
OBJS-$(CONFIG_ADPCM_G722_ENCODER)         += g722.o g722enc.o
OBJS-$(CONFIG_ADPCM_G726_DECODER)         += g726.o
OBJS-$(CONFIG_ADPCM_G726_ENCODER)         += g726.o
OBJS-$(CONFIG_ADPCM_G726LE_DECODER)       += g726.o
OBJS-$(CONFIG_ADPCM_IMA_AMV_DECODER)      += adpcm.o adpcm_data.o
OBJS-$(CONFIG_ADPCM_IMA_APC_DECODER)      += adpcm.o adpcm_data.o
OBJS-$(CONFIG_ADPCM_IMA_DK3_DECODER)      += adpcm.o adpcm_data.o
OBJS-$(CONFIG_ADPCM_IMA_DK4_DECODER)      += adpcm.o adpcm_data.o
OBJS-$(CONFIG_ADPCM_IMA_EA_EACS_DECODER)  += adpcm.o adpcm_data.o
OBJS-$(CONFIG_ADPCM_IMA_EA_SEAD_DECODER)  += adpcm.o adpcm_data.o
OBJS-$(CONFIG_ADPCM_IMA_ISS_DECODER)      += adpcm.o adpcm_data.o
OBJS-$(CONFIG_ADPCM_IMA_OKI_DECODER)      += adpcm.o adpcm_data.o
OBJS-$(CONFIG_ADPCM_IMA_QT_DECODER)       += adpcm.o adpcm_data.o
OBJS-$(CONFIG_ADPCM_IMA_QT_ENCODER)       += adpcmenc.o adpcm_data.o
OBJS-$(CONFIG_ADPCM_IMA_RAD_DECODER)      += adpcm.o adpcm_data.o
OBJS-$(CONFIG_ADPCM_IMA_SMJPEG_DECODER)   += adpcm.o adpcm_data.o
OBJS-$(CONFIG_ADPCM_IMA_WAV_DECODER)      += adpcm.o adpcm_data.o
OBJS-$(CONFIG_ADPCM_IMA_WAV_ENCODER)      += adpcmenc.o adpcm_data.o
OBJS-$(CONFIG_ADPCM_IMA_WS_DECODER)       += adpcm.o adpcm_data.o
OBJS-$(CONFIG_ADPCM_MS_DECODER)           += adpcm.o adpcm_data.o
OBJS-$(CONFIG_ADPCM_MS_ENCODER)           += adpcmenc.o adpcm_data.o
OBJS-$(CONFIG_ADPCM_SBPRO_2_DECODER)      += adpcm.o adpcm_data.o
OBJS-$(CONFIG_ADPCM_SBPRO_3_DECODER)      += adpcm.o adpcm_data.o
OBJS-$(CONFIG_ADPCM_SBPRO_4_DECODER)      += adpcm.o adpcm_data.o
OBJS-$(CONFIG_ADPCM_SWF_DECODER)          += adpcm.o adpcm_data.o
OBJS-$(CONFIG_ADPCM_SWF_ENCODER)          += adpcmenc.o adpcm_data.o
OBJS-$(CONFIG_ADPCM_THP_DECODER)          += adpcm.o adpcm_data.o
OBJS-$(CONFIG_ADPCM_VIMA_DECODER)         += vima.o adpcm_data.o
OBJS-$(CONFIG_ADPCM_XA_DECODER)           += adpcm.o adpcm_data.o
OBJS-$(CONFIG_ADPCM_YAMAHA_DECODER)       += adpcm.o adpcm_data.o
OBJS-$(CONFIG_ADPCM_YAMAHA_ENCODER)       += adpcmenc.o adpcm_data.o
OBJS-$(CONFIG_VIMA_DECODER)               += vima.o adpcm_data.o

# hardware accelerators
OBJS-$(CONFIG_H263_VAAPI_HWACCEL)         += vaapi_mpeg4.o vaapi_mpeg.o
OBJS-$(CONFIG_H263_VDPAU_HWACCEL)         += vdpau_mpeg4.o
OBJS-$(CONFIG_H264_DXVA2_HWACCEL)         += dxva2_h264.o
OBJS-$(CONFIG_H264_VAAPI_HWACCEL)         += vaapi_h264.o
OBJS-$(CONFIG_H264_VDA_HWACCEL)           += vda_h264.o
OBJS-$(CONFIG_H264_VDPAU_HWACCEL)         += vdpau_h264.o
OBJS-$(CONFIG_MPEG1_VDPAU_HWACCEL)        += vdpau_mpeg12.o
OBJS-$(CONFIG_MPEG1_XVMC_HWACCEL)         += mpegvideo_xvmc.o
OBJS-$(CONFIG_MPEG2_DXVA2_HWACCEL)        += dxva2_mpeg2.o
OBJS-$(CONFIG_MPEG2_VAAPI_HWACCEL)        += vaapi_mpeg2.o vaapi_mpeg.o
OBJS-$(CONFIG_MPEG2_VDPAU_HWACCEL)        += vdpau_mpeg12.o
OBJS-$(CONFIG_MPEG2_XVMC_HWACCEL)         += mpegvideo_xvmc.o
OBJS-$(CONFIG_MPEG4_VAAPI_HWACCEL)        += vaapi_mpeg4.o vaapi_mpeg.o
OBJS-$(CONFIG_MPEG4_VDPAU_HWACCEL)        += vdpau_mpeg4.o
OBJS-$(CONFIG_VC1_DXVA2_HWACCEL)          += dxva2_vc1.o
OBJS-$(CONFIG_VC1_VAAPI_HWACCEL)          += vaapi_vc1.o vaapi_mpeg.o
OBJS-$(CONFIG_VC1_VDPAU_HWACCEL)          += vdpau_vc1.o

# libavformat dependencies
OBJS-$(CONFIG_ADTS_MUXER)              += mpeg4audio.o
OBJS-$(CONFIG_ADX_DEMUXER)             += adx.o
OBJS-$(CONFIG_CAF_DEMUXER)             += mpeg4audio.o mpegaudiodata.o  \
                                          ac3tab.o
OBJS-$(CONFIG_DV_DEMUXER)              += dv_profile.o
OBJS-$(CONFIG_DV_MUXER)                += dv_profile.o
OBJS-$(CONFIG_FLAC_DEMUXER)            += flac.o flacdata.o vorbis_data.o \
                                          vorbis_parser.o xiph.o
OBJS-$(CONFIG_FLAC_MUXER)              += flac.o flacdata.o vorbis_data.o
OBJS-$(CONFIG_FLV_DEMUXER)             += mpeg4audio.o
OBJS-$(CONFIG_GXF_DEMUXER)             += mpeg12data.o
OBJS-$(CONFIG_IFF_DEMUXER)             += iff.o
OBJS-$(CONFIG_ISMV_MUXER)              += mpeg4audio.o mpegaudiodata.o
OBJS-$(CONFIG_LATM_MUXER)              += mpeg4audio.o
OBJS-$(CONFIG_MATROSKA_AUDIO_MUXER)    += xiph.o mpeg4audio.o vorbis_data.o \
                                          flac.o flacdata.o
OBJS-$(CONFIG_MATROSKA_DEMUXER)        += mpeg4audio.o mpegaudiodata.o  \
                                          vorbis_parser.o xiph.o
OBJS-$(CONFIG_MATROSKA_MUXER)          += mpeg4audio.o mpegaudiodata.o  \
                                          flac.o flacdata.o vorbis_data.o xiph.o
OBJS-$(CONFIG_MP2_MUXER)               += mpegaudiodata.o mpegaudiodecheader.o
OBJS-$(CONFIG_MP3_MUXER)               += mpegaudiodata.o mpegaudiodecheader.o
OBJS-$(CONFIG_MOV_DEMUXER)             += mpeg4audio.o mpegaudiodata.o ac3tab.o
OBJS-$(CONFIG_MOV_MUXER)               += mpeg4audio.o mpegaudiodata.o
OBJS-$(CONFIG_MPEGTS_MUXER)            += mpeg4audio.o
OBJS-$(CONFIG_MPEGTS_DEMUXER)          += mpeg4audio.o mpegaudiodata.o
OBJS-$(CONFIG_MXF_MUXER)               += dnxhddata.o
OBJS-$(CONFIG_NUT_MUXER)               += mpegaudiodata.o
OBJS-$(CONFIG_OGA_MUXER)               += xiph.o flac.o flacdata.o
OBJS-$(CONFIG_OGG_DEMUXER)             += xiph.o flac.o flacdata.o     \
                                          mpeg12data.o vorbis_parser.o \
                                          dirac.o vorbis_data.o
OBJS-$(CONFIG_OGG_MUXER)               += xiph.o flac.o flacdata.o \
                                          vorbis_data.o
OBJS-$(CONFIG_RTP_MUXER)               += mpeg4audio.o xiph.o
OBJS-$(CONFIG_RTPDEC)                  += mjpeg.o
OBJS-$(CONFIG_SPDIF_DEMUXER)           += aacadtsdec.o mpeg4audio.o
OBJS-$(CONFIG_SPDIF_MUXER)             += dca.o
OBJS-$(CONFIG_TAK_DEMUXER)             += tak.o
OBJS-$(CONFIG_WEBM_MUXER)              += mpeg4audio.o mpegaudiodata.o  \
                                          xiph.o flac.o flacdata.o \
                                          vorbis_data.o
OBJS-$(CONFIG_WTV_DEMUXER)             += mpeg4audio.o mpegaudiodata.o

# libavfilter dependencies
OBJS-$(CONFIG_ELBG_FILTER)             += elbg.o

# external codec libraries
OBJS-$(CONFIG_LIBAACPLUS_ENCODER)         += libaacplus.o
OBJS-$(CONFIG_LIBCELT_DECODER)            += libcelt_dec.o
OBJS-$(CONFIG_LIBFAAC_ENCODER)            += libfaac.o
OBJS-$(CONFIG_LIBFDK_AAC_DECODER)         += libfdk-aacdec.o
OBJS-$(CONFIG_LIBFDK_AAC_ENCODER)         += libfdk-aacenc.o
OBJS-$(CONFIG_LIBGSM_DECODER)             += libgsm.o
OBJS-$(CONFIG_LIBGSM_ENCODER)             += libgsm.o
OBJS-$(CONFIG_LIBGSM_MS_DECODER)          += libgsm.o
OBJS-$(CONFIG_LIBGSM_MS_ENCODER)          += libgsm.o
OBJS-$(CONFIG_LIBILBC_DECODER)            += libilbc.o
OBJS-$(CONFIG_LIBILBC_ENCODER)            += libilbc.o
OBJS-$(CONFIG_LIBMP3LAME_ENCODER)         += libmp3lame.o mpegaudiodecheader.o
OBJS-$(CONFIG_LIBOPENCORE_AMRNB_DECODER)  += libopencore-amr.o
OBJS-$(CONFIG_LIBOPENCORE_AMRNB_ENCODER)  += libopencore-amr.o
OBJS-$(CONFIG_LIBOPENCORE_AMRWB_DECODER)  += libopencore-amr.o
OBJS-$(CONFIG_LIBOPENJPEG_DECODER)        += libopenjpegdec.o
OBJS-$(CONFIG_LIBOPENJPEG_ENCODER)        += libopenjpegenc.o
OBJS-$(CONFIG_LIBOPUS_DECODER)            += libopusdec.o libopus.o     \
                                             vorbis_data.o
OBJS-$(CONFIG_LIBOPUS_ENCODER)            += libopusenc.o libopus.o     \
                                             vorbis_data.o
OBJS-$(CONFIG_LIBSCHROEDINGER_DECODER)    += libschroedingerdec.o \
                                             libschroedinger.o
OBJS-$(CONFIG_LIBSCHROEDINGER_ENCODER)    += libschroedingerenc.o \
                                             libschroedinger.o
OBJS-$(CONFIG_LIBSHINE_ENCODER)           += libshine.o
OBJS-$(CONFIG_LIBSPEEX_DECODER)           += libspeexdec.o
OBJS-$(CONFIG_LIBSPEEX_ENCODER)           += libspeexenc.o
OBJS-$(CONFIG_LIBSTAGEFRIGHT_H264_DECODER)+= libstagefright.o
OBJS-$(CONFIG_LIBTHEORA_ENCODER)          += libtheoraenc.o
OBJS-$(CONFIG_LIBTWOLAME_ENCODER)         += libtwolame.o
OBJS-$(CONFIG_LIBUTVIDEO_DECODER)         += libutvideodec.o
OBJS-$(CONFIG_LIBUTVIDEO_ENCODER)         += libutvideoenc.o
OBJS-$(CONFIG_LIBVO_AACENC_ENCODER)       += libvo-aacenc.o mpeg4audio.o
OBJS-$(CONFIG_LIBVO_AMRWBENC_ENCODER)     += libvo-amrwbenc.o
OBJS-$(CONFIG_LIBVORBIS_DECODER)          += libvorbisdec.o
OBJS-$(CONFIG_LIBVORBIS_ENCODER)          += libvorbisenc.o \
                                             vorbis_data.o vorbis_parser.o xiph.o
OBJS-$(CONFIG_LIBVPX_VP8_DECODER)         += libvpxdec.o
OBJS-$(CONFIG_LIBVPX_VP8_ENCODER)         += libvpxenc.o
OBJS-$(CONFIG_LIBVPX_VP9_DECODER)         += libvpxdec.o libvpx.o
OBJS-$(CONFIG_LIBVPX_VP9_ENCODER)         += libvpxenc.o libvpx.o
OBJS-$(CONFIG_LIBWAVPACK_ENCODER)         += libwavpackenc.o
OBJS-$(CONFIG_LIBWEBP_ENCODER)            += libwebpenc.o
OBJS-$(CONFIG_LIBX264_ENCODER)            += libx264.o
OBJS-$(CONFIG_LIBX265_ENCODER)            += libx265.o
OBJS-$(CONFIG_LIBXAVS_ENCODER)            += libxavs.o
OBJS-$(CONFIG_LIBXVID_ENCODER)            += libxvid.o
OBJS-$(CONFIG_LIBZVBI_TELETEXT_DECODER)   += libzvbi-teletextdec.o

# parsers
OBJS-$(CONFIG_AAC_PARSER)              += aac_parser.o aac_ac3_parser.o \
                                          aacadtsdec.o mpeg4audio.o
OBJS-$(CONFIG_AAC_LATM_PARSER)         += latm_parser.o
OBJS-$(CONFIG_AC3_PARSER)              += ac3_parser.o ac3tab.o \
                                          aac_ac3_parser.o
OBJS-$(CONFIG_ADX_PARSER)              += adx_parser.o adx.o
OBJS-$(CONFIG_BMP_PARSER)              += bmp_parser.o
OBJS-$(CONFIG_CAVSVIDEO_PARSER)        += cavs_parser.o
OBJS-$(CONFIG_COOK_PARSER)             += cook_parser.o
OBJS-$(CONFIG_DCA_PARSER)              += dca_parser.o dca.o
OBJS-$(CONFIG_DIRAC_PARSER)            += dirac_parser.o
OBJS-$(CONFIG_DNXHD_PARSER)            += dnxhd_parser.o
OBJS-$(CONFIG_DPX_PARSER)              += dpx_parser.o
OBJS-$(CONFIG_DVBSUB_PARSER)           += dvbsub_parser.o
OBJS-$(CONFIG_DVD_NAV_PARSER)          += dvd_nav_parser.o
OBJS-$(CONFIG_DVDSUB_PARSER)           += dvdsub_parser.o
OBJS-$(CONFIG_FLAC_PARSER)             += flac_parser.o flacdata.o flac.o \
                                          vorbis_data.o
OBJS-$(CONFIG_GSM_PARSER)              += gsm_parser.o
OBJS-$(CONFIG_H261_PARSER)             += h261_parser.o
OBJS-$(CONFIG_H263_PARSER)             += h263_parser.o
OBJS-$(CONFIG_H264_PARSER)             += h264_parser.o
OBJS-$(CONFIG_HEVC_PARSER)             += hevc_parser.o
OBJS-$(CONFIG_MJPEG_PARSER)            += mjpeg_parser.o
OBJS-$(CONFIG_MLP_PARSER)              += mlp_parser.o mlp.o
OBJS-$(CONFIG_MPEG4VIDEO_PARSER)       += mpeg4video_parser.o h263.o \
                                          mpeg4videodec.o mpeg4video.o \
                                          ituh263dec.o h263dec.o
OBJS-$(CONFIG_PNG_PARSER)              += png_parser.o
OBJS-$(CONFIG_MPEGAUDIO_PARSER)        += mpegaudio_parser.o \
                                          mpegaudiodecheader.o mpegaudiodata.o
OBJS-$(CONFIG_MPEGVIDEO_PARSER)        += mpegvideo_parser.o    \
                                          mpeg12.o mpeg12data.o
OBJS-$(CONFIG_OPUS_PARSER)             += opus_parser.o opus.o vorbis_data.o
OBJS-$(CONFIG_PNG_PARSER)              += png_parser.o
OBJS-$(CONFIG_PNM_PARSER)              += pnm_parser.o pnm.o
OBJS-$(CONFIG_RV30_PARSER)             += rv34_parser.o
OBJS-$(CONFIG_RV40_PARSER)             += rv34_parser.o
OBJS-$(CONFIG_TAK_PARSER)              += tak_parser.o tak.o
OBJS-$(CONFIG_VC1_PARSER)              += vc1_parser.o vc1.o vc1data.o vc1dsp.o \
                                          msmpeg4.o msmpeg4data.o mpeg4video.o \
                                          h263.o startcode.o
OBJS-$(CONFIG_VORBIS_PARSER)           += vorbis_parser.o xiph.o
OBJS-$(CONFIG_VP3_PARSER)              += vp3_parser.o
OBJS-$(CONFIG_VP8_PARSER)              += vp8_parser.o
OBJS-$(CONFIG_VP9_PARSER)              += vp9_parser.o

# bitstream filters
OBJS-$(CONFIG_AAC_ADTSTOASC_BSF)          += aac_adtstoasc_bsf.o aacadtsdec.o \
                                             mpeg4audio.o
OBJS-$(CONFIG_CHOMP_BSF)                  += chomp_bsf.o
OBJS-$(CONFIG_DUMP_EXTRADATA_BSF)         += dump_extradata_bsf.o
OBJS-$(CONFIG_H264_MP4TOANNEXB_BSF)       += h264_mp4toannexb_bsf.o
OBJS-$(CONFIG_IMX_DUMP_HEADER_BSF)        += imx_dump_header_bsf.o
OBJS-$(CONFIG_MJPEG2JPEG_BSF)             += mjpeg2jpeg_bsf.o mjpeg.o
OBJS-$(CONFIG_MJPEGA_DUMP_HEADER_BSF)     += mjpega_dump_header_bsf.o
OBJS-$(CONFIG_MOV2TEXTSUB_BSF)            += movsub_bsf.o
OBJS-$(CONFIG_MP3_HEADER_DECOMPRESS_BSF)  += mp3_header_decompress_bsf.o \
                                             mpegaudiodata.o
OBJS-$(CONFIG_NOISE_BSF)                  += noise_bsf.o
OBJS-$(CONFIG_REMOVE_EXTRADATA_BSF)       += remove_extradata_bsf.o
OBJS-$(CONFIG_TEXT2MOVSUB_BSF)            += movsub_bsf.o

# thread libraries
OBJS-$(HAVE_LIBC_MSVCRT)               += file_open.o
OBJS-$(HAVE_THREADS)                   += pthread.o pthread_slice.o pthread_frame.o

OBJS-$(CONFIG_FRAME_THREAD_ENCODER)    += frame_thread_encoder.o

# Windows resource file
SLIBOBJS-$(HAVE_GNU_WINDRES)           += avcodecres.o

SKIPHEADERS                            += %_tablegen.h                  \
                                          %_tables.h                    \
                                          aac_tablegen_decl.h           \
                                          fft-internal.h                \
                                          libutvideo.h                  \
                                          old_codec_ids.h               \
                                          tableprint.h                  \
                                          $(ARCH)/vp56_arith.h          \

SKIPHEADERS-$(CONFIG_DXVA2)            += dxva2.h dxva2_internal.h
SKIPHEADERS-$(CONFIG_LIBSCHROEDINGER)  += libschroedinger.h
SKIPHEADERS-$(CONFIG_LIBUTVIDEO)       += libutvideo.h
SKIPHEADERS-$(CONFIG_XVMC)             += xvmc.h
SKIPHEADERS-$(CONFIG_VAAPI)            += vaapi_internal.h
SKIPHEADERS-$(CONFIG_VDA)              += vda.h vda_internal.h
SKIPHEADERS-$(CONFIG_VDPAU)            += vdpau.h vdpau_internal.h

TESTPROGS = cabac                                                       \
            fft                                                         \
            fft-fixed                                                   \
            fft-fixed32                                                 \
            golomb                                                      \
            iirfilter                                                   \
            imgconvert                                                  \
            rangecoder                                                  \
            snowenc                                                     \

TESTPROGS-$(CONFIG_DCT) += dct
TESTPROGS-$(HAVE_MMX) += motion
TESTOBJS = dctref.o

TOOLS = fourcc2pixfmt

HOSTPROGS = aac_tablegen                                                \
            aacps_tablegen                                              \
            cbrt_tablegen                                               \
            cos_tablegen                                                \
            dsd_tablegen                                                \
            dv_tablegen                                                 \
            motionpixels_tablegen                                       \
            mpegaudio_tablegen                                          \
            pcm_tablegen                                                \
            qdm2_tablegen                                               \
            sinewin_tablegen                                            \

CLEANFILES = *_tables.c *_tables.h *_tablegen$(HOSTEXESUF)

$(SUBDIR)dct-test$(EXESUF): $(SUBDIR)dctref.o $(SUBDIR)aandcttab.o
$(SUBDIR)dv_tablegen$(HOSTEXESUF): $(SUBDIR)dvdata_host.o

TRIG_TABLES  = cos cos_fixed sin
TRIG_TABLES := $(TRIG_TABLES:%=$(SUBDIR)%_tables.c)

$(TRIG_TABLES): $(SUBDIR)%_tables.c: $(SUBDIR)cos_tablegen$(HOSTEXESUF)
	$(M)./$< $* > $@

ifdef CONFIG_SMALL
$(SUBDIR)%_tablegen$(HOSTEXESUF): HOSTCFLAGS += -DCONFIG_SMALL=1
else
$(SUBDIR)%_tablegen$(HOSTEXESUF): HOSTCFLAGS += -DCONFIG_SMALL=0
endif

GEN_HEADERS = cbrt_tables.h aacps_tables.h aac_tables.h dsd_tables.h dv_tables.h     \
              sinewin_tables.h mpegaudio_tables.h motionpixels_tables.h \
              pcm_tables.h qdm2_tables.h
GEN_HEADERS := $(addprefix $(SUBDIR), $(GEN_HEADERS))

$(GEN_HEADERS): $(SUBDIR)%_tables.h: $(SUBDIR)%_tablegen$(HOSTEXESUF)
	$(M)./$< > $@

ifdef CONFIG_HARDCODED_TABLES
$(SUBDIR)aacdec.o: $(SUBDIR)cbrt_tables.h
$(SUBDIR)aacps.o: $(SUBDIR)aacps_tables.h
$(SUBDIR)aactab.o: $(SUBDIR)aac_tables.h
$(SUBDIR)dsddec.o: $(SUBDIR)dsd_tables.h
$(SUBDIR)dvenc.o: $(SUBDIR)dv_tables.h
$(SUBDIR)sinewin.o: $(SUBDIR)sinewin_tables.h
$(SUBDIR)mpegaudiodec_fixed.o: $(SUBDIR)mpegaudio_tables.h
$(SUBDIR)mpegaudiodec_float.o: $(SUBDIR)mpegaudio_tables.h
$(SUBDIR)motionpixels.o: $(SUBDIR)motionpixels_tables.h
$(SUBDIR)pcm.o: $(SUBDIR)pcm_tables.h
$(SUBDIR)qdm2.o: $(SUBDIR)qdm2_tables.h
endif<|MERGE_RESOLUTION|>--- conflicted
+++ resolved
@@ -188,17 +188,12 @@
 OBJS-$(CONFIG_DNXHD_ENCODER)           += dnxhdenc.o dnxhddata.o
 OBJS-$(CONFIG_DPX_DECODER)             += dpx.o
 OBJS-$(CONFIG_DPX_ENCODER)             += dpxenc.o
-<<<<<<< HEAD
 OBJS-$(CONFIG_DSD_LSBF_DECODER)        += dsddec.o
 OBJS-$(CONFIG_DSD_MSBF_DECODER)        += dsddec.o
 OBJS-$(CONFIG_DSD_LSBF_PLANAR_DECODER) += dsddec.o
 OBJS-$(CONFIG_DSD_MSBF_PLANAR_DECODER) += dsddec.o
-OBJS-$(CONFIG_DSICINAUDIO_DECODER)     += dsicinav.o
-OBJS-$(CONFIG_DSICINVIDEO_DECODER)     += dsicinav.o
-=======
 OBJS-$(CONFIG_DSICINAUDIO_DECODER)     += dsicinaudio.o
 OBJS-$(CONFIG_DSICINVIDEO_DECODER)     += dsicinvideo.o
->>>>>>> d6902070
 OBJS-$(CONFIG_DVBSUB_DECODER)          += dvbsubdec.o
 OBJS-$(CONFIG_DVBSUB_ENCODER)          += dvbsub.o
 OBJS-$(CONFIG_DVDSUB_DECODER)          += dvdsubdec.o
