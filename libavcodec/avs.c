--- conflicted
+++ resolved
@@ -159,13 +159,9 @@
 
 static av_cold int avs_decode_init(AVCodecContext * avctx)
 {
-<<<<<<< HEAD
     AvsContext *const avs = avctx->priv_data;
-    avctx->pix_fmt = PIX_FMT_PAL8;
+    avctx->pix_fmt = AV_PIX_FMT_PAL8;
     avcodec_get_frame_defaults(&avs->picture);
-=======
-    avctx->pix_fmt = AV_PIX_FMT_PAL8;
->>>>>>> 716d413c
     avcodec_set_dimensions(avctx, 318, 198);
     return 0;
 }
