--- conflicted
+++ resolved
@@ -36,11 +36,7 @@
 #define V4L2_CID_MPEG_VIDEO_H264_DECODE_PARAMS	(V4L2_CID_MPEG_BASE+1004)
 #define V4L2_CID_MPEG_VIDEO_H264_DECODE_MODE	(V4L2_CID_MPEG_BASE+1005)
 #define V4L2_CID_MPEG_VIDEO_H264_START_CODE	(V4L2_CID_MPEG_BASE+1006)
-<<<<<<< HEAD
-#define V4L2_CID_MPEG_VIDEO_H264_PRED_WEIGHT	(V4L2_CID_MPEG_BASE+1007)
-=======
 #define V4L2_CID_MPEG_VIDEO_H264_PRED_WEIGHTS	(V4L2_CID_MPEG_BASE+1007)
->>>>>>> fa7165e3
 
 /* enum v4l2_ctrl_type type values */
 #define V4L2_CTRL_TYPE_H264_SPS			0x0110
@@ -48,11 +44,7 @@
 #define V4L2_CTRL_TYPE_H264_SCALING_MATRIX	0x0112
 #define V4L2_CTRL_TYPE_H264_SLICE_PARAMS	0x0113
 #define V4L2_CTRL_TYPE_H264_DECODE_PARAMS	0x0114
-<<<<<<< HEAD
-#define V4L2_CTRL_TYPE_H264_PRED_WEIGHT		0x0115
-=======
 #define V4L2_CTRL_TYPE_H264_PRED_WEIGHTS	0x0115
->>>>>>> fa7165e3
 
 enum v4l2_mpeg_video_h264_decode_mode {
 	V4L2_MPEG_VIDEO_H264_DECODE_MODE_SLICE_BASED,
@@ -135,9 +127,6 @@
 	__s16 chroma_offset[32][2];
 };
 
-<<<<<<< HEAD
-struct v4l2_ctrl_h264_pred_weight {
-=======
 #define V4L2_H264_CTRL_PRED_WEIGHTS_REQUIRED(pps, slice) \
 	((((pps)->flags & V4L2_H264_PPS_FLAG_WEIGHTED_PRED) && \
 	 ((slice)->slice_type == V4L2_H264_SLICE_TYPE_P || \
@@ -146,7 +135,6 @@
 	  (slice)->slice_type == V4L2_H264_SLICE_TYPE_B))
 
 struct v4l2_ctrl_h264_pred_weights {
->>>>>>> fa7165e3
 	__u16 luma_log2_weight_denom;
 	__u16 chroma_log2_weight_denom;
 	struct v4l2_h264_weight_factors weight_factors[2];
@@ -160,19 +148,6 @@
 
 #define V4L2_H264_SLICE_FLAG_DIRECT_SPATIAL_MV_PRED	0x01
 #define V4L2_H264_SLICE_FLAG_SP_FOR_SWITCH		0x02
-<<<<<<< HEAD
-
-#define V4L2_H264_REFERENCE_FLAG_TOP_FIELD		0x01
-#define V4L2_H264_REFERENCE_FLAG_BOTTOM_FIELD		0x02
-
-struct v4l2_h264_reference {
-	__u8 flags;
-
-	/* Index into v4l2_ctrl_h264_decode_params.dpb[] */
-	__u8 index;
-};
-=======
->>>>>>> fa7165e3
 
 #define V4L2_H264_TOP_FIELD_REF				0x1
 #define V4L2_H264_BOTTOM_FIELD_REF			0x2
@@ -215,31 +190,16 @@
 #define V4L2_H264_DPB_ENTRY_FLAG_ACTIVE		0x02
 #define V4L2_H264_DPB_ENTRY_FLAG_LONG_TERM	0x04
 #define V4L2_H264_DPB_ENTRY_FLAG_FIELD		0x08
-<<<<<<< HEAD
-
-enum v4l2_h264_dpb_reference {
-	V4L2_H264_DPB_TOP_REF = 0x1,
-	V4L2_H264_DPB_BOTTOM_REF = 0x2,
-	V4L2_H264_DPB_FRAME_REF = 0x3,
-};
-=======
->>>>>>> fa7165e3
 
 struct v4l2_h264_dpb_entry {
 	__u64 reference_ts;
 	__u32 pic_num;
 	__u16 frame_num;
-<<<<<<< HEAD
-	__u8 reserved[2];
-	__u32 pic_num;
-=======
 	__u8 fields;
 	__u8 reserved[5];
->>>>>>> fa7165e3
 	/* Note that field is indicated by v4l2_buffer.field */
 	__s32 top_field_order_cnt;
 	__s32 bottom_field_order_cnt;
-	enum v4l2_h264_dpb_reference reference;
 	__u32 flags; /* V4L2_H264_DPB_ENTRY_FLAG_* */
 };
 
@@ -253,15 +213,7 @@
 	__u16 frame_num;
 	__s32 top_field_order_cnt;
 	__s32 bottom_field_order_cnt;
-<<<<<<< HEAD
-
-	__u16 frame_num;
 	__u16 idr_pic_id;
-	__u16 reserved;
-
-=======
-	__u16 idr_pic_id;
->>>>>>> fa7165e3
 	__u16 pic_order_cnt_lsb;
 	__s32 delta_pic_order_cnt_bottom;
 	__s32 delta_pic_order_cnt0;
@@ -272,10 +224,7 @@
 	__u32 pic_order_cnt_bit_size;
 	__u32 slice_group_change_cycle;
 
-<<<<<<< HEAD
-=======
 	__u32 reserved;
->>>>>>> fa7165e3
 	__u32 flags; /* V4L2_H264_DECODE_PARAM_FLAG_* */
 };
 
