/*
 * ARM NEON IDCT
 *
 * Copyright (c) 2008 Mans Rullgard <mans@mansr.com>
 * Copyright (c) 2017 Matthieu Bouron <matthieu.bouron@gmail.com>
 *
 * Based on Simple IDCT
 * Copyright (c) 2001 Michael Niedermayer <michaelni@gmx.at>
 *
 * This file is part of FFmpeg.
 *
 * FFmpeg is free software; you can redistribute it and/or
 * modify it under the terms of the GNU Lesser General Public
 * License as published by the Free Software Foundation; either
 * version 2.1 of the License, or (at your option) any later version.
 *
 * FFmpeg is distributed in the hope that it will be useful,
 * but WITHOUT ANY WARRANTY; without even the implied warranty of
 * MERCHANTABILITY or FITNESS FOR A PARTICULAR PURPOSE.  See the GNU
 * Lesser General Public License for more details.
 *
 * You should have received a copy of the GNU Lesser General Public
 * License along with FFmpeg; if not, write to the Free Software
 * Foundation, Inc., 51 Franklin Street, Fifth Floor, Boston, MA 02110-1301 USA
 */

#include "libavutil/aarch64/asm.S"

#define Z1  22725  //cos(i*M_PI/16)*sqrt(2)*(1<<14) + 0.5
#define Z2  21407  //cos(i*M_PI/16)*sqrt(2)*(1<<14) + 0.5
#define Z3  19266  //cos(i*M_PI/16)*sqrt(2)*(1<<14) + 0.5
#define Z4  16383  //cos(i*M_PI/16)*sqrt(2)*(1<<14) + 0.5
#define Z5  12873  //cos(i*M_PI/16)*sqrt(2)*(1<<14) + 0.5
#define Z6  8867   //cos(i*M_PI/16)*sqrt(2)*(1<<14) + 0.5
#define Z7  4520   //cos(i*M_PI/16)*sqrt(2)*(1<<14) + 0.5
#define Z4c ((1<<(COL_SHIFT-1))/Z4)
#define ROW_SHIFT 11
#define COL_SHIFT 20

#define z1 v0.H[0]
#define z2 v0.H[1]
#define z3 v0.H[2]
#define z4 v0.H[3]
#define z5 v0.H[4]
#define z6 v0.H[5]
#define z7 v0.H[6]
#define z4c v0.H[7]

const   idct_coeff_neon, align=4
        .short Z1, Z2, Z3, Z4, Z5, Z6, Z7, Z4c
endconst

.macro idct_start data
        prfm            pldl1keep, [\data]
        mov             x10, x30
        movrel          x3, idct_coeff_neon
        ld1             {v0.2D}, [x3]
.endm

.macro idct_end
        br              x10
.endm

.macro smull1 a, b, c
        smull           \a, \b, \c
.endm

.macro smlal1 a, b, c
        smlal           \a, \b, \c
.endm

.macro smlsl1 a, b, c
        smlsl           \a, \b, \c
.endm

.macro idct_col4_top y1, y2, y3, y4, i, l
        smull\i         v7.4S,  \y3\l, z2
        smull\i         v16.4S, \y3\l, z6
        smull\i         v17.4S, \y2\l, z1
        add             v19.4S, v23.4S, v7.4S
        smull\i         v18.4S, \y2\l, z3
        add             v20.4S, v23.4S, v16.4S
        smull\i         v5.4S,  \y2\l, z5
        sub             v21.4S, v23.4S, v16.4S
        smull\i         v6.4S,  \y2\l, z7
        sub             v22.4S, v23.4S, v7.4S

        smlal\i         v17.4S, \y4\l, z3
        smlsl\i         v18.4S, \y4\l, z7
        smlsl\i         v5.4S,  \y4\l, z1
        smlsl\i         v6.4S,  \y4\l, z5
.endm

.macro idct_row4_neon y1, y2, y3, y4, pass
<<<<<<< HEAD
        ld1             {\y1\().2D-\y2\().2D}, [x2], #32
=======
        ld1             {\y1\().2D,\y2\().2D}, [x2], #32
>>>>>>> 01e291a5
        movi            v23.4S, #1<<2, lsl #8
        orr             v5.16B, \y1\().16B, \y2\().16B
        ld1             {\y3\().2D,\y4\().2D}, [x2], #32
        orr             v6.16B, \y3\().16B, \y4\().16B
        orr             v5.16B, v5.16B, v6.16B
        mov             x3, v5.D[1]
        smlal           v23.4S, \y1\().4H, z4

        idct_col4_top   \y1, \y2, \y3, \y4, 1, .4H

        cmp             x3, #0
        b.eq            \pass\()f

        smull2          v7.4S, \y1\().8H, z4
        smlal2          v17.4S, \y2\().8H, z5
        smlsl2          v18.4S, \y2\().8H, z1
        smull2          v16.4S, \y3\().8H, z2
        smlal2          v5.4S, \y2\().8H, z7
        add             v19.4S, v19.4S, v7.4S
        sub             v20.4S, v20.4S, v7.4S
        sub             v21.4S, v21.4S, v7.4S
        add             v22.4S, v22.4S, v7.4S
        smlal2          v6.4S, \y2\().8H, z3
        smull2          v7.4S, \y3\().8H, z6
        smlal2          v17.4S, \y4\().8H, z7
        smlsl2          v18.4S, \y4\().8H, z5
        smlal2          v5.4S, \y4\().8H, z3
        smlsl2          v6.4S, \y4\().8H, z1
        add             v19.4S, v19.4S, v7.4S
        sub             v20.4S, v20.4S, v16.4S
        add             v21.4S, v21.4S, v16.4S
        sub             v22.4S, v22.4S, v7.4S

\pass:  add             \y3\().4S, v19.4S, v17.4S
        add             \y4\().4S, v20.4S, v18.4S
        shrn            \y1\().4H, \y3\().4S, #ROW_SHIFT
        shrn            \y2\().4H, \y4\().4S, #ROW_SHIFT
        add             v7.4S, v21.4S, v5.4S
        add             v16.4S, v22.4S, v6.4S
        shrn            \y3\().4H, v7.4S, #ROW_SHIFT
        shrn            \y4\().4H, v16.4S, #ROW_SHIFT
        sub             v22.4S, v22.4S, v6.4S
        sub             v19.4S, v19.4S, v17.4S
        sub             v21.4S, v21.4S, v5.4S
        shrn2           \y1\().8H, v22.4S, #ROW_SHIFT
        sub             v20.4S, v20.4S, v18.4S
        shrn2           \y2\().8H, v21.4S, #ROW_SHIFT
        shrn2           \y3\().8H, v20.4S, #ROW_SHIFT
        shrn2           \y4\().8H, v19.4S, #ROW_SHIFT

        trn1            v16.8H, \y1\().8H, \y2\().8H
        trn2            v17.8H, \y1\().8H, \y2\().8H
        trn1            v18.8H, \y3\().8H, \y4\().8H
        trn2            v19.8H, \y3\().8H, \y4\().8H
        trn1            \y1\().4S, v16.4S, v18.4S
        trn1            \y2\().4S, v17.4S, v19.4S
        trn2            \y3\().4S, v16.4S, v18.4S
        trn2            \y4\().4S, v17.4S, v19.4S
.endm

.macro declare_idct_col4_neon i, l
function idct_col4_neon\i
        dup             v23.4H, z4c
.if \i == 1
        add             v23.4H, v23.4H, v24.4H
.else
        mov             v5.D[0], v24.D[1]
        add             v23.4H, v23.4H, v5.4H
.endif
        smull           v23.4S, v23.4H, z4

        idct_col4_top   v24, v25, v26, v27, \i, \l

        mov             x4, v28.D[\i - 1]
        mov             x5, v29.D[\i - 1]
        cmp             x4, #0
        b.eq            1f

        smull\i         v7.4S,  v28\l,  z4
        add             v19.4S, v19.4S, v7.4S
        sub             v20.4S, v20.4S, v7.4S
        sub             v21.4S, v21.4S, v7.4S
        add             v22.4S, v22.4S, v7.4S

1:      mov             x4, v30.D[\i - 1]
        cmp             x5, #0
        b.eq            2f

        smlal\i         v17.4S, v29\l, z5
        smlsl\i         v18.4S, v29\l, z1
        smlal\i         v5.4S,  v29\l, z7
        smlal\i         v6.4S,  v29\l, z3

2:      mov             x5, v31.D[\i - 1]
        cmp             x4, #0
        b.eq            3f

        smull\i         v7.4S,  v30\l, z6
        smull\i         v16.4S, v30\l, z2
        add             v19.4S, v19.4S, v7.4S
        sub             v22.4S, v22.4S, v7.4S
        sub             v20.4S, v20.4S, v16.4S
        add             v21.4S, v21.4S, v16.4S

3:      cmp             x5, #0
        b.eq            4f

        smlal\i         v17.4S, v31\l, z7
        smlsl\i         v18.4S, v31\l, z5
        smlal\i         v5.4S,  v31\l, z3
        smlsl\i         v6.4S,  v31\l, z1

4:      addhn           v7.4H, v19.4S, v17.4S
        addhn2          v7.8H, v20.4S, v18.4S
        subhn           v18.4H, v20.4S, v18.4S
        subhn2          v18.8H, v19.4S, v17.4S

        addhn           v16.4H, v21.4S, v5.4S
        addhn2          v16.8H, v22.4S, v6.4S
        subhn           v17.4H, v22.4S, v6.4S
        subhn2          v17.8H, v21.4S, v5.4S

        ret
endfunc
.endm

declare_idct_col4_neon 1, .4H
declare_idct_col4_neon 2, .8H

function ff_simple_idct_put_neon, export=1
        idct_start      x2

        idct_row4_neon  v24, v25, v26, v27, 1
        idct_row4_neon  v28, v29, v30, v31, 2
        bl              idct_col4_neon1

        sqshrun         v1.8B,  v7.8H, #COL_SHIFT-16
        sqshrun2        v1.16B, v16.8H, #COL_SHIFT-16
        sqshrun         v3.8B,  v17.8H, #COL_SHIFT-16
        sqshrun2        v3.16B, v18.8H, #COL_SHIFT-16

        bl              idct_col4_neon2

        sqshrun         v2.8B,  v7.8H, #COL_SHIFT-16
        sqshrun2        v2.16B, v16.8H, #COL_SHIFT-16
        sqshrun         v4.8B,  v17.8H, #COL_SHIFT-16
        sqshrun2        v4.16B, v18.8H, #COL_SHIFT-16

        zip1            v16.4S, v1.4S, v2.4S
        zip2            v17.4S, v1.4S, v2.4S

        st1             {v16.D}[0], [x0], x1
        st1             {v16.D}[1], [x0], x1

        zip1            v18.4S, v3.4S, v4.4S
        zip2            v19.4S, v3.4S, v4.4S

        st1             {v17.D}[0], [x0], x1
        st1             {v17.D}[1], [x0], x1
        st1             {v18.D}[0], [x0], x1
        st1             {v18.D}[1], [x0], x1
        st1             {v19.D}[0], [x0], x1
        st1             {v19.D}[1], [x0], x1

        idct_end
endfunc

function ff_simple_idct_add_neon, export=1
        idct_start      x2

        idct_row4_neon  v24, v25, v26, v27, 1
        idct_row4_neon  v28, v29, v30, v31, 2
        bl              idct_col4_neon1

        sshr            v1.8H, v7.8H, #COL_SHIFT-16
        sshr            v2.8H, v16.8H, #COL_SHIFT-16
        sshr            v3.8H, v17.8H, #COL_SHIFT-16
        sshr            v4.8H, v18.8H, #COL_SHIFT-16

        bl              idct_col4_neon2

        sshr            v7.8H, v7.8H, #COL_SHIFT-16
        sshr            v16.8H, v16.8H, #COL_SHIFT-16
        sshr            v17.8H, v17.8H, #COL_SHIFT-16
        sshr            v18.8H, v18.8H, #COL_SHIFT-16

        mov             x9,  x0
        ld1             {v19.D}[0], [x0], x1
        zip1            v23.2D, v1.2D, v7.2D
        zip2            v24.2D, v1.2D, v7.2D
        ld1             {v19.D}[1], [x0], x1
        zip1            v25.2D, v2.2D, v16.2D
        zip2            v26.2D, v2.2D, v16.2D
        ld1             {v20.D}[0], [x0], x1
        zip1            v27.2D, v3.2D, v17.2D
        zip2            v28.2D, v3.2D, v17.2D
        ld1             {v20.D}[1], [x0], x1
        zip1            v29.2D, v4.2D, v18.2D
        zip2            v30.2D, v4.2D, v18.2D
        ld1             {v21.D}[0], [x0], x1
        uaddw           v23.8H, v23.8H, v19.8B
        uaddw2          v24.8H, v24.8H, v19.16B
        ld1             {v21.D}[1], [x0], x1
        sqxtun          v23.8B, v23.8H
        sqxtun2         v23.16B, v24.8H
        ld1             {v22.D}[0], [x0], x1
        uaddw           v24.8H, v25.8H, v20.8B
        uaddw2          v25.8H, v26.8H, v20.16B
        ld1             {v22.D}[1], [x0], x1
        sqxtun          v24.8B, v24.8H
        sqxtun2         v24.16B, v25.8H
        st1             {v23.D}[0], [x9], x1
        uaddw           v25.8H, v27.8H, v21.8B
        uaddw2          v26.8H, v28.8H, v21.16B
        st1             {v23.D}[1], [x9], x1
        sqxtun          v25.8B, v25.8H
        sqxtun2         v25.16B, v26.8H
        st1             {v24.D}[0], [x9], x1
        uaddw           v26.8H, v29.8H, v22.8B
        uaddw2          v27.8H, v30.8H, v22.16B
        st1             {v24.D}[1], [x9], x1
        sqxtun          v26.8B, v26.8H
        sqxtun2         v26.16B, v27.8H
        st1             {v25.D}[0], [x9], x1
        st1             {v25.D}[1], [x9], x1
        st1             {v26.D}[0], [x9], x1
        st1             {v26.D}[1], [x9], x1

        idct_end
endfunc

function ff_simple_idct_neon, export=1
        idct_start      x0

        mov             x2,  x0
        idct_row4_neon  v24, v25, v26, v27, 1
        idct_row4_neon  v28, v29, v30, v31, 2
<<<<<<< HEAD
        add             x2, x2, #-128
=======
        sub             x2, x2, #128
>>>>>>> 01e291a5
        bl              idct_col4_neon1

        sshr            v1.8H, v7.8H, #COL_SHIFT-16
        sshr            v2.8H, v16.8H, #COL_SHIFT-16
        sshr            v3.8H, v17.8H, #COL_SHIFT-16
        sshr            v4.8H, v18.8H, #COL_SHIFT-16

        bl              idct_col4_neon2

        sshr            v7.8H, v7.8H, #COL_SHIFT-16
        sshr            v16.8H, v16.8H, #COL_SHIFT-16
        sshr            v17.8H, v17.8H, #COL_SHIFT-16
        sshr            v18.8H, v18.8H, #COL_SHIFT-16

        zip1            v23.2D, v1.2D, v7.2D
        zip2            v24.2D, v1.2D, v7.2D
        st1             {v23.2D,v24.2D}, [x2], #32
        zip1            v25.2D, v2.2D, v16.2D
        zip2            v26.2D, v2.2D, v16.2D
        st1             {v25.2D,v26.2D}, [x2], #32
        zip1            v27.2D, v3.2D, v17.2D
        zip2            v28.2D, v3.2D, v17.2D
        st1             {v27.2D,v28.2D}, [x2], #32
        zip1            v29.2D, v4.2D, v18.2D
        zip2            v30.2D, v4.2D, v18.2D
        st1             {v29.2D,v30.2D}, [x2], #32

        idct_end
endfunc<|MERGE_RESOLUTION|>--- conflicted
+++ resolved
@@ -92,11 +92,7 @@
 .endm
 
 .macro idct_row4_neon y1, y2, y3, y4, pass
-<<<<<<< HEAD
-        ld1             {\y1\().2D-\y2\().2D}, [x2], #32
-=======
         ld1             {\y1\().2D,\y2\().2D}, [x2], #32
->>>>>>> 01e291a5
         movi            v23.4S, #1<<2, lsl #8
         orr             v5.16B, \y1\().16B, \y2\().16B
         ld1             {\y3\().2D,\y4\().2D}, [x2], #32
@@ -334,11 +330,7 @@
         mov             x2,  x0
         idct_row4_neon  v24, v25, v26, v27, 1
         idct_row4_neon  v28, v29, v30, v31, 2
-<<<<<<< HEAD
-        add             x2, x2, #-128
-=======
         sub             x2, x2, #128
->>>>>>> 01e291a5
         bl              idct_col4_neon1
 
         sshr            v1.8H, v7.8H, #COL_SHIFT-16
