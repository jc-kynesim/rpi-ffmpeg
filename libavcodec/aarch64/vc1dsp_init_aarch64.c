/*
 * This file is part of FFmpeg.
 *
 * FFmpeg is free software; you can redistribute it and/or
 * modify it under the terms of the GNU Lesser General Public
 * License as published by the Free Software Foundation; either
 * version 2.1 of the License, or (at your option) any later version.
 *
 * FFmpeg is distributed in the hope that it will be useful,
 * but WITHOUT ANY WARRANTY; without even the implied warranty of
 * MERCHANTABILITY or FITNESS FOR A PARTICULAR PURPOSE.  See the GNU
 * Lesser General Public License for more details.
 *
 * You should have received a copy of the GNU Lesser General Public
 * License along with FFmpeg; if not, write to the Free Software
 * Foundation, Inc., 51 Franklin Street, Fifth Floor, Boston, MA 02110-1301 USA
 */

#include <stdint.h>

#include "libavutil/attributes.h"
#include "libavutil/cpu.h"
#include "libavutil/aarch64/cpu.h"
#include "libavutil/intreadwrite.h"
#include "libavcodec/vc1dsp.h"

#include "config.h"

void ff_vc1_inv_trans_8x8_neon(int16_t *block);
void ff_vc1_inv_trans_8x4_neon(uint8_t *dest, ptrdiff_t stride, int16_t *block);
void ff_vc1_inv_trans_4x8_neon(uint8_t *dest, ptrdiff_t stride, int16_t *block);
void ff_vc1_inv_trans_4x4_neon(uint8_t *dest, ptrdiff_t stride, int16_t *block);

void ff_vc1_inv_trans_8x8_dc_neon(uint8_t *dest, ptrdiff_t stride, int16_t *block);
void ff_vc1_inv_trans_8x4_dc_neon(uint8_t *dest, ptrdiff_t stride, int16_t *block);
void ff_vc1_inv_trans_4x8_dc_neon(uint8_t *dest, ptrdiff_t stride, int16_t *block);
void ff_vc1_inv_trans_4x4_dc_neon(uint8_t *dest, ptrdiff_t stride, int16_t *block);

<<<<<<< HEAD
void ff_vc1_v_loop_filter4_neon(uint8_t *src, int stride, int pq);
void ff_vc1_h_loop_filter4_neon(uint8_t *src, int stride, int pq);
void ff_vc1_v_loop_filter8_neon(uint8_t *src, int stride, int pq);
void ff_vc1_h_loop_filter8_neon(uint8_t *src, int stride, int pq);
void ff_vc1_v_loop_filter16_neon(uint8_t *src, int stride, int pq);
void ff_vc1_h_loop_filter16_neon(uint8_t *src, int stride, int pq);
=======
void ff_vc1_v_loop_filter4_neon(uint8_t *src, ptrdiff_t stride, int pq);
void ff_vc1_h_loop_filter4_neon(uint8_t *src, ptrdiff_t stride, int pq);
void ff_vc1_v_loop_filter8_neon(uint8_t *src, ptrdiff_t stride, int pq);
void ff_vc1_h_loop_filter8_neon(uint8_t *src, ptrdiff_t stride, int pq);
void ff_vc1_v_loop_filter16_neon(uint8_t *src, ptrdiff_t stride, int pq);
void ff_vc1_h_loop_filter16_neon(uint8_t *src, ptrdiff_t stride, int pq);
>>>>>>> 687067d0

void ff_put_vc1_chroma_mc8_neon(uint8_t *dst, uint8_t *src, ptrdiff_t stride,
                                int h, int x, int y);
void ff_avg_vc1_chroma_mc8_neon(uint8_t *dst, uint8_t *src, ptrdiff_t stride,
                                int h, int x, int y);
void ff_put_vc1_chroma_mc4_neon(uint8_t *dst, uint8_t *src, ptrdiff_t stride,
                                int h, int x, int y);
void ff_avg_vc1_chroma_mc4_neon(uint8_t *dst, uint8_t *src, ptrdiff_t stride,
                                int h, int x, int y);

int ff_vc1_unescape_buffer_helper_neon(const uint8_t *src, int size, uint8_t *dst);

static int vc1_unescape_buffer_neon(const uint8_t *src, int size, uint8_t *dst)
{
    /* Dealing with starting and stopping, and removing escape bytes, are
     * comparatively less time-sensitive, so are more clearly expressed using
     * a C wrapper around the assembly inner loop. Note that we assume a
     * little-endian machine that supports unaligned loads. */
    int dsize = 0;
    while (size >= 4)
    {
        int found = 0;
        while (!found && (((uintptr_t) dst) & 7) && size >= 4)
        {
            found = (AV_RL32(src) &~ 0x03000000) == 0x00030000;
            if (!found)
            {
                *dst++ = *src++;
                --size;
                ++dsize;
            }
        }
        if (!found)
        {
            int skip = size - ff_vc1_unescape_buffer_helper_neon(src, size, dst);
            dst += skip;
            src += skip;
            size -= skip;
            dsize += skip;
            while (!found && size >= 4)
            {
                found = (AV_RL32(src) &~ 0x03000000) == 0x00030000;
                if (!found)
                {
                    *dst++ = *src++;
                    --size;
                    ++dsize;
                }
            }
        }
        if (found)
        {
            *dst++ = *src++;
            *dst++ = *src++;
            ++src;
            size -= 3;
            dsize += 2;
        }
    }
    while (size > 0)
    {
        *dst++ = *src++;
        --size;
        ++dsize;
    }
    return dsize;
}

av_cold void ff_vc1dsp_init_aarch64(VC1DSPContext *dsp)
{
    int cpu_flags = av_get_cpu_flags();

    if (have_neon(cpu_flags)) {
        dsp->vc1_inv_trans_8x8 = ff_vc1_inv_trans_8x8_neon;
        dsp->vc1_inv_trans_8x4 = ff_vc1_inv_trans_8x4_neon;
        dsp->vc1_inv_trans_4x8 = ff_vc1_inv_trans_4x8_neon;
        dsp->vc1_inv_trans_4x4 = ff_vc1_inv_trans_4x4_neon;
        dsp->vc1_inv_trans_8x8_dc = ff_vc1_inv_trans_8x8_dc_neon;
        dsp->vc1_inv_trans_8x4_dc = ff_vc1_inv_trans_8x4_dc_neon;
        dsp->vc1_inv_trans_4x8_dc = ff_vc1_inv_trans_4x8_dc_neon;
        dsp->vc1_inv_trans_4x4_dc = ff_vc1_inv_trans_4x4_dc_neon;

        dsp->vc1_v_loop_filter4  = ff_vc1_v_loop_filter4_neon;
        dsp->vc1_h_loop_filter4  = ff_vc1_h_loop_filter4_neon;
        dsp->vc1_v_loop_filter8  = ff_vc1_v_loop_filter8_neon;
        dsp->vc1_h_loop_filter8  = ff_vc1_h_loop_filter8_neon;
        dsp->vc1_v_loop_filter16 = ff_vc1_v_loop_filter16_neon;
        dsp->vc1_h_loop_filter16 = ff_vc1_h_loop_filter16_neon;

        dsp->put_no_rnd_vc1_chroma_pixels_tab[0] = ff_put_vc1_chroma_mc8_neon;
        dsp->avg_no_rnd_vc1_chroma_pixels_tab[0] = ff_avg_vc1_chroma_mc8_neon;
        dsp->put_no_rnd_vc1_chroma_pixels_tab[1] = ff_put_vc1_chroma_mc4_neon;
        dsp->avg_no_rnd_vc1_chroma_pixels_tab[1] = ff_avg_vc1_chroma_mc4_neon;

        dsp->vc1_unescape_buffer = vc1_unescape_buffer_neon;
    }
}<|MERGE_RESOLUTION|>--- conflicted
+++ resolved
@@ -36,21 +36,12 @@
 void ff_vc1_inv_trans_4x8_dc_neon(uint8_t *dest, ptrdiff_t stride, int16_t *block);
 void ff_vc1_inv_trans_4x4_dc_neon(uint8_t *dest, ptrdiff_t stride, int16_t *block);
 
-<<<<<<< HEAD
-void ff_vc1_v_loop_filter4_neon(uint8_t *src, int stride, int pq);
-void ff_vc1_h_loop_filter4_neon(uint8_t *src, int stride, int pq);
-void ff_vc1_v_loop_filter8_neon(uint8_t *src, int stride, int pq);
-void ff_vc1_h_loop_filter8_neon(uint8_t *src, int stride, int pq);
-void ff_vc1_v_loop_filter16_neon(uint8_t *src, int stride, int pq);
-void ff_vc1_h_loop_filter16_neon(uint8_t *src, int stride, int pq);
-=======
 void ff_vc1_v_loop_filter4_neon(uint8_t *src, ptrdiff_t stride, int pq);
 void ff_vc1_h_loop_filter4_neon(uint8_t *src, ptrdiff_t stride, int pq);
 void ff_vc1_v_loop_filter8_neon(uint8_t *src, ptrdiff_t stride, int pq);
 void ff_vc1_h_loop_filter8_neon(uint8_t *src, ptrdiff_t stride, int pq);
 void ff_vc1_v_loop_filter16_neon(uint8_t *src, ptrdiff_t stride, int pq);
 void ff_vc1_h_loop_filter16_neon(uint8_t *src, ptrdiff_t stride, int pq);
->>>>>>> 687067d0
 
 void ff_put_vc1_chroma_mc8_neon(uint8_t *dst, uint8_t *src, ptrdiff_t stride,
                                 int h, int x, int y);
