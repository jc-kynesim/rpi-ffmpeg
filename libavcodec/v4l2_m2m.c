/*
 * V4L mem2mem
 *
 * Copyright (C) 2017 Alexis Ballier <aballier@gentoo.org>
 * Copyright (C) 2017 Jorge Ramirez <jorge.ramirez-ortiz@linaro.org>
 *
 * This file is part of FFmpeg.
 *
 * FFmpeg is free software; you can redistribute it and/or
 * modify it under the terms of the GNU Lesser General Public
 * License as published by the Free Software Foundation; either
 * version 2.1 of the License, or (at your option) any later version.
 *
 * FFmpeg is distributed in the hope that it will be useful,
 * but WITHOUT ANY WARRANTY; without even the implied warranty of
 * MERCHANTABILITY or FITNESS FOR A PARTICULAR PURPOSE.  See the GNU
 * Lesser General Public License for more details.
 *
 * You should have received a copy of the GNU Lesser General Public
 * License along with FFmpeg; if not, write to the Free Software
 * Foundation, Inc., 51 Franklin Street, Fifth Floor, Boston, MA 02110-1301 USA
 */

#include <linux/videodev2.h>
#include <sys/ioctl.h>
#include <sys/mman.h>
#include <unistd.h>
#include <dirent.h>
#include <fcntl.h>
#include "libavcodec/avcodec.h"
#include "libavcodec/internal.h"
#include "libavutil/pixdesc.h"
#include "libavutil/imgutils.h"
#include "libavutil/pixfmt.h"
#include "v4l2_context.h"
#include "v4l2_fmt.h"
#include "v4l2_m2m.h"
#include "v4l2_req_dmabufs.h"

static void
xlat_init(xlat_track_t * const x)
{
    memset(x, 0, sizeof(*x));
    x->last_pts = AV_NOPTS_VALUE;
}


static inline int v4l2_splane_video(struct v4l2_capability *cap)
{
    if (cap->capabilities & (V4L2_CAP_VIDEO_CAPTURE | V4L2_CAP_VIDEO_OUTPUT) &&
        cap->capabilities & V4L2_CAP_STREAMING)
        return 1;

    if (cap->capabilities & V4L2_CAP_VIDEO_M2M)
        return 1;

    return 0;
}

static inline int v4l2_mplane_video(struct v4l2_capability *cap)
{
    if (cap->capabilities & (V4L2_CAP_VIDEO_CAPTURE_MPLANE | V4L2_CAP_VIDEO_OUTPUT_MPLANE) &&
        cap->capabilities & V4L2_CAP_STREAMING)
        return 1;

    if (cap->capabilities & V4L2_CAP_VIDEO_M2M_MPLANE)
        return 1;

    return 0;
}

static int v4l2_prepare_contexts(V4L2m2mContext *s, int probe)
{
    struct v4l2_capability cap;
    void *log_ctx = s->avctx;
    int ret;

    s->capture.done = s->output.done = 0;
    s->capture.name = "capture";
    s->capture.buf_mem = s->db_ctl != NULL ? V4L2_MEMORY_DMABUF : V4L2_MEMORY_MMAP;
    s->output.name = "output";
    s->output.buf_mem = s->input_drm ? V4L2_MEMORY_DMABUF : V4L2_MEMORY_MMAP;
    atomic_init(&s->refcount, 0);
    sem_init(&s->refsync, 0, 0);

    memset(&cap, 0, sizeof(cap));
    ret = ioctl(s->fd, VIDIOC_QUERYCAP, &cap);
    if (ret < 0)
        return ret;

    av_log(log_ctx, probe ? AV_LOG_DEBUG : AV_LOG_INFO,
                     "driver '%s' on card '%s' in %s mode\n", cap.driver, cap.card,
                     v4l2_mplane_video(&cap) ? "mplane" :
                     v4l2_splane_video(&cap) ? "splane" : "unknown");

    if (v4l2_mplane_video(&cap)) {
        s->capture.type = V4L2_BUF_TYPE_VIDEO_CAPTURE_MPLANE;
        s->output.type = V4L2_BUF_TYPE_VIDEO_OUTPUT_MPLANE;
        s->output.format.type = s->output.type;
        return 0;
    }

    if (v4l2_splane_video(&cap)) {
        s->capture.type = V4L2_BUF_TYPE_VIDEO_CAPTURE;
        s->output.type = V4L2_BUF_TYPE_VIDEO_OUTPUT;
        s->output.format.type = s->output.type;
        return 0;
    }

    return AVERROR(EINVAL);
}

static int v4l2_probe_driver(V4L2m2mContext *s)
{
    void *log_ctx = s->avctx;
    int ret;

    s->fd = open(s->devname, O_RDWR | O_NONBLOCK, 0);
    if (s->fd < 0)
        return AVERROR(errno);

    ret = v4l2_prepare_contexts(s, 1);
    if (ret < 0)
        goto done;

    ret = ff_v4l2_context_get_format(&s->output, 1);
    if (ret) {
        av_log(log_ctx, AV_LOG_DEBUG, "v4l2 output format not supported\n");
        goto done;
    }

    ret = ff_v4l2_context_get_format(&s->capture, 1);
    if (ret) {
        av_log(log_ctx, AV_LOG_DEBUG, "v4l2 capture format not supported\n");
        goto done;
    }

done:
    if (close(s->fd) < 0) {
        ret = AVERROR(errno);
        av_log(log_ctx, AV_LOG_ERROR, "failure closing %s (%s)\n", s->devname, av_err2str(AVERROR(errno)));
    }

    s->fd = -1;

    return ret;
}

static int v4l2_configure_contexts(V4L2m2mContext *s)
{
    void *log_ctx = s->avctx;
    int ret;
    struct v4l2_format ofmt, cfmt;

    s->fd = open(s->devname, O_RDWR | O_NONBLOCK, 0);
    if (s->fd < 0)
        return AVERROR(errno);

    ret = v4l2_prepare_contexts(s, 0);
    if (ret < 0)
        goto error;

    ofmt = s->output.format;
    cfmt = s->capture.format;
    av_log(log_ctx, AV_LOG_INFO, "requesting formats: output=%s capture=%s\n",
                                 av_fourcc2str(V4L2_TYPE_IS_MULTIPLANAR(ofmt.type) ?
                                               ofmt.fmt.pix_mp.pixelformat :
                                               ofmt.fmt.pix.pixelformat),
                                 av_fourcc2str(V4L2_TYPE_IS_MULTIPLANAR(cfmt.type) ?
                                               cfmt.fmt.pix_mp.pixelformat :
                                               cfmt.fmt.pix.pixelformat));

    ret = ff_v4l2_context_set_format(&s->output);
    if (ret) {
        av_log(log_ctx, AV_LOG_ERROR, "can't set v4l2 output format\n");
        goto error;
    }

    ret = ff_v4l2_context_set_format(&s->capture);
    if (ret) {
        av_log(log_ctx, AV_LOG_ERROR, "can't to set v4l2 capture format\n");
        goto error;
    }

    ret = ff_v4l2_context_init(&s->output);
    if (ret) {
        av_log(log_ctx, AV_LOG_ERROR, "no v4l2 output context's buffers\n");
        goto error;
    }

    /* decoder's buffers need to be updated at a later stage */
    if (s->avctx && !av_codec_is_decoder(s->avctx->codec)) {
        ret = ff_v4l2_context_init(&s->capture);
        if (ret) {
            av_log(log_ctx, AV_LOG_ERROR, "no v4l2 capture context's buffers\n");
            goto error;
        }
    }

    return 0;

error:
    if (close(s->fd) < 0) {
        ret = AVERROR(errno);
        av_log(log_ctx, AV_LOG_ERROR, "error closing %s (%s)\n",
            s->devname, av_err2str(AVERROR(errno)));
    }
    s->fd = -1;

    return ret;
}

/******************************************************************************
 *
 *                  V4L2 M2M Interface
 *
 ******************************************************************************/
int ff_v4l2_m2m_codec_reinit(V4L2m2mContext *s)
{
    void *log_ctx = s->avctx;
    int ret;

    av_log(log_ctx, AV_LOG_DEBUG, "reinit context\n");

    /* 1. streamoff */
    ret = ff_v4l2_context_set_status(&s->capture, VIDIOC_STREAMOFF);
    if (ret)
        av_log(log_ctx, AV_LOG_ERROR, "capture VIDIOC_STREAMOFF\n");

    /* 2. unmap the capture buffers (v4l2 and ffmpeg):
     */
    ff_v4l2_context_release(&s->capture);

    /* 3. get the new capture format */
    ret = ff_v4l2_context_get_format(&s->capture, 0);
    if (ret) {
        av_log(log_ctx, AV_LOG_ERROR, "query the new capture format\n");
        return ret;
    }

    /* 4. set the capture format */
    ret = ff_v4l2_context_set_format(&s->capture);
    if (ret) {
        av_log(log_ctx, AV_LOG_ERROR, "setting capture format\n");
        return ret;
    }

    /* 5. complete reinit */
    s->draining = 0;

    return 0;
}

int ff_v4l2_m2m_codec_full_reinit(V4L2m2mContext *s)
{
    void *log_ctx = s->avctx;
    int ret;

    av_log(log_ctx, AV_LOG_DEBUG, "%s full reinit\n", s->devname);

    /* wait for pending buffer references */
    if (atomic_load(&s->refcount))
        while(sem_wait(&s->refsync) == -1 && errno == EINTR);

    ret = ff_v4l2_context_set_status(&s->output, VIDIOC_STREAMOFF);
    if (ret) {
        av_log(log_ctx, AV_LOG_ERROR, "output VIDIOC_STREAMOFF\n");
        goto error;
    }

    ret = ff_v4l2_context_set_status(&s->capture, VIDIOC_STREAMOFF);
    if (ret) {
        av_log(log_ctx, AV_LOG_ERROR, "capture VIDIOC_STREAMOFF\n");
        goto error;
    }

    /* release and unmmap the buffers */
    ff_v4l2_context_release(&s->output);
    ff_v4l2_context_release(&s->capture);

    /* start again now that we know the stream dimensions */
    s->draining = 0;

    ret = ff_v4l2_context_get_format(&s->output, 0);
    if (ret) {
        av_log(log_ctx, AV_LOG_DEBUG, "v4l2 output format not supported\n");
        goto error;
    }

    ret = ff_v4l2_context_get_format(&s->capture, 0);
    if (ret) {
        av_log(log_ctx, AV_LOG_DEBUG, "v4l2 capture format not supported\n");
        goto error;
    }

    ret = ff_v4l2_context_set_format(&s->output);
    if (ret) {
        av_log(log_ctx, AV_LOG_ERROR, "can't set v4l2 output format\n");
        goto error;
    }

    ret = ff_v4l2_context_set_format(&s->capture);
    if (ret) {
        av_log(log_ctx, AV_LOG_ERROR, "can't to set v4l2 capture format\n");
        goto error;
    }

    ret = ff_v4l2_context_init(&s->output);
    if (ret) {
        av_log(log_ctx, AV_LOG_ERROR, "no v4l2 output context's buffers\n");
        goto error;
    }

    /* decoder's buffers need to be updated at a later stage */
    if (s->avctx && !av_codec_is_decoder(s->avctx->codec)) {
        ret = ff_v4l2_context_init(&s->capture);
        if (ret) {
            av_log(log_ctx, AV_LOG_ERROR, "no v4l2 capture context's buffers\n");
            goto error;
        }
    }

    return 0;

error:
    return ret;
}

static void v4l2_m2m_destroy_context(void *opaque, uint8_t *context)
{
    V4L2m2mContext *s = (V4L2m2mContext*)context;

    ff_v4l2_context_release(&s->capture);
    sem_destroy(&s->refsync);

    if (s->fd != -1)
        close(s->fd);

<<<<<<< HEAD
=======
    av_packet_unref(&s->buf_pkt);
    av_freep(&s->extdata_data);

>>>>>>> 687067d0
    av_log(s->avctx, AV_LOG_DEBUG, "V4L2 Context destroyed\n");

    av_free(s);
}

int ff_v4l2_m2m_codec_end(V4L2m2mPriv *priv)
{
    V4L2m2mContext *s = priv->context;
    int ret;

    if (!s)
        return 0;

    av_log(s->avctx, AV_LOG_DEBUG, "V4L2 Codec end\n");

<<<<<<< HEAD
    if (av_codec_is_decoder(s->avctx->codec))
=======
    if (s->avctx && av_codec_is_decoder(s->avctx->codec))
>>>>>>> 687067d0
        av_packet_unref(&s->buf_pkt);

    if (s->fd >= 0) {
        ret = ff_v4l2_context_set_status(&s->output, VIDIOC_STREAMOFF);
        if (ret)
            av_log(s->avctx, AV_LOG_ERROR, "VIDIOC_STREAMOFF %s\n", s->output.name);

        ret = ff_v4l2_context_set_status(&s->capture, VIDIOC_STREAMOFF);
        if (ret)
            av_log(s->avctx, AV_LOG_ERROR, "VIDIOC_STREAMOFF %s\n", s->capture.name);
    }

    ff_v4l2_context_release(&s->output);

<<<<<<< HEAD
=======
    dmabufs_ctl_unref(&s->db_ctl);
>>>>>>> 687067d0
    close(s->fd);
    s->fd = -1;

    s->self_ref = NULL;
    // This is only called on avctx close so after this point we don't have that
    // Crash sooner if we find we are using it (can still log with avctx = NULL)
    s->avctx = NULL;
    priv->context = NULL;
    av_buffer_unref(&priv->context_ref);

    return 0;
}

int ff_v4l2_m2m_codec_init(V4L2m2mPriv *priv)
{
    int ret = AVERROR(EINVAL);
    struct dirent *entry;
    DIR *dirp;

    V4L2m2mContext *s = priv->context;

    dirp = opendir("/dev");
    if (!dirp)
        return AVERROR(errno);

    for (entry = readdir(dirp); entry; entry = readdir(dirp)) {

        if (strncmp(entry->d_name, "video", 5))
            continue;

        snprintf(s->devname, sizeof(s->devname), "/dev/%s", entry->d_name);
        av_log(s->avctx, AV_LOG_DEBUG, "probing device %s\n", s->devname);
        ret = v4l2_probe_driver(s);
        if (!ret)
            break;
    }

    closedir(dirp);

    if (ret) {
        av_log(s->avctx, AV_LOG_ERROR, "Could not find a valid device\n");
        memset(s->devname, 0, sizeof(s->devname));

        return ret;
    }

    av_log(s->avctx, AV_LOG_INFO, "Using device %s\n", s->devname);

    return v4l2_configure_contexts(s);
}

int ff_v4l2_m2m_create_context(V4L2m2mPriv *priv, V4L2m2mContext **pps)
{
    V4L2m2mContext * const s = av_mallocz(sizeof(V4L2m2mContext));

    *pps = NULL;
    if (!s)
        return AVERROR(ENOMEM);

    priv->context_ref = av_buffer_create((uint8_t *)s, sizeof(*s),
                                         &v4l2_m2m_destroy_context, NULL, 0);
    if (!priv->context_ref) {
        av_free(s);
        return AVERROR(ENOMEM);
    }

    /* assign the context */
    priv->context = s;
    s->priv = priv;

    /* populate it */
    s->capture.num_buffers = priv->num_capture_buffers;
    s->output.num_buffers  = priv->num_output_buffers;
    s->self_ref = priv->context_ref;
    s->fd = -1;

    xlat_init(&s->xlat);

    *pps = s;
    return 0;
}<|MERGE_RESOLUTION|>--- conflicted
+++ resolved
@@ -336,12 +336,9 @@
     if (s->fd != -1)
         close(s->fd);
 
-<<<<<<< HEAD
-=======
     av_packet_unref(&s->buf_pkt);
     av_freep(&s->extdata_data);
 
->>>>>>> 687067d0
     av_log(s->avctx, AV_LOG_DEBUG, "V4L2 Context destroyed\n");
 
     av_free(s);
@@ -357,11 +354,7 @@
 
     av_log(s->avctx, AV_LOG_DEBUG, "V4L2 Codec end\n");
 
-<<<<<<< HEAD
-    if (av_codec_is_decoder(s->avctx->codec))
-=======
     if (s->avctx && av_codec_is_decoder(s->avctx->codec))
->>>>>>> 687067d0
         av_packet_unref(&s->buf_pkt);
 
     if (s->fd >= 0) {
@@ -376,10 +369,7 @@
 
     ff_v4l2_context_release(&s->output);
 
-<<<<<<< HEAD
-=======
     dmabufs_ctl_unref(&s->db_ctl);
->>>>>>> 687067d0
     close(s->fd);
     s->fd = -1;
 
