--- conflicted
+++ resolved
@@ -111,18 +111,10 @@
     int flag_last;
 
     /**
-<<<<<<< HEAD
-     * PTS rescale not wanted
-     * If the PTS is just a dummy frame count then rescale is
-     * actively harmful
-     */
-    int no_pts_rescale;
-=======
      * If NZ then when Qing frame/pkt use this rather than the
      * "real" PTS
      */
     uint64_t track_ts;
->>>>>>> 687067d0
 
     AVBufferRef *frames_ref;
     atomic_int q_count;
