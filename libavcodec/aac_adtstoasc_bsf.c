/*
 * MPEG-2/4 AAC ADTS to MPEG-4 Audio Specific Configuration bitstream filter
 * Copyright (c) 2009 Alex Converse <alex.converse@gmail.com>
 *
 * This file is part of FFmpeg.
 *
 * FFmpeg is free software; you can redistribute it and/or
 * modify it under the terms of the GNU Lesser General Public
 * License as published by the Free Software Foundation; either
 * version 2.1 of the License, or (at your option) any later version.
 *
 * FFmpeg is distributed in the hope that it will be useful,
 * but WITHOUT ANY WARRANTY; without even the implied warranty of
 * MERCHANTABILITY or FITNESS FOR A PARTICULAR PURPOSE.  See the GNU
 * Lesser General Public License for more details.
 *
 * You should have received a copy of the GNU Lesser General Public
 * License along with FFmpeg; if not, write to the Free Software
 * Foundation, Inc., 51 Franklin Street, Fifth Floor, Boston, MA 02110-1301 USA
 */

#include "adts_header.h"
#include "adts_parser.h"
#include "avcodec.h"
#include "bsf.h"
#include "put_bits.h"
#include "get_bits.h"
#include "mpeg4audio.h"
#include "internal.h"

typedef struct AACBSFContext {
    int first_frame_done;
} AACBSFContext;

/**
 * This filter creates an MPEG-4 AudioSpecificConfig from an MPEG-2/4
 * ADTS header and removes the ADTS header.
 */
static int aac_adtstoasc_filter(AVBSFContext *bsfc, AVPacket *out)
{
    AACBSFContext *ctx = bsfc->priv_data;

    GetBitContext gb;
    PutBitContext pb;
    AACADTSHeaderInfo hdr;
    AVPacket *in;
    int ret;

    ret = ff_bsf_get_packet(bsfc, &in);
    if (ret < 0)
        return ret;

<<<<<<< HEAD
    if (bsfc->par_in->extradata && in->size >= 2 && (AV_RB16(in->data) >> 4) != 0xfff)
        goto finish;

    if (in->size < AAC_ADTS_HEADER_SIZE)
=======
    if (in->size < AV_AAC_ADTS_HEADER_SIZE)
>>>>>>> b5f19f74
        goto packet_too_small;

    init_get_bits(&gb, in->data, AV_AAC_ADTS_HEADER_SIZE * 8);

<<<<<<< HEAD
    if (avpriv_aac_parse_header(&gb, &hdr) < 0) {
=======
    if (bsfc->par_in->extradata && show_bits(&gb, 12) != 0xfff)
        goto finish;

    if (ff_adts_header_parse(&gb, &hdr) < 0) {
>>>>>>> b5f19f74
        av_log(bsfc, AV_LOG_ERROR, "Error parsing ADTS frame header!\n");
        ret = AVERROR_INVALIDDATA;
        goto fail;
    }

    if (!hdr.crc_absent && hdr.num_aac_frames > 1) {
        avpriv_report_missing_feature(bsfc,
                                      "Multiple RDBs per frame with CRC");
        ret = AVERROR_PATCHWELCOME;
        goto fail;
    }

    in->size -= AV_AAC_ADTS_HEADER_SIZE + 2 * !hdr.crc_absent;
    if (in->size <= 0)
        goto packet_too_small;
    in->data += AV_AAC_ADTS_HEADER_SIZE + 2 * !hdr.crc_absent;

    if (!ctx->first_frame_done) {
        int            pce_size = 0;
        uint8_t        pce_data[MAX_PCE_SIZE];
        uint8_t       *extradata;

        if (!hdr.chan_config) {
            init_get_bits(&gb, in->data, in->size * 8);
            if (get_bits(&gb, 3) != 5) {
                avpriv_report_missing_feature(bsfc,
                                              "PCE-based channel configuration "
                                              "without PCE as first syntax "
                                              "element");
                ret = AVERROR_PATCHWELCOME;
                goto fail;
            }
            init_put_bits(&pb, pce_data, MAX_PCE_SIZE);
            pce_size = ff_copy_pce_data(&pb, &gb) / 8;
            flush_put_bits(&pb);
            in->size -= get_bits_count(&gb)/8;
            in->data += get_bits_count(&gb)/8;
        }

        extradata = av_packet_new_side_data(in, AV_PKT_DATA_NEW_EXTRADATA,
                                            2 + pce_size);
        if (!extradata) {
            ret = AVERROR(ENOMEM);
            goto fail;
        }

        init_put_bits(&pb, extradata, 2 + pce_size);
        put_bits(&pb, 5, hdr.object_type);
        put_bits(&pb, 4, hdr.sampling_index);
        put_bits(&pb, 4, hdr.chan_config);
        put_bits(&pb, 1, 0); //frame length - 1024 samples
        put_bits(&pb, 1, 0); //does not depend on core coder
        put_bits(&pb, 1, 0); //is not extension
        flush_put_bits(&pb);
        if (pce_size) {
            memcpy(extradata + 2, pce_data, pce_size);
        }

        ctx->first_frame_done = 1;
    }

finish:
    av_packet_move_ref(out, in);
    av_packet_free(&in);

    return 0;

packet_too_small:
    av_log(bsfc, AV_LOG_ERROR, "Input packet too small\n");
    ret = AVERROR_INVALIDDATA;
fail:
    av_packet_free(&in);
    return ret;
}

static int aac_adtstoasc_init(AVBSFContext *ctx)
{
    /* Validate the extradata if the stream is already MPEG-4 AudioSpecificConfig */
    if (ctx->par_in->extradata) {
        MPEG4AudioConfig mp4ac;
        int ret = avpriv_mpeg4audio_get_config(&mp4ac, ctx->par_in->extradata,
                                               ctx->par_in->extradata_size * 8, 1);
        if (ret < 0) {
            av_log(ctx, AV_LOG_ERROR, "Error parsing AudioSpecificConfig extradata!\n");
            return ret;
        }
    }

    return 0;
}

static const enum AVCodecID codec_ids[] = {
    AV_CODEC_ID_AAC, AV_CODEC_ID_NONE,
};

const AVBitStreamFilter ff_aac_adtstoasc_bsf = {
    .name           = "aac_adtstoasc",
    .priv_data_size = sizeof(AACBSFContext),
    .init           = aac_adtstoasc_init,
    .filter         = aac_adtstoasc_filter,
    .codec_ids      = codec_ids,
};<|MERGE_RESOLUTION|>--- conflicted
+++ resolved
@@ -50,26 +50,15 @@
     if (ret < 0)
         return ret;
 
-<<<<<<< HEAD
     if (bsfc->par_in->extradata && in->size >= 2 && (AV_RB16(in->data) >> 4) != 0xfff)
         goto finish;
 
-    if (in->size < AAC_ADTS_HEADER_SIZE)
-=======
     if (in->size < AV_AAC_ADTS_HEADER_SIZE)
->>>>>>> b5f19f74
         goto packet_too_small;
 
     init_get_bits(&gb, in->data, AV_AAC_ADTS_HEADER_SIZE * 8);
 
-<<<<<<< HEAD
-    if (avpriv_aac_parse_header(&gb, &hdr) < 0) {
-=======
-    if (bsfc->par_in->extradata && show_bits(&gb, 12) != 0xfff)
-        goto finish;
-
     if (ff_adts_header_parse(&gb, &hdr) < 0) {
->>>>>>> b5f19f74
         av_log(bsfc, AV_LOG_ERROR, "Error parsing ADTS frame header!\n");
         ret = AVERROR_INVALIDDATA;
         goto fail;
