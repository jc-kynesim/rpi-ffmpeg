--- conflicted
+++ resolved
@@ -1310,19 +1310,6 @@
 function ff_vc1_v_loop_filter8_neon, export=1
         sub             r3, r0, r1, lsl #2
         vldr            d0, .Lcoeffs
-<<<<<<< HEAD
-        vld1.32         {d1}, [r0], r1          @ P5
-        vld1.32         {d2}, [r3], r1          @ P1
-        vld1.32         {d3}, [r3], r1          @ P2
-        vld1.32         {d4}, [r0], r1          @ P6
-        vld1.32         {d5}, [r3], r1          @ P3
-        vld1.32         {d6}, [r0], r1          @ P7
-        vshll.u8        q8, d1, #1              @ 2*P5
-        vshll.u8        q9, d2, #1              @ 2*P1
-        vld1.32         {d7}, [r3]              @ P4
-        vmovl.u8        q1, d3                  @ P2
-        vld1.32         {d20}, [r0]             @ P8
-=======
         vld1.32         {d1}, [r0 :64], r1      @ P5
         vld1.32         {d2}, [r3 :64], r1      @ P1
         vld1.32         {d3}, [r3 :64], r1      @ P2
@@ -1334,7 +1321,6 @@
         vld1.32         {d7}, [r3 :64]          @ P4
         vmovl.u8        q1, d3                  @ P2
         vld1.32         {d20}, [r0 :64]         @ P8
->>>>>>> 687067d0
         vmovl.u8        q11, d4                 @ P6
         vdup.16         q12, r2                 @ pq
         vmovl.u8        q13, d5                 @ P3
@@ -1389,13 +1375,8 @@
         vmla.i16        q1, q0, q2              @ invert d depending on clip_sign & a0_sign, or zero it if they match, and accumulate into P5
         vqmovun.s16     d0, q3
         vqmovun.s16     d1, q1
-<<<<<<< HEAD
-        vst1.32         {d0}, [r3], r1
-        vst1.32         {d1}, [r3]
-=======
         vst1.32         {d0}, [r3 :64], r1
         vst1.32         {d1}, [r3 :64]
->>>>>>> 687067d0
 1:      bx              lr
 endfunc
 
@@ -1510,19 +1491,6 @@
         vpush           {d8-d15}
         sub             r3, r0, r1, lsl #2
         vldr            d0, .Lcoeffs
-<<<<<<< HEAD
-        vld1.64         {q1}, [r0], r1          @ P5
-        vld1.64         {q2}, [r3], r1          @ P1
-        vld1.64         {q3}, [r3], r1          @ P2
-        vld1.64         {q4}, [r0], r1          @ P6
-        vld1.64         {q5}, [r3], r1          @ P3
-        vld1.64         {q6}, [r0], r1          @ P7
-        vshll.u8        q7, d2, #1              @ 2*P5[0..7]
-        vshll.u8        q8, d4, #1              @ 2*P1[0..7]
-        vld1.64         {q9}, [r3]              @ P4
-        vmovl.u8        q10, d6                 @ P2[0..7]
-        vld1.64         {q11}, [r0]             @ P8
-=======
         vld1.64         {q1}, [r0 :128], r1     @ P5
         vld1.64         {q2}, [r3 :128], r1     @ P1
         vld1.64         {q3}, [r3 :128], r1     @ P2
@@ -1534,7 +1502,6 @@
         vld1.64         {q9}, [r3 :128]         @ P4
         vmovl.u8        q10, d6                 @ P2[0..7]
         vld1.64         {q11}, [r0 :128]        @ P8
->>>>>>> 687067d0
         vmovl.u8        q12, d8                 @ P6[0..7]
         vdup.16         q13, r2                 @ pq
         vshll.u8        q2, d5, #1              @ 2*P1[8..15]
@@ -1644,13 +1611,8 @@
         vqmovun.s16     d0, q6
         vqmovun.s16     d5, q9
         vqmovun.s16     d1, q1
-<<<<<<< HEAD
-        vst1.64         {q2}, [r3], r1
-        vst1.64         {q0}, [r3]
-=======
         vst1.64         {q2}, [r3 :128], r1
         vst1.64         {q0}, [r3 :128]
->>>>>>> 687067d0
 1:      vpop            {d8-d15}
         bx              lr
 endfunc
