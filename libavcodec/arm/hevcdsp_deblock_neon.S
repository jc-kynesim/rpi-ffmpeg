/*
 * Copyright (c) 2014 Seppo Tomperi <seppo.tomperi@vtt.fi>
 *
 * This file is part of FFmpeg.
 *
 * FFmpeg is free software; you can redistribute it and/or
 * modify it under the terms of the GNU Lesser General Public
 * License as published by the Free Software Foundation; either
 * version 2.1 of the License, or (at your option) any later version.
 *
 * FFmpeg is distributed in the hope that it will be useful,
 * but WITHOUT ANY WARRANTY; without even the implied warranty of
 * MERCHANTABILITY or FITNESS FOR A PARTICULAR PURPOSE.  See the GNU
 * Lesser General Public License for more details.
 *
 * You should have received a copy of the GNU Lesser General Public
 * License along with FFmpeg; if not, write to the Free Software
 * Foundation, Inc., 51 Franklin Street, Fifth Floor, Boston, MA 02110-1301 USA
 */


#include "libavutil/arm/asm.S"
#include "neon.S"

.macro hevc_loop_filter_chroma_start
        ldr      r12, [r2]
        ldr      r3, [r2, #4]
        add      r2, r3, r12
        cmp      r2, #0
        it       eq
        bxeq     lr
.endm

.macro hevc_loop_filter_chroma_body
        vsubl.u8  q3, d4, d2
        vsubl.u8  q11, d18, d19
        vshl.i16  q3, #2
        vadd.i16  q11, q3
        vdup.16   d0, r12
        vdup.16   d1, r3
        vrshr.s16 q11, q11, #3
        vneg.s16  q12, q0
        vmovl.u8  q2, d4
        vmin.s16  q11, q11, q0
        vmax.s16  q11, q11, q12
        vaddw.u8  q1, q11, d2
        vsub.i16  q2, q11
        vqmovun.s16 d2, q1
        vqmovun.s16 d4, q2
.endm

.macro hevc_loop_filter_luma_start
        ldr     r12, [r3]
        ldr      r3, [r3, #4]
        lsl      r3, #16
        orr      r3, r12
        cmp      r3, #0
        it       eq
        bxeq     lr
        lsr      r3, #16
.endm

.macro hevc_loop_filter_luma_body
        vmovl.u8  q8, d16
        vmovl.u8  q9, d18
        vmovl.u8  q10, d20
        vmovl.u8  q11, d22
        vmovl.u8  q12, d24
        vmovl.u8  q13, d26
        vmovl.u8  q14, d28
        vmovl.u8  q15, d30

        vadd.i16   q7, q9, q11
        vadd.i16   q6, q14, q12
        vsub.i16   q7, q10
        vsub.i16   q6, q13
        vabd.s16   q7, q7, q10
        vabd.s16   q6, q6, q13


        vdup.16    q0, r2
        vmov       q4, q7
        vmov       q5, q6
        vdup.16    d4, r12
        vtrn.16    q7, q4
        vtrn.16    q6, q5

        vshl.u64   q7, #32
        vshr.u64   q4, #32
        vshl.u64   q6, #32
        vshr.u64   q5, #32
        vshr.u64   q7, #32
        vshr.u64   q6, #32
        vshl.u64   q5, #32
        vshl.u64   q4, #32
        vorr       q6, q5
        vorr       q7, q4
        vdup.16    d5, r3
        vadd.i16   q5, q7, q6

        vmov       q4, q5
        vmov       q3, q5
        vtrn.32    q3, q4

        vadd.i16   q4, q3

        vshl.s16   q5, q5, #1
        vcgt.s16   q3, q0, q4

        vmovn.i16  d6, q3
        vshr.s16   q1, q0, #2
        vmovn.i16  d6, q3
        vcgt.s16   q5, q1, q5
        vmov       r7, s12
        cmp        r7, #0
        beq        bypasswrite

        vpadd.i32  d0, d14, d12
        vpadd.i32  d1, d15, d13
        vmov       q4, q2
        vshl.s16   q2, #2
        vshr.s16   q1, q1, #1
        vrhadd.s16 q2, q4

        vabd.s16   q7, q8, q11
        vaba.s16   q7, q15, q12

        vmovn.i32  d0, q0
        vmov       r5, r6, s0, s1
        vcgt.s16   q6, q1, q7
        vand       q5, q5, q6
        vabd.s16   q7, q11, q12
        vcgt.s16   q6, q2, q7
        vand       q5, q5, q6

        vmov       q2, q5
        vtrn.s16   q5, q2
        vshr.u64   q2, #32
        vshl.u64   q5, #32
        vshl.u64   q2, #32
        vshr.u64   q5, #32
        vorr       q5, q2

        vmov       q2, q5
        vshl.i16   q7, q4, #1
        vtrn.32    q2, q5
        vand       q5, q2
        vneg.s16   q6, q7
        vmovn.i16  d4, q5
        vmovn.i16  d4, q2
        vmov       r8, s8

        and        r9, r8, r7
        cmp        r9, #0
        beq        weakfilter_\@

        vadd.i16  q2, q11, q12
        vadd.i16  q4, q9, q8
        vadd.i16  q1, q2, q10
        vdup.16   d10, r9
        vadd.i16  q0, q1, q9
        vshl.i16  q4, #1
        lsr        r9, #16
        vadd.i16  q1, q0
        vrshr.s16 q3, q0, #2
        vadd.i16  q1, q13
        vadd.i16  q4, q0
        vsub.i16  q3, q10
        vrshr.s16 q1, #3
        vrshr.s16 q4, #3
        vmax.s16  q3, q6
        vsub.i16  q1, q11
        vsub.i16  q4, q9
        vmin.s16  q3, q7
        vmax.s16  q4, q6
        vmax.s16  q1, q6
        vadd.i16  q3, q10
        vmin.s16  q4, q7
        vmin.s16  q1, q7
        vdup.16   d11, r9
        vadd.i16  q4, q9
        vadd.i16  q1, q11
        vbit      q9, q4, q5
        vadd.i16  q4, q2, q13
        vbit      q11, q1, q5
        vadd.i16  q0, q4, q14
        vadd.i16  q2, q15, q14
        vadd.i16  q4, q0

        vshl.i16  q2, #1
        vadd.i16  q4, q10
        vbit      q10, q3, q5
        vrshr.s16 q4, #3
        vadd.i16  q2, q0
        vrshr.s16 q3, q0, #2
        vsub.i16  q4, q12
        vrshr.s16 q2, #3
        vsub.i16  q3, q13
        vmax.s16  q4, q6
        vsub.i16  q2, q14
        vmax.s16  q3, q6
        vmin.s16  q4, q7
        vmax.s16  q2, q6
        vmin.s16  q3, q7
        vadd.i16  q4, q12
        vmin.s16  q2, q7
        vadd.i16  q3, q13
        vbit      q12, q4, q5
        vadd.i16  q2, q14
        vbit      q13, q3, q5
        vbit      q14, q2, q5

weakfilter_\@:
        mvn       r8, r8
        and       r9, r8, r7
        cmp       r9, #0
        beq       ready_\@

        vdup.16    q4, r2

        vdup.16   d10, r9
        lsr       r9, #16
        vmov       q1, q4
        vdup.16   d11, r9
        vshr.s16   q1, #1
        vsub.i16  q2, q12, q11
        vadd.i16   q4, q1
        vshl.s16  q0, q2, #3
        vshr.s16   q4, #3
        vadd.i16  q2, q0
        vsub.i16  q0, q13, q10
        vsub.i16  q2, q0
        vshl.i16  q0, q0, #1
        vsub.i16  q2, q0
        vshl.s16  q1, q7, 2
        vrshr.s16 q2, q2, #4
        vadd.i16  q1, q7
        vabs.s16  q3, q2
        vshr.s16  q6, q6, #1
        vcgt.s16  q1, q1, q3
        vand      q5, q1
        vshr.s16  q7, q7, #1
        vmax.s16  q2, q2, q6
        vmin.s16  q2, q2, q7

        vshr.s16  q7, q7, #1
        vrhadd.s16 q3, q9, q11
        vneg.s16  q6, q7
        vsub.s16  q3, q10
        vdup.16   d2, r5
        vhadd.s16 q3, q2
        vdup.16   d3, r6
        vmax.s16  q3, q3, q6
        vcgt.s16  q1, q4, q1
        vmin.s16  q3, q3, q7
        vand      q1, q5
        vadd.i16  q3, q10
        lsr       r5, #16
        lsr       r6, #16
        vbit      q10, q3, q1

        vrhadd.s16 q3, q14, q12
        vdup.16   d2, r5
        vsub.s16  q3, q13
        vdup.16   d3, r6
        vhsub.s16 q3, q2
        vcgt.s16  q1, q4, q1
        vmax.s16  q3, q3, q6
        vand      q1, q5
        vmin.s16  q3, q3, q7
        vadd.i16  q3, q13
        vbit      q13, q3, q1
        vadd.i16  q0, q11, q2
        vsub.i16  q4, q12, q2
        vbit      q11, q0, q5
        vbit      q12, q4, q5

ready_\@:
        vqmovun.s16 d16, q8
        vqmovun.s16 d18, q9
        vqmovun.s16 d20, q10
        vqmovun.s16 d22, q11
        vqmovun.s16 d24, q12
        vqmovun.s16 d26, q13
        vqmovun.s16 d28, q14
        vqmovun.s16 d30, q15
.endm

function ff_hevc_v_loop_filter_luma_neon, export=1
        hevc_loop_filter_luma_start
        push     {r5-r11}
        vpush    {d8-d15}
        sub      r0, #4
        vld1.8   {d16}, [r0], r1
        vld1.8   {d18}, [r0], r1
        vld1.8   {d20}, [r0], r1
        vld1.8   {d22}, [r0], r1
        vld1.8   {d24}, [r0], r1
        vld1.8   {d26}, [r0], r1
        vld1.8   {d28}, [r0], r1
        vld1.8   {d30}, [r0], r1
        sub      r0, r0, r1, lsl #3
        transpose_8x8 d16, d18, d20, d22, d24, d26, d28, d30
        hevc_loop_filter_luma_body
        transpose_8x8 d16, d18, d20, d22, d24, d26, d28, d30
        vst1.8   {d16}, [r0], r1
        vst1.8   {d18}, [r0], r1
        vst1.8   {d20}, [r0], r1
        vst1.8   {d22}, [r0], r1
        vst1.8   {d24}, [r0], r1
        vst1.8   {d26}, [r0], r1
        vst1.8   {d28}, [r0], r1
        vst1.8   {d30}, [r0]
        vpop     {d8-d15}
        pop      {r5-r11}
        bx lr
endfunc

function ff_hevc_h_loop_filter_luma_neon, export=1
        hevc_loop_filter_luma_start
        push     {r5-r11}
        vpush    {d8-d15}
        sub      r0, r0, r1, lsl #2
        vld1.8  {d16}, [r0], r1
        vld1.8  {d18}, [r0], r1
        vld1.8  {d20}, [r0], r1
        vld1.8  {d22}, [r0], r1
        vld1.8  {d24}, [r0], r1
        vld1.8  {d26}, [r0], r1
        vld1.8  {d28}, [r0], r1
        vld1.8  {d30}, [r0], r1
        sub        r0, r0, r1, lsl #3
        add        r0, r1
        hevc_loop_filter_luma_body
        vst1.8   {d18}, [r0], r1
        vst1.8   {d20}, [r0], r1
        vst1.8   {d22}, [r0], r1
        vst1.8   {d24}, [r0], r1
        vst1.8   {d26}, [r0], r1
        vst1.8   {d28}, [r0]
bypasswrite:
        vpop     {d8-d15}
        pop      {r5-r11}
        bx lr
endfunc

function ff_hevc_v_loop_filter_chroma_neon, export=1
        hevc_loop_filter_chroma_start
        sub      r0, #4
        vld1.8   {d16}, [r0], r1
        vld1.8   {d17}, [r0], r1
        vld1.8   {d18}, [r0], r1
        vld1.8   {d2},  [r0], r1
        vld1.8   {d4},  [r0], r1
        vld1.8   {d19}, [r0], r1
        vld1.8   {d20}, [r0], r1
        vld1.8   {d21}, [r0], r1
        sub      r0, r0, r1, lsl #3
        transpose_8x8 d16, d17, d18, d2, d4, d19, d20, d21
        hevc_loop_filter_chroma_body
        transpose_8x8 d16, d17, d18, d2, d4, d19, d20, d21
        vst1.8   {d16}, [r0], r1
        vst1.8   {d17}, [r0], r1
        vst1.8   {d18}, [r0], r1
        vst1.8   {d2},  [r0], r1
        vst1.8   {d4},  [r0], r1
        vst1.8   {d19}, [r0], r1
        vst1.8   {d20}, [r0], r1
        vst1.8   {d21}, [r0]
        bx       lr
endfunc

function ff_hevc_h_loop_filter_chroma_neon, export=1
        hevc_loop_filter_chroma_start
        sub      r0, r0, r1, lsl #1
        vld1.8   {d18}, [r0], r1
        vld1.8   {d2}, [r0], r1
        vld1.8   {d4}, [r0], r1
        vld1.8   {d19}, [r0]
        sub      r0, r0, r1, lsl #1
        hevc_loop_filter_chroma_body
        vst1.8   {d2}, [r0], r1
        vst1.8   {d4}, [r0]
        bx       lr
endfunc

/* ff_hevc_deblocking_boundary_strengths_neon(int pus, int dup, int in_inc, int out_inc,
 *                                            int *curr_rpl0, int *curr_rpl1, int *neigh_rpl0, int *neigh_rpl1,
 *                                            MvField *curr, MvField *neigh, uint8_t *bs)
 */
function ff_hevc_deblocking_boundary_strengths_neon, export=1
        add         ip, sp, #4*4
        push        {a2-a4,v1-v8,lr}
        ldmia       ip, {v5-v7}
1:      ldmdb       ip, {v1-v4}
        ldrsb       a3, [v5, #8]    @ curr->ref_idx
        ldrsb       v8, [v5, #9]
        ldrsb       ip, [v6, #8]    @ neigh->ref_idx
        ldrsb       lr, [v6, #9]
        ldr         v1, [v1, a3, lsl #2]
        ldrb        a3, [v5, #10]   @ curr->pred_flag
        ldr         v2, [v2, v8, lsl #2]
        ldrb        v8, [v6, #10]   @ neigh->pred_flag
        ldr         v3, [v3, ip, lsl #2]
        ldr         v4, [v4, lr, lsl #2]
        teq         a3, #3
        beq         20f
        teq         v8, #3
        beq         90f

        tst         a3, #1
<<<<<<< HEAD
=======
        itee        ne
>>>>>>> 474dccb2
        ldrne       a3, [v5, #0]    @ curr->mv[0]
        ldreq       a3, [v5, #4]    @ curr->mv[1]
        moveq       v1, v2
        tst         v8, #1
<<<<<<< HEAD
=======
        itee        ne
>>>>>>> 474dccb2
        ldrne       v8, [v6, #0]    @ neigh->mv[0]
        ldreq       v8, [v6, #4]    @ neigh->mv[1]
        moveq       v3, v4
        teq         v1, v3
        bne         10f
        ldr         lr, =0xFFFCFFFC
        ssub16      ip, v8, a3
        ssub16      a3, a3, v8
        sel         a3, a3, ip
        ands        a3, a3, lr
        @ drop through
<<<<<<< HEAD
10:     movne       a3, #1
11:     subs        a2, a2, #1
12:     strbhs      a3, [v7], a4
=======
10:     it          ne
        movne       a3, #1
11:     subs        a2, a2, #1
12:
A       strbhs      a3, [v7], a4
T       itt         hs
T       strbhs      a3, [v7]
T       addhs       v7, v7, a4
>>>>>>> 474dccb2
        subs        a2, a2, #1
        bhs         12b

        ldm         sp, {a2, a3}
        add         ip, sp, #16*4
        subs        a1, a1, #1
        add         v5, v5, a3
        add         v6, v6, a3
        bhi         1b
        pop         {a2-a4,v1-v8,pc}

20:     teq         v8, #3
        bne         10b

        teq         v1, v3
<<<<<<< HEAD
=======
        it          eq
>>>>>>> 474dccb2
        teqeq       v2, v4
        bne         40f
        teq         v1, v2
        bne         30f

        ldrd        v1, v2, [v5]    @ curr->mv
        ldrd        v3, v4, [v6]    @ neigh->mv
        ldr         lr, =0xFFFCFFFC
        ssub16      ip, v3, v1
        ssub16      a3, v1, v3
        sel         a3, a3, ip
        ands        a3, a3, lr
        bne         25f
        ssub16      ip, v4, v2
        ssub16      a3, v2, v4
        sel         a3, a3, ip
        ands        a3, a3, lr
        beq         11b
        @ drop through
25:     ssub16      ip, v4, v1
        ssub16      a3, v1, v4
        sel         a3, a3, ip
        ands        a3, a3, lr
        bne         10b
        ssub16      ip, v3, v2
        ssub16      a3, v2, v3
        sel         a3, a3, ip
        ands        a3, a3, lr
        b           10b

30:     ldrd        v1, v2, [v5]    @ curr->mv
        ldrd        v3, v4, [v6]    @ neigh->mv
        ldr         lr, =0xFFFCFFFC
        ssub16      ip, v3, v1
        ssub16      a3, v1, v3
        sel         a3, a3, ip
        ands        a3, a3, lr
        bne         10b
        ssub16      ip, v4, v2
        ssub16      a3, v2, v4
        sel         a3, a3, ip
        ands        a3, a3, lr
        b           10b

40:     teq         v1, v4
<<<<<<< HEAD
=======
        ite         eq
>>>>>>> 474dccb2
        teqeq       v2, v3
        bne         10b

        ldrd        v1, v2, [v5]    @ curr->mv
        ldrd        v3, v4, [v6]    @ neigh->mv
        ldr         lr, =0xFFFCFFFC
        b           25b

90:     mov         a3, #1
        b           11b
endfunc<|MERGE_RESOLUTION|>--- conflicted
+++ resolved
@@ -409,18 +409,12 @@
         beq         90f
 
         tst         a3, #1
-<<<<<<< HEAD
-=======
         itee        ne
->>>>>>> 474dccb2
         ldrne       a3, [v5, #0]    @ curr->mv[0]
         ldreq       a3, [v5, #4]    @ curr->mv[1]
         moveq       v1, v2
         tst         v8, #1
-<<<<<<< HEAD
-=======
         itee        ne
->>>>>>> 474dccb2
         ldrne       v8, [v6, #0]    @ neigh->mv[0]
         ldreq       v8, [v6, #4]    @ neigh->mv[1]
         moveq       v3, v4
@@ -432,11 +426,6 @@
         sel         a3, a3, ip
         ands        a3, a3, lr
         @ drop through
-<<<<<<< HEAD
-10:     movne       a3, #1
-11:     subs        a2, a2, #1
-12:     strbhs      a3, [v7], a4
-=======
 10:     it          ne
         movne       a3, #1
 11:     subs        a2, a2, #1
@@ -445,7 +434,6 @@
 T       itt         hs
 T       strbhs      a3, [v7]
 T       addhs       v7, v7, a4
->>>>>>> 474dccb2
         subs        a2, a2, #1
         bhs         12b
 
@@ -461,10 +449,7 @@
         bne         10b
 
         teq         v1, v3
-<<<<<<< HEAD
-=======
         it          eq
->>>>>>> 474dccb2
         teqeq       v2, v4
         bne         40f
         teq         v1, v2
@@ -510,10 +495,7 @@
         b           10b
 
 40:     teq         v1, v4
-<<<<<<< HEAD
-=======
         ite         eq
->>>>>>> 474dccb2
         teqeq       v2, v3
         bne         10b
 
