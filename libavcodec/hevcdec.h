--- conflicted
+++ resolved
@@ -626,13 +626,10 @@
     sem_t sem_out;      // set by worker
     HEVCRpiInterPredEnv chroma_ip;
     HEVCRpiInterPredEnv luma_ip;
-<<<<<<< HEAD
-    int progress[32];  // index by dpb_no
-=======
+    int16_t progress[32];  // index by dpb_no
     HEVCRpiIntraPredEnv intra;
     HEVCRpiCoeffsEnv coeffs;
     HEVCRpiDeblkEnv deblk;
->>>>>>> 7b721e49
 } HEVCRpiJob;
 
 #if RPI_TSTATS
