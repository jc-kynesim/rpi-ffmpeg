/*
 * copyright (c) 2001 Fabrice Bellard
 *
 * This file is part of FFmpeg.
 *
 * FFmpeg is free software; you can redistribute it and/or
 * modify it under the terms of the GNU Lesser General Public
 * License as published by the Free Software Foundation; either
 * version 2.1 of the License, or (at your option) any later version.
 *
 * FFmpeg is distributed in the hope that it will be useful,
 * but WITHOUT ANY WARRANTY; without even the implied warranty of
 * MERCHANTABILITY or FITNESS FOR A PARTICULAR PURPOSE.  See the GNU
 * Lesser General Public License for more details.
 *
 * You should have received a copy of the GNU Lesser General Public
 * License along with FFmpeg; if not, write to the Free Software
 * Foundation, Inc., 51 Franklin Street, Fifth Floor, Boston, MA 02110-1301 USA
 */

#ifndef AVCODEC_AVCODEC_H
#define AVCODEC_AVCODEC_H

/**
 * @file
 * @ingroup libavc
 * Libavcodec external API header
 */

#include <errno.h>
#include "libavutil/samplefmt.h"
#include "libavutil/attributes.h"
#include "libavutil/avutil.h"
#include "libavutil/buffer.h"
#include "libavutil/cpu.h"
#include "libavutil/channel_layout.h"
#include "libavutil/dict.h"
#include "libavutil/frame.h"
#include "libavutil/log.h"
#include "libavutil/pixfmt.h"
#include "libavutil/rational.h"

#include "version.h"

/**
 * @defgroup libavc libavcodec
 * Encoding/Decoding Library
 *
 * @{
 *
 * @defgroup lavc_decoding Decoding
 * @{
 * @}
 *
 * @defgroup lavc_encoding Encoding
 * @{
 * @}
 *
 * @defgroup lavc_codec Codecs
 * @{
 * @defgroup lavc_codec_native Native Codecs
 * @{
 * @}
 * @defgroup lavc_codec_wrappers External library wrappers
 * @{
 * @}
 * @defgroup lavc_codec_hwaccel Hardware Accelerators bridge
 * @{
 * @}
 * @}
 * @defgroup lavc_internal Internal
 * @{
 * @}
 * @}
 */

/**
 * @ingroup libavc
 * @defgroup lavc_encdec send/receive encoding and decoding API overview
 * @{
 *
 * The avcodec_send_packet()/avcodec_receive_frame()/avcodec_send_frame()/
 * avcodec_receive_packet() functions provide an encode/decode API, which
 * decouples input and output.
 *
 * The API is very similar for encoding/decoding and audio/video, and works as
 * follows:
 * - Set up and open the AVCodecContext as usual.
 * - Send valid input:
 *   - For decoding, call avcodec_send_packet() to give the decoder raw
 *     compressed data in an AVPacket.
 *   - For encoding, call avcodec_send_frame() to give the encoder an AVFrame
 *     containing uncompressed audio or video.
 *   In both cases, it is recommended that AVPackets and AVFrames are
 *   refcounted, or libavcodec might have to copy the input data. (libavformat
 *   always returns refcounted AVPackets, and av_frame_get_buffer() allocates
 *   refcounted AVFrames.)
 * - Receive output in a loop. Periodically call one of the avcodec_receive_*()
 *   functions and process their output:
 *   - For decoding, call avcodec_receive_frame(). On success, it will return
 *     an AVFrame containing uncompressed audio or video data.
 *   - For encoding, call avcodec_receive_packet(). On success, it will return
 *     an AVPacket with a compressed frame.
 *   Repeat this call until it returns AVERROR(EAGAIN) or an error. The
 *   AVERROR(EAGAIN) return value means that new input data is required to
 *   return new output. In this case, continue with sending input. For each
 *   input frame/packet, the codec will typically return 1 output frame/packet,
 *   but it can also be 0 or more than 1.
 *
 * At the beginning of decoding or encoding, the codec might accept multiple
 * input frames/packets without returning a frame, until its internal buffers
 * are filled. This situation is handled transparently if you follow the steps
 * outlined above.
 *
 * In theory, sending input can result in EAGAIN - this should happen only if
 * not all output was received. You can use this to structure alternative decode
 * or encode loops other than the one suggested above. For example, you could
 * try sending new input on each iteration, and try to receive output if that
 * returns EAGAIN.
 *
 * End of stream situations. These require "flushing" (aka draining) the codec,
 * as the codec might buffer multiple frames or packets internally for
 * performance or out of necessity (consider B-frames).
 * This is handled as follows:
 * - Instead of valid input, send NULL to the avcodec_send_packet() (decoding)
 *   or avcodec_send_frame() (encoding) functions. This will enter draining
 *   mode.
 * - Call avcodec_receive_frame() (decoding) or avcodec_receive_packet()
 *   (encoding) in a loop until AVERROR_EOF is returned. The functions will
 *   not return AVERROR(EAGAIN), unless you forgot to enter draining mode.
 * - Before decoding can be resumed again, the codec has to be reset with
 *   avcodec_flush_buffers().
 *
 * Using the API as outlined above is highly recommended. But it is also
 * possible to call functions outside of this rigid schema. For example, you can
 * call avcodec_send_packet() repeatedly without calling
 * avcodec_receive_frame(). In this case, avcodec_send_packet() will succeed
 * until the codec's internal buffer has been filled up (which is typically of
 * size 1 per output frame, after initial input), and then reject input with
 * AVERROR(EAGAIN). Once it starts rejecting input, you have no choice but to
 * read at least some output.
 *
 * Not all codecs will follow a rigid and predictable dataflow; the only
 * guarantee is that an AVERROR(EAGAIN) return value on a send/receive call on
 * one end implies that a receive/send call on the other end will succeed, or
 * at least will not fail with AVERROR(EAGAIN). In general, no codec will
 * permit unlimited buffering of input or output.
 *
 * This API replaces the following legacy functions:
 * - avcodec_decode_video2() and avcodec_decode_audio4():
 *   Use avcodec_send_packet() to feed input to the decoder, then use
 *   avcodec_receive_frame() to receive decoded frames after each packet.
 *   Unlike with the old video decoding API, multiple frames might result from
 *   a packet. For audio, splitting the input packet into frames by partially
 *   decoding packets becomes transparent to the API user. You never need to
 *   feed an AVPacket to the API twice (unless it is rejected with AVERROR(EAGAIN) - then
 *   no data was read from the packet).
 *   Additionally, sending a flush/draining packet is required only once.
 * - avcodec_encode_video2()/avcodec_encode_audio2():
 *   Use avcodec_send_frame() to feed input to the encoder, then use
 *   avcodec_receive_packet() to receive encoded packets.
 *   Providing user-allocated buffers for avcodec_receive_packet() is not
 *   possible.
 * - The new API does not handle subtitles yet.
 *
 * Mixing new and old function calls on the same AVCodecContext is not allowed,
 * and will result in undefined behavior.
 *
 * Some codecs might require using the new API; using the old API will return
 * an error when calling it. All codecs support the new API.
 *
 * A codec is not allowed to return AVERROR(EAGAIN) for both sending and receiving. This
 * would be an invalid state, which could put the codec user into an endless
 * loop. The API has no concept of time either: it cannot happen that trying to
 * do avcodec_send_packet() results in AVERROR(EAGAIN), but a repeated call 1 second
 * later accepts the packet (with no other receive/flush API calls involved).
 * The API is a strict state machine, and the passage of time is not supposed
 * to influence it. Some timing-dependent behavior might still be deemed
 * acceptable in certain cases. But it must never result in both send/receive
 * returning EAGAIN at the same time at any point. It must also absolutely be
 * avoided that the current state is "unstable" and can "flip-flop" between
 * the send/receive APIs allowing progress. For example, it's not allowed that
 * the codec randomly decides that it actually wants to consume a packet now
 * instead of returning a frame, after it just returned AVERROR(EAGAIN) on an
 * avcodec_send_packet() call.
 * @}
 */

/**
 * @defgroup lavc_core Core functions/structures.
 * @ingroup libavc
 *
 * Basic definitions, functions for querying libavcodec capabilities,
 * allocating core structures, etc.
 * @{
 */


/**
 * Identify the syntax and semantics of the bitstream.
 * The principle is roughly:
 * Two decoders with the same ID can decode the same streams.
 * Two encoders with the same ID can encode compatible streams.
 * There may be slight deviations from the principle due to implementation
 * details.
 *
 * If you add a codec ID to this list, add it so that
 * 1. no value of an existing codec ID changes (that would break ABI),
 * 2. it is as close as possible to similar codecs
 *
 * After adding new codec IDs, do not forget to add an entry to the codec
 * descriptor list and bump libavcodec minor version.
 */
enum AVCodecID {
    AV_CODEC_ID_NONE,

    /* video codecs */
    AV_CODEC_ID_MPEG1VIDEO,
    AV_CODEC_ID_MPEG2VIDEO, ///< preferred ID for MPEG-1/2 video decoding
#if FF_API_XVMC
    AV_CODEC_ID_MPEG2VIDEO_XVMC,
#endif /* FF_API_XVMC */
    AV_CODEC_ID_H261,
    AV_CODEC_ID_H263,
    AV_CODEC_ID_RV10,
    AV_CODEC_ID_RV20,
    AV_CODEC_ID_MJPEG,
    AV_CODEC_ID_MJPEGB,
    AV_CODEC_ID_LJPEG,
    AV_CODEC_ID_SP5X,
    AV_CODEC_ID_JPEGLS,
    AV_CODEC_ID_MPEG4,
    AV_CODEC_ID_RAWVIDEO,
    AV_CODEC_ID_MSMPEG4V1,
    AV_CODEC_ID_MSMPEG4V2,
    AV_CODEC_ID_MSMPEG4V3,
    AV_CODEC_ID_WMV1,
    AV_CODEC_ID_WMV2,
    AV_CODEC_ID_H263P,
    AV_CODEC_ID_H263I,
    AV_CODEC_ID_FLV1,
    AV_CODEC_ID_SVQ1,
    AV_CODEC_ID_SVQ3,
    AV_CODEC_ID_DVVIDEO,
    AV_CODEC_ID_HUFFYUV,
    AV_CODEC_ID_CYUV,
    AV_CODEC_ID_H264,
    AV_CODEC_ID_INDEO3,
    AV_CODEC_ID_VP3,
    AV_CODEC_ID_THEORA,
    AV_CODEC_ID_ASV1,
    AV_CODEC_ID_ASV2,
    AV_CODEC_ID_FFV1,
    AV_CODEC_ID_4XM,
    AV_CODEC_ID_VCR1,
    AV_CODEC_ID_CLJR,
    AV_CODEC_ID_MDEC,
    AV_CODEC_ID_ROQ,
    AV_CODEC_ID_INTERPLAY_VIDEO,
    AV_CODEC_ID_XAN_WC3,
    AV_CODEC_ID_XAN_WC4,
    AV_CODEC_ID_RPZA,
    AV_CODEC_ID_CINEPAK,
    AV_CODEC_ID_WS_VQA,
    AV_CODEC_ID_MSRLE,
    AV_CODEC_ID_MSVIDEO1,
    AV_CODEC_ID_IDCIN,
    AV_CODEC_ID_8BPS,
    AV_CODEC_ID_SMC,
    AV_CODEC_ID_FLIC,
    AV_CODEC_ID_TRUEMOTION1,
    AV_CODEC_ID_VMDVIDEO,
    AV_CODEC_ID_MSZH,
    AV_CODEC_ID_ZLIB,
    AV_CODEC_ID_QTRLE,
    AV_CODEC_ID_TSCC,
    AV_CODEC_ID_ULTI,
    AV_CODEC_ID_QDRAW,
    AV_CODEC_ID_VIXL,
    AV_CODEC_ID_QPEG,
    AV_CODEC_ID_PNG,
    AV_CODEC_ID_PPM,
    AV_CODEC_ID_PBM,
    AV_CODEC_ID_PGM,
    AV_CODEC_ID_PGMYUV,
    AV_CODEC_ID_PAM,
    AV_CODEC_ID_FFVHUFF,
    AV_CODEC_ID_RV30,
    AV_CODEC_ID_RV40,
    AV_CODEC_ID_VC1,
    AV_CODEC_ID_WMV3,
    AV_CODEC_ID_LOCO,
    AV_CODEC_ID_WNV1,
    AV_CODEC_ID_AASC,
    AV_CODEC_ID_INDEO2,
    AV_CODEC_ID_FRAPS,
    AV_CODEC_ID_TRUEMOTION2,
    AV_CODEC_ID_BMP,
    AV_CODEC_ID_CSCD,
    AV_CODEC_ID_MMVIDEO,
    AV_CODEC_ID_ZMBV,
    AV_CODEC_ID_AVS,
    AV_CODEC_ID_SMACKVIDEO,
    AV_CODEC_ID_NUV,
    AV_CODEC_ID_KMVC,
    AV_CODEC_ID_FLASHSV,
    AV_CODEC_ID_CAVS,
    AV_CODEC_ID_JPEG2000,
    AV_CODEC_ID_VMNC,
    AV_CODEC_ID_VP5,
    AV_CODEC_ID_VP6,
    AV_CODEC_ID_VP6F,
    AV_CODEC_ID_TARGA,
    AV_CODEC_ID_DSICINVIDEO,
    AV_CODEC_ID_TIERTEXSEQVIDEO,
    AV_CODEC_ID_TIFF,
    AV_CODEC_ID_GIF,
    AV_CODEC_ID_DXA,
    AV_CODEC_ID_DNXHD,
    AV_CODEC_ID_THP,
    AV_CODEC_ID_SGI,
    AV_CODEC_ID_C93,
    AV_CODEC_ID_BETHSOFTVID,
    AV_CODEC_ID_PTX,
    AV_CODEC_ID_TXD,
    AV_CODEC_ID_VP6A,
    AV_CODEC_ID_AMV,
    AV_CODEC_ID_VB,
    AV_CODEC_ID_PCX,
    AV_CODEC_ID_SUNRAST,
    AV_CODEC_ID_INDEO4,
    AV_CODEC_ID_INDEO5,
    AV_CODEC_ID_MIMIC,
    AV_CODEC_ID_RL2,
    AV_CODEC_ID_ESCAPE124,
    AV_CODEC_ID_DIRAC,
    AV_CODEC_ID_BFI,
    AV_CODEC_ID_CMV,
    AV_CODEC_ID_MOTIONPIXELS,
    AV_CODEC_ID_TGV,
    AV_CODEC_ID_TGQ,
    AV_CODEC_ID_TQI,
    AV_CODEC_ID_AURA,
    AV_CODEC_ID_AURA2,
    AV_CODEC_ID_V210X,
    AV_CODEC_ID_TMV,
    AV_CODEC_ID_V210,
    AV_CODEC_ID_DPX,
    AV_CODEC_ID_MAD,
    AV_CODEC_ID_FRWU,
    AV_CODEC_ID_FLASHSV2,
    AV_CODEC_ID_CDGRAPHICS,
    AV_CODEC_ID_R210,
    AV_CODEC_ID_ANM,
    AV_CODEC_ID_BINKVIDEO,
    AV_CODEC_ID_IFF_ILBM,
#define AV_CODEC_ID_IFF_BYTERUN1 AV_CODEC_ID_IFF_ILBM
    AV_CODEC_ID_KGV1,
    AV_CODEC_ID_YOP,
    AV_CODEC_ID_VP8,
    AV_CODEC_ID_PICTOR,
    AV_CODEC_ID_ANSI,
    AV_CODEC_ID_A64_MULTI,
    AV_CODEC_ID_A64_MULTI5,
    AV_CODEC_ID_R10K,
    AV_CODEC_ID_MXPEG,
    AV_CODEC_ID_LAGARITH,
    AV_CODEC_ID_PRORES,
    AV_CODEC_ID_JV,
    AV_CODEC_ID_DFA,
    AV_CODEC_ID_WMV3IMAGE,
    AV_CODEC_ID_VC1IMAGE,
    AV_CODEC_ID_UTVIDEO,
    AV_CODEC_ID_BMV_VIDEO,
    AV_CODEC_ID_VBLE,
    AV_CODEC_ID_DXTORY,
    AV_CODEC_ID_V410,
    AV_CODEC_ID_XWD,
    AV_CODEC_ID_CDXL,
    AV_CODEC_ID_XBM,
    AV_CODEC_ID_ZEROCODEC,
    AV_CODEC_ID_MSS1,
    AV_CODEC_ID_MSA1,
    AV_CODEC_ID_TSCC2,
    AV_CODEC_ID_MTS2,
    AV_CODEC_ID_CLLC,
    AV_CODEC_ID_MSS2,
    AV_CODEC_ID_VP9,
    AV_CODEC_ID_AIC,
    AV_CODEC_ID_ESCAPE130,
    AV_CODEC_ID_G2M,
    AV_CODEC_ID_WEBP,
    AV_CODEC_ID_HNM4_VIDEO,
    AV_CODEC_ID_HEVC,
#define AV_CODEC_ID_H265 AV_CODEC_ID_HEVC
    AV_CODEC_ID_FIC,
    AV_CODEC_ID_ALIAS_PIX,
    AV_CODEC_ID_BRENDER_PIX,
    AV_CODEC_ID_PAF_VIDEO,
    AV_CODEC_ID_EXR,
    AV_CODEC_ID_VP7,
    AV_CODEC_ID_SANM,
    AV_CODEC_ID_SGIRLE,
    AV_CODEC_ID_MVC1,
    AV_CODEC_ID_MVC2,
    AV_CODEC_ID_HQX,
    AV_CODEC_ID_TDSC,
    AV_CODEC_ID_HQ_HQA,
    AV_CODEC_ID_HAP,
    AV_CODEC_ID_DDS,
    AV_CODEC_ID_DXV,
    AV_CODEC_ID_SCREENPRESSO,
    AV_CODEC_ID_RSCC,

    AV_CODEC_ID_Y41P = 0x8000,
    AV_CODEC_ID_AVRP,
    AV_CODEC_ID_012V,
    AV_CODEC_ID_AVUI,
    AV_CODEC_ID_AYUV,
    AV_CODEC_ID_TARGA_Y216,
    AV_CODEC_ID_V308,
    AV_CODEC_ID_V408,
    AV_CODEC_ID_YUV4,
    AV_CODEC_ID_AVRN,
    AV_CODEC_ID_CPIA,
    AV_CODEC_ID_XFACE,
    AV_CODEC_ID_SNOW,
    AV_CODEC_ID_SMVJPEG,
    AV_CODEC_ID_APNG,
    AV_CODEC_ID_DAALA,
    AV_CODEC_ID_CFHD,
    AV_CODEC_ID_TRUEMOTION2RT,
    AV_CODEC_ID_M101,
    AV_CODEC_ID_MAGICYUV,
    AV_CODEC_ID_SHEERVIDEO,
    AV_CODEC_ID_YLC,
    AV_CODEC_ID_PSD,
    AV_CODEC_ID_PIXLET,
    AV_CODEC_ID_SPEEDHQ,
    AV_CODEC_ID_FMVC,
    AV_CODEC_ID_SCPR,
    AV_CODEC_ID_CLEARVIDEO,
    AV_CODEC_ID_XPM,
    AV_CODEC_ID_AV1,
    AV_CODEC_ID_BITPACKED,
    AV_CODEC_ID_MSCC,
    AV_CODEC_ID_SRGC,
    AV_CODEC_ID_SVG,
    AV_CODEC_ID_GDV,
    AV_CODEC_ID_FITS,

    AV_CODEC_ID_H264_MVC,

    /* various PCM "codecs" */
    AV_CODEC_ID_FIRST_AUDIO = 0x10000,     ///< A dummy id pointing at the start of audio codecs
    AV_CODEC_ID_PCM_S16LE = 0x10000,
    AV_CODEC_ID_PCM_S16BE,
    AV_CODEC_ID_PCM_U16LE,
    AV_CODEC_ID_PCM_U16BE,
    AV_CODEC_ID_PCM_S8,
    AV_CODEC_ID_PCM_U8,
    AV_CODEC_ID_PCM_MULAW,
    AV_CODEC_ID_PCM_ALAW,
    AV_CODEC_ID_PCM_S32LE,
    AV_CODEC_ID_PCM_S32BE,
    AV_CODEC_ID_PCM_U32LE,
    AV_CODEC_ID_PCM_U32BE,
    AV_CODEC_ID_PCM_S24LE,
    AV_CODEC_ID_PCM_S24BE,
    AV_CODEC_ID_PCM_U24LE,
    AV_CODEC_ID_PCM_U24BE,
    AV_CODEC_ID_PCM_S24DAUD,
    AV_CODEC_ID_PCM_ZORK,
    AV_CODEC_ID_PCM_S16LE_PLANAR,
    AV_CODEC_ID_PCM_DVD,
    AV_CODEC_ID_PCM_F32BE,
    AV_CODEC_ID_PCM_F32LE,
    AV_CODEC_ID_PCM_F64BE,
    AV_CODEC_ID_PCM_F64LE,
    AV_CODEC_ID_PCM_BLURAY,
    AV_CODEC_ID_PCM_LXF,
    AV_CODEC_ID_S302M,
    AV_CODEC_ID_PCM_S8_PLANAR,
    AV_CODEC_ID_PCM_S24LE_PLANAR,
    AV_CODEC_ID_PCM_S32LE_PLANAR,
    AV_CODEC_ID_PCM_S16BE_PLANAR,

    AV_CODEC_ID_PCM_S64LE = 0x10800,
    AV_CODEC_ID_PCM_S64BE,
    AV_CODEC_ID_PCM_F16LE,
    AV_CODEC_ID_PCM_F24LE,

    /* various ADPCM codecs */
    AV_CODEC_ID_ADPCM_IMA_QT = 0x11000,
    AV_CODEC_ID_ADPCM_IMA_WAV,
    AV_CODEC_ID_ADPCM_IMA_DK3,
    AV_CODEC_ID_ADPCM_IMA_DK4,
    AV_CODEC_ID_ADPCM_IMA_WS,
    AV_CODEC_ID_ADPCM_IMA_SMJPEG,
    AV_CODEC_ID_ADPCM_MS,
    AV_CODEC_ID_ADPCM_4XM,
    AV_CODEC_ID_ADPCM_XA,
    AV_CODEC_ID_ADPCM_ADX,
    AV_CODEC_ID_ADPCM_EA,
    AV_CODEC_ID_ADPCM_G726,
    AV_CODEC_ID_ADPCM_CT,
    AV_CODEC_ID_ADPCM_SWF,
    AV_CODEC_ID_ADPCM_YAMAHA,
    AV_CODEC_ID_ADPCM_SBPRO_4,
    AV_CODEC_ID_ADPCM_SBPRO_3,
    AV_CODEC_ID_ADPCM_SBPRO_2,
    AV_CODEC_ID_ADPCM_THP,
    AV_CODEC_ID_ADPCM_IMA_AMV,
    AV_CODEC_ID_ADPCM_EA_R1,
    AV_CODEC_ID_ADPCM_EA_R3,
    AV_CODEC_ID_ADPCM_EA_R2,
    AV_CODEC_ID_ADPCM_IMA_EA_SEAD,
    AV_CODEC_ID_ADPCM_IMA_EA_EACS,
    AV_CODEC_ID_ADPCM_EA_XAS,
    AV_CODEC_ID_ADPCM_EA_MAXIS_XA,
    AV_CODEC_ID_ADPCM_IMA_ISS,
    AV_CODEC_ID_ADPCM_G722,
    AV_CODEC_ID_ADPCM_IMA_APC,
    AV_CODEC_ID_ADPCM_VIMA,
#if FF_API_VIMA_DECODER
    AV_CODEC_ID_VIMA = AV_CODEC_ID_ADPCM_VIMA,
#endif

    AV_CODEC_ID_ADPCM_AFC = 0x11800,
    AV_CODEC_ID_ADPCM_IMA_OKI,
    AV_CODEC_ID_ADPCM_DTK,
    AV_CODEC_ID_ADPCM_IMA_RAD,
    AV_CODEC_ID_ADPCM_G726LE,
    AV_CODEC_ID_ADPCM_THP_LE,
    AV_CODEC_ID_ADPCM_PSX,
    AV_CODEC_ID_ADPCM_AICA,
    AV_CODEC_ID_ADPCM_IMA_DAT4,
    AV_CODEC_ID_ADPCM_MTAF,

    /* AMR */
    AV_CODEC_ID_AMR_NB = 0x12000,
    AV_CODEC_ID_AMR_WB,

    /* RealAudio codecs*/
    AV_CODEC_ID_RA_144 = 0x13000,
    AV_CODEC_ID_RA_288,

    /* various DPCM codecs */
    AV_CODEC_ID_ROQ_DPCM = 0x14000,
    AV_CODEC_ID_INTERPLAY_DPCM,
    AV_CODEC_ID_XAN_DPCM,
    AV_CODEC_ID_SOL_DPCM,

    AV_CODEC_ID_SDX2_DPCM = 0x14800,
    AV_CODEC_ID_GREMLIN_DPCM,

    /* audio codecs */
    AV_CODEC_ID_MP2 = 0x15000,
    AV_CODEC_ID_MP3, ///< preferred ID for decoding MPEG audio layer 1, 2 or 3
    AV_CODEC_ID_AAC,
    AV_CODEC_ID_AC3,
    AV_CODEC_ID_DTS,
    AV_CODEC_ID_VORBIS,
    AV_CODEC_ID_DVAUDIO,
    AV_CODEC_ID_WMAV1,
    AV_CODEC_ID_WMAV2,
    AV_CODEC_ID_MACE3,
    AV_CODEC_ID_MACE6,
    AV_CODEC_ID_VMDAUDIO,
    AV_CODEC_ID_FLAC,
    AV_CODEC_ID_MP3ADU,
    AV_CODEC_ID_MP3ON4,
    AV_CODEC_ID_SHORTEN,
    AV_CODEC_ID_ALAC,
    AV_CODEC_ID_WESTWOOD_SND1,
    AV_CODEC_ID_GSM, ///< as in Berlin toast format
    AV_CODEC_ID_QDM2,
    AV_CODEC_ID_COOK,
    AV_CODEC_ID_TRUESPEECH,
    AV_CODEC_ID_TTA,
    AV_CODEC_ID_SMACKAUDIO,
    AV_CODEC_ID_QCELP,
    AV_CODEC_ID_WAVPACK,
    AV_CODEC_ID_DSICINAUDIO,
    AV_CODEC_ID_IMC,
    AV_CODEC_ID_MUSEPACK7,
    AV_CODEC_ID_MLP,
    AV_CODEC_ID_GSM_MS, /* as found in WAV */
    AV_CODEC_ID_ATRAC3,
#if FF_API_VOXWARE
    AV_CODEC_ID_VOXWARE,
#endif
    AV_CODEC_ID_APE,
    AV_CODEC_ID_NELLYMOSER,
    AV_CODEC_ID_MUSEPACK8,
    AV_CODEC_ID_SPEEX,
    AV_CODEC_ID_WMAVOICE,
    AV_CODEC_ID_WMAPRO,
    AV_CODEC_ID_WMALOSSLESS,
    AV_CODEC_ID_ATRAC3P,
    AV_CODEC_ID_EAC3,
    AV_CODEC_ID_SIPR,
    AV_CODEC_ID_MP1,
    AV_CODEC_ID_TWINVQ,
    AV_CODEC_ID_TRUEHD,
    AV_CODEC_ID_MP4ALS,
    AV_CODEC_ID_ATRAC1,
    AV_CODEC_ID_BINKAUDIO_RDFT,
    AV_CODEC_ID_BINKAUDIO_DCT,
    AV_CODEC_ID_AAC_LATM,
    AV_CODEC_ID_QDMC,
    AV_CODEC_ID_CELT,
    AV_CODEC_ID_G723_1,
    AV_CODEC_ID_G729,
    AV_CODEC_ID_8SVX_EXP,
    AV_CODEC_ID_8SVX_FIB,
    AV_CODEC_ID_BMV_AUDIO,
    AV_CODEC_ID_RALF,
    AV_CODEC_ID_IAC,
    AV_CODEC_ID_ILBC,
    AV_CODEC_ID_OPUS,
    AV_CODEC_ID_COMFORT_NOISE,
    AV_CODEC_ID_TAK,
    AV_CODEC_ID_METASOUND,
    AV_CODEC_ID_PAF_AUDIO,
    AV_CODEC_ID_ON2AVC,
    AV_CODEC_ID_DSS_SP,

    AV_CODEC_ID_FFWAVESYNTH = 0x15800,
    AV_CODEC_ID_SONIC,
    AV_CODEC_ID_SONIC_LS,
    AV_CODEC_ID_EVRC,
    AV_CODEC_ID_SMV,
    AV_CODEC_ID_DSD_LSBF,
    AV_CODEC_ID_DSD_MSBF,
    AV_CODEC_ID_DSD_LSBF_PLANAR,
    AV_CODEC_ID_DSD_MSBF_PLANAR,
    AV_CODEC_ID_4GV,
    AV_CODEC_ID_INTERPLAY_ACM,
    AV_CODEC_ID_XMA1,
    AV_CODEC_ID_XMA2,
    AV_CODEC_ID_DST,
    AV_CODEC_ID_ATRAC3AL,
    AV_CODEC_ID_ATRAC3PAL,
    AV_CODEC_ID_DOLBY_E,

    /* subtitle codecs */
    AV_CODEC_ID_FIRST_SUBTITLE = 0x17000,          ///< A dummy ID pointing at the start of subtitle codecs.
    AV_CODEC_ID_DVD_SUBTITLE = 0x17000,
    AV_CODEC_ID_DVB_SUBTITLE,
    AV_CODEC_ID_TEXT,  ///< raw UTF-8 text
    AV_CODEC_ID_XSUB,
    AV_CODEC_ID_SSA,
    AV_CODEC_ID_MOV_TEXT,
    AV_CODEC_ID_HDMV_PGS_SUBTITLE,
    AV_CODEC_ID_DVB_TELETEXT,
    AV_CODEC_ID_SRT,

    AV_CODEC_ID_MICRODVD   = 0x17800,
    AV_CODEC_ID_EIA_608,
    AV_CODEC_ID_JACOSUB,
    AV_CODEC_ID_SAMI,
    AV_CODEC_ID_REALTEXT,
    AV_CODEC_ID_STL,
    AV_CODEC_ID_SUBVIEWER1,
    AV_CODEC_ID_SUBVIEWER,
    AV_CODEC_ID_SUBRIP,
    AV_CODEC_ID_WEBVTT,
    AV_CODEC_ID_MPL2,
    AV_CODEC_ID_VPLAYER,
    AV_CODEC_ID_PJS,
    AV_CODEC_ID_ASS,
    AV_CODEC_ID_HDMV_TEXT_SUBTITLE,

    /* other specific kind of codecs (generally used for attachments) */
    AV_CODEC_ID_FIRST_UNKNOWN = 0x18000,           ///< A dummy ID pointing at the start of various fake codecs.
    AV_CODEC_ID_TTF = 0x18000,

    AV_CODEC_ID_SCTE_35, ///< Contain timestamp estimated through PCR of program stream.
    AV_CODEC_ID_BINTEXT    = 0x18800,
    AV_CODEC_ID_XBIN,
    AV_CODEC_ID_IDF,
    AV_CODEC_ID_OTF,
    AV_CODEC_ID_SMPTE_KLV,
    AV_CODEC_ID_DVD_NAV,
    AV_CODEC_ID_TIMED_ID3,
    AV_CODEC_ID_BIN_DATA,


    AV_CODEC_ID_PROBE = 0x19000, ///< codec_id is not known (like AV_CODEC_ID_NONE) but lavf should attempt to identify it

    AV_CODEC_ID_MPEG2TS = 0x20000, /**< _FAKE_ codec to indicate a raw MPEG-2 TS
                                * stream (only used by libavformat) */
    AV_CODEC_ID_MPEG4SYSTEMS = 0x20001, /**< _FAKE_ codec to indicate a MPEG-4 Systems
                                * stream (only used by libavformat) */
    AV_CODEC_ID_FFMETADATA = 0x21000,   ///< Dummy codec for streams containing only metadata information.
    AV_CODEC_ID_WRAPPED_AVFRAME = 0x21001, ///< Passthrough codec, AVFrames wrapped in AVPacket
};

/**
 * This struct describes the properties of a single codec described by an
 * AVCodecID.
 * @see avcodec_descriptor_get()
 */
typedef struct AVCodecDescriptor {
    enum AVCodecID     id;
    enum AVMediaType type;
    /**
     * Name of the codec described by this descriptor. It is non-empty and
     * unique for each codec descriptor. It should contain alphanumeric
     * characters and '_' only.
     */
    const char      *name;
    /**
     * A more descriptive name for this codec. May be NULL.
     */
    const char *long_name;
    /**
     * Codec properties, a combination of AV_CODEC_PROP_* flags.
     */
    int             props;
    /**
     * MIME type(s) associated with the codec.
     * May be NULL; if not, a NULL-terminated array of MIME types.
     * The first item is always non-NULL and is the preferred MIME type.
     */
    const char *const *mime_types;
    /**
     * If non-NULL, an array of profiles recognized for this codec.
     * Terminated with FF_PROFILE_UNKNOWN.
     */
    const struct AVProfile *profiles;
} AVCodecDescriptor;

/**
 * Codec uses only intra compression.
 * Video and audio codecs only.
 */
#define AV_CODEC_PROP_INTRA_ONLY    (1 << 0)
/**
 * Codec supports lossy compression. Audio and video codecs only.
 * @note a codec may support both lossy and lossless
 * compression modes
 */
#define AV_CODEC_PROP_LOSSY         (1 << 1)
/**
 * Codec supports lossless compression. Audio and video codecs only.
 */
#define AV_CODEC_PROP_LOSSLESS      (1 << 2)
/**
 * Codec supports frame reordering. That is, the coded order (the order in which
 * the encoded packets are output by the encoders / stored / input to the
 * decoders) may be different from the presentation order of the corresponding
 * frames.
 *
 * For codecs that do not have this property set, PTS and DTS should always be
 * equal.
 */
#define AV_CODEC_PROP_REORDER       (1 << 3)
/**
 * Subtitle codec is bitmap based
 * Decoded AVSubtitle data can be read from the AVSubtitleRect->pict field.
 */
#define AV_CODEC_PROP_BITMAP_SUB    (1 << 16)
/**
 * Subtitle codec is text based.
 * Decoded AVSubtitle data can be read from the AVSubtitleRect->ass field.
 */
#define AV_CODEC_PROP_TEXT_SUB      (1 << 17)

/**
 * @ingroup lavc_decoding
 * Required number of additionally allocated bytes at the end of the input bitstream for decoding.
 * This is mainly needed because some optimized bitstream readers read
 * 32 or 64 bit at once and could read over the end.<br>
 * Note: If the first 23 bits of the additional bytes are not 0, then damaged
 * MPEG bitstreams could cause overread and segfault.
 */
#define AV_INPUT_BUFFER_PADDING_SIZE 32

/**
 * @ingroup lavc_encoding
 * minimum encoding buffer size
 * Used to avoid some checks during header writing.
 */
#define AV_INPUT_BUFFER_MIN_SIZE 16384

#if FF_API_WITHOUT_PREFIX
/**
 * @deprecated use AV_INPUT_BUFFER_PADDING_SIZE instead
 */
#define FF_INPUT_BUFFER_PADDING_SIZE 32

/**
 * @deprecated use AV_INPUT_BUFFER_MIN_SIZE instead
 */
#define FF_MIN_BUFFER_SIZE 16384
#endif /* FF_API_WITHOUT_PREFIX */

/**
 * @ingroup lavc_encoding
 * motion estimation type.
 * @deprecated use codec private option instead
 */
#if FF_API_MOTION_EST
enum Motion_Est_ID {
    ME_ZERO = 1,    ///< no search, that is use 0,0 vector whenever one is needed
    ME_FULL,
    ME_LOG,
    ME_PHODS,
    ME_EPZS,        ///< enhanced predictive zonal search
    ME_X1,          ///< reserved for experiments
    ME_HEX,         ///< hexagon based search
    ME_UMH,         ///< uneven multi-hexagon search
    ME_TESA,        ///< transformed exhaustive search algorithm
    ME_ITER=50,     ///< iterative search
};
#endif

/**
 * @ingroup lavc_decoding
 */
enum AVDiscard{
    /* We leave some space between them for extensions (drop some
     * keyframes for intra-only or drop just some bidir frames). */
    AVDISCARD_NONE    =-16, ///< discard nothing
    AVDISCARD_DEFAULT =  0, ///< discard useless packets like 0 size packets in avi
    AVDISCARD_NONREF  =  8, ///< discard all non reference
    AVDISCARD_BIDIR   = 16, ///< discard all bidirectional frames
    AVDISCARD_NONINTRA= 24, ///< discard all non intra frames
    AVDISCARD_NONKEY  = 32, ///< discard all frames except keyframes
    AVDISCARD_ALL     = 48, ///< discard all
};

enum AVAudioServiceType {
    AV_AUDIO_SERVICE_TYPE_MAIN              = 0,
    AV_AUDIO_SERVICE_TYPE_EFFECTS           = 1,
    AV_AUDIO_SERVICE_TYPE_VISUALLY_IMPAIRED = 2,
    AV_AUDIO_SERVICE_TYPE_HEARING_IMPAIRED  = 3,
    AV_AUDIO_SERVICE_TYPE_DIALOGUE          = 4,
    AV_AUDIO_SERVICE_TYPE_COMMENTARY        = 5,
    AV_AUDIO_SERVICE_TYPE_EMERGENCY         = 6,
    AV_AUDIO_SERVICE_TYPE_VOICE_OVER        = 7,
    AV_AUDIO_SERVICE_TYPE_KARAOKE           = 8,
    AV_AUDIO_SERVICE_TYPE_NB                   , ///< Not part of ABI
};

/**
 * @ingroup lavc_encoding
 */
typedef struct RcOverride{
    int start_frame;
    int end_frame;
    int qscale; // If this is 0 then quality_factor will be used instead.
    float quality_factor;
} RcOverride;

#if FF_API_MAX_BFRAMES
/**
 * @deprecated there is no libavcodec-wide limit on the number of B-frames
 */
#define FF_MAX_B_FRAMES 16
#endif

/* encoding support
   These flags can be passed in AVCodecContext.flags before initialization.
   Note: Not everything is supported yet.
*/

/**
 * Allow decoders to produce frames with data planes that are not aligned
 * to CPU requirements (e.g. due to cropping).
 */
#define AV_CODEC_FLAG_UNALIGNED       (1 <<  0)
/**
 * Use fixed qscale.
 */
#define AV_CODEC_FLAG_QSCALE          (1 <<  1)
/**
 * 4 MV per MB allowed / advanced prediction for H.263.
 */
#define AV_CODEC_FLAG_4MV             (1 <<  2)
/**
 * Output even those frames that might be corrupted.
 */
#define AV_CODEC_FLAG_OUTPUT_CORRUPT  (1 <<  3)
/**
 * Use qpel MC.
 */
#define AV_CODEC_FLAG_QPEL            (1 <<  4)
/**
 * Use internal 2pass ratecontrol in first pass mode.
 */
#define AV_CODEC_FLAG_PASS1           (1 <<  9)
/**
 * Use internal 2pass ratecontrol in second pass mode.
 */
#define AV_CODEC_FLAG_PASS2           (1 << 10)
/**
 * loop filter.
 */
#define AV_CODEC_FLAG_LOOP_FILTER     (1 << 11)
/**
 * Only decode/encode grayscale.
 */
#define AV_CODEC_FLAG_GRAY            (1 << 13)
/**
 * error[?] variables will be set during encoding.
 */
#define AV_CODEC_FLAG_PSNR            (1 << 15)
/**
 * Input bitstream might be truncated at a random location
 * instead of only at frame boundaries.
 */
#define AV_CODEC_FLAG_TRUNCATED       (1 << 16)
/**
 * Use interlaced DCT.
 */
#define AV_CODEC_FLAG_INTERLACED_DCT  (1 << 18)
/**
 * Force low delay.
 */
#define AV_CODEC_FLAG_LOW_DELAY       (1 << 19)
/**
 * Place global headers in extradata instead of every keyframe.
 */
#define AV_CODEC_FLAG_GLOBAL_HEADER   (1 << 22)
/**
 * Use only bitexact stuff (except (I)DCT).
 */
#define AV_CODEC_FLAG_BITEXACT        (1 << 23)
/* Fx : Flag for H.263+ extra options */
/**
 * H.263 advanced intra coding / MPEG-4 AC prediction
 */
#define AV_CODEC_FLAG_AC_PRED         (1 << 24)
/**
 * interlaced motion estimation
 */
#define AV_CODEC_FLAG_INTERLACED_ME   (1 << 29)
#define AV_CODEC_FLAG_CLOSED_GOP      (1U << 31)

/**
 * Allow non spec compliant speedup tricks.
 */
#define AV_CODEC_FLAG2_FAST           (1 <<  0)
/**
 * Skip bitstream encoding.
 */
#define AV_CODEC_FLAG2_NO_OUTPUT      (1 <<  2)
/**
 * Place global headers at every keyframe instead of in extradata.
 */
#define AV_CODEC_FLAG2_LOCAL_HEADER   (1 <<  3)

/**
 * timecode is in drop frame format. DEPRECATED!!!!
 */
#define AV_CODEC_FLAG2_DROP_FRAME_TIMECODE (1 << 13)

/**
 * Input bitstream might be truncated at a packet boundaries
 * instead of only at frame boundaries.
 */
#define AV_CODEC_FLAG2_CHUNKS         (1 << 15)
/**
 * Discard cropping information from SPS.
 */
#define AV_CODEC_FLAG2_IGNORE_CROP    (1 << 16)

/**
 * Show all frames before the first keyframe
 */
#define AV_CODEC_FLAG2_SHOW_ALL       (1 << 22)
/**
 * Export motion vectors through frame side data
 */
#define AV_CODEC_FLAG2_EXPORT_MVS     (1 << 28)
/**
 * Do not skip samples and export skip information as frame side data
 */
#define AV_CODEC_FLAG2_SKIP_MANUAL    (1 << 29)
/**
 * Do not reset ASS ReadOrder field on flush (subtitles decoding)
 */
#define AV_CODEC_FLAG2_RO_FLUSH_NOOP  (1 << 30)

/* Unsupported options :
 *              Syntax Arithmetic coding (SAC)
 *              Reference Picture Selection
 *              Independent Segment Decoding */
/* /Fx */
/* codec capabilities */

/**
 * Decoder can use draw_horiz_band callback.
 */
#define AV_CODEC_CAP_DRAW_HORIZ_BAND     (1 <<  0)
/**
 * Codec uses get_buffer() for allocating buffers and supports custom allocators.
 * If not set, it might not use get_buffer() at all or use operations that
 * assume the buffer was allocated by avcodec_default_get_buffer.
 */
#define AV_CODEC_CAP_DR1                 (1 <<  1)
#define AV_CODEC_CAP_TRUNCATED           (1 <<  3)
/**
 * Encoder or decoder requires flushing with NULL input at the end in order to
 * give the complete and correct output.
 *
 * NOTE: If this flag is not set, the codec is guaranteed to never be fed with
 *       with NULL data. The user can still send NULL data to the public encode
 *       or decode function, but libavcodec will not pass it along to the codec
 *       unless this flag is set.
 *
 * Decoders:
 * The decoder has a non-zero delay and needs to be fed with avpkt->data=NULL,
 * avpkt->size=0 at the end to get the delayed data until the decoder no longer
 * returns frames.
 *
 * Encoders:
 * The encoder needs to be fed with NULL data at the end of encoding until the
 * encoder no longer returns data.
 *
 * NOTE: For encoders implementing the AVCodec.encode2() function, setting this
 *       flag also means that the encoder must set the pts and duration for
 *       each output packet. If this flag is not set, the pts and duration will
 *       be determined by libavcodec from the input frame.
 */
#define AV_CODEC_CAP_DELAY               (1 <<  5)
/**
 * Codec can be fed a final frame with a smaller size.
 * This can be used to prevent truncation of the last audio samples.
 */
#define AV_CODEC_CAP_SMALL_LAST_FRAME    (1 <<  6)

#if FF_API_CAP_VDPAU
/**
 * Codec can export data for HW decoding (VDPAU).
 */
#define AV_CODEC_CAP_HWACCEL_VDPAU       (1 <<  7)
#endif

/**
 * Codec can output multiple frames per AVPacket
 * Normally demuxers return one frame at a time, demuxers which do not do
 * are connected to a parser to split what they return into proper frames.
 * This flag is reserved to the very rare category of codecs which have a
 * bitstream that cannot be split into frames without timeconsuming
 * operations like full decoding. Demuxers carrying such bitstreams thus
 * may return multiple frames in a packet. This has many disadvantages like
 * prohibiting stream copy in many cases thus it should only be considered
 * as a last resort.
 */
#define AV_CODEC_CAP_SUBFRAMES           (1 <<  8)
/**
 * Codec is experimental and is thus avoided in favor of non experimental
 * encoders
 */
#define AV_CODEC_CAP_EXPERIMENTAL        (1 <<  9)
/**
 * Codec should fill in channel configuration and samplerate instead of container
 */
#define AV_CODEC_CAP_CHANNEL_CONF        (1 << 10)
/**
 * Codec supports frame-level multithreading.
 */
#define AV_CODEC_CAP_FRAME_THREADS       (1 << 12)
/**
 * Codec supports slice-based (or partition-based) multithreading.
 */
#define AV_CODEC_CAP_SLICE_THREADS       (1 << 13)
/**
 * Codec supports changed parameters at any point.
 */
#define AV_CODEC_CAP_PARAM_CHANGE        (1 << 14)
/**
 * Codec supports avctx->thread_count == 0 (auto).
 */
#define AV_CODEC_CAP_AUTO_THREADS        (1 << 15)
/**
 * Audio encoder supports receiving a different number of samples in each call.
 */
#define AV_CODEC_CAP_VARIABLE_FRAME_SIZE (1 << 16)
/**
 * Decoder is not a preferred choice for probing.
 * This indicates that the decoder is not a good choice for probing.
 * It could for example be an expensive to spin up hardware decoder,
 * or it could simply not provide a lot of useful information about
 * the stream.
 * A decoder marked with this flag should only be used as last resort
 * choice for probing.
 */
#define AV_CODEC_CAP_AVOID_PROBING       (1 << 17)
/**
 * Codec is intra only.
 */
#define AV_CODEC_CAP_INTRA_ONLY       0x40000000
/**
 * Codec is lossless.
 */
#define AV_CODEC_CAP_LOSSLESS         0x80000000


#if FF_API_WITHOUT_PREFIX
/**
 * Allow decoders to produce frames with data planes that are not aligned
 * to CPU requirements (e.g. due to cropping).
 */
#define CODEC_FLAG_UNALIGNED AV_CODEC_FLAG_UNALIGNED
#define CODEC_FLAG_QSCALE AV_CODEC_FLAG_QSCALE
#define CODEC_FLAG_4MV    AV_CODEC_FLAG_4MV
#define CODEC_FLAG_OUTPUT_CORRUPT AV_CODEC_FLAG_OUTPUT_CORRUPT
#define CODEC_FLAG_QPEL   AV_CODEC_FLAG_QPEL
#if FF_API_GMC
/**
 * @deprecated use the "gmc" private option of the libxvid encoder
 */
#define CODEC_FLAG_GMC    0x0020  ///< Use GMC.
#endif
#if FF_API_MV0
/**
 * @deprecated use the flag "mv0" in the "mpv_flags" private option of the
 * mpegvideo encoders
 */
#define CODEC_FLAG_MV0    0x0040
#endif
#if FF_API_INPUT_PRESERVED
/**
 * @deprecated passing reference-counted frames to the encoders replaces this
 * flag
 */
#define CODEC_FLAG_INPUT_PRESERVED 0x0100
#endif
#define CODEC_FLAG_PASS1           AV_CODEC_FLAG_PASS1
#define CODEC_FLAG_PASS2           AV_CODEC_FLAG_PASS2
#define CODEC_FLAG_GRAY            AV_CODEC_FLAG_GRAY
#if FF_API_EMU_EDGE
/**
 * @deprecated edges are not used/required anymore. I.e. this flag is now always
 * set.
 */
#define CODEC_FLAG_EMU_EDGE        0x4000
#endif
#define CODEC_FLAG_PSNR            AV_CODEC_FLAG_PSNR
#define CODEC_FLAG_TRUNCATED       AV_CODEC_FLAG_TRUNCATED

#if FF_API_NORMALIZE_AQP
/**
 * @deprecated use the flag "naq" in the "mpv_flags" private option of the
 * mpegvideo encoders
 */
#define CODEC_FLAG_NORMALIZE_AQP  0x00020000
#endif
#define CODEC_FLAG_INTERLACED_DCT AV_CODEC_FLAG_INTERLACED_DCT
#define CODEC_FLAG_LOW_DELAY      AV_CODEC_FLAG_LOW_DELAY
#define CODEC_FLAG_GLOBAL_HEADER  AV_CODEC_FLAG_GLOBAL_HEADER
#define CODEC_FLAG_BITEXACT       AV_CODEC_FLAG_BITEXACT
#define CODEC_FLAG_AC_PRED        AV_CODEC_FLAG_AC_PRED
#define CODEC_FLAG_LOOP_FILTER    AV_CODEC_FLAG_LOOP_FILTER
#define CODEC_FLAG_INTERLACED_ME  AV_CODEC_FLAG_INTERLACED_ME
#define CODEC_FLAG_CLOSED_GOP     AV_CODEC_FLAG_CLOSED_GOP
#define CODEC_FLAG2_FAST          AV_CODEC_FLAG2_FAST
#define CODEC_FLAG2_NO_OUTPUT     AV_CODEC_FLAG2_NO_OUTPUT
#define CODEC_FLAG2_LOCAL_HEADER  AV_CODEC_FLAG2_LOCAL_HEADER
#define CODEC_FLAG2_DROP_FRAME_TIMECODE AV_CODEC_FLAG2_DROP_FRAME_TIMECODE
#define CODEC_FLAG2_IGNORE_CROP   AV_CODEC_FLAG2_IGNORE_CROP

#define CODEC_FLAG2_CHUNKS        AV_CODEC_FLAG2_CHUNKS
#define CODEC_FLAG2_SHOW_ALL      AV_CODEC_FLAG2_SHOW_ALL
#define CODEC_FLAG2_EXPORT_MVS    AV_CODEC_FLAG2_EXPORT_MVS
#define CODEC_FLAG2_SKIP_MANUAL   AV_CODEC_FLAG2_SKIP_MANUAL

/* Unsupported options :
 *              Syntax Arithmetic coding (SAC)
 *              Reference Picture Selection
 *              Independent Segment Decoding */
/* /Fx */
/* codec capabilities */

#define CODEC_CAP_DRAW_HORIZ_BAND AV_CODEC_CAP_DRAW_HORIZ_BAND ///< Decoder can use draw_horiz_band callback.
/**
 * Codec uses get_buffer() for allocating buffers and supports custom allocators.
 * If not set, it might not use get_buffer() at all or use operations that
 * assume the buffer was allocated by avcodec_default_get_buffer.
 */
#define CODEC_CAP_DR1             AV_CODEC_CAP_DR1
#define CODEC_CAP_TRUNCATED       AV_CODEC_CAP_TRUNCATED
#if FF_API_XVMC
/* Codec can export data for HW decoding. This flag indicates that
 * the codec would call get_format() with list that might contain HW accelerated
 * pixel formats (XvMC, VDPAU, VAAPI, etc). The application can pick any of them
 * including raw image format.
 * The application can use the passed context to determine bitstream version,
 * chroma format, resolution etc.
 */
#define CODEC_CAP_HWACCEL         0x0010
#endif /* FF_API_XVMC */
/**
 * Encoder or decoder requires flushing with NULL input at the end in order to
 * give the complete and correct output.
 *
 * NOTE: If this flag is not set, the codec is guaranteed to never be fed with
 *       with NULL data. The user can still send NULL data to the public encode
 *       or decode function, but libavcodec will not pass it along to the codec
 *       unless this flag is set.
 *
 * Decoders:
 * The decoder has a non-zero delay and needs to be fed with avpkt->data=NULL,
 * avpkt->size=0 at the end to get the delayed data until the decoder no longer
 * returns frames.
 *
 * Encoders:
 * The encoder needs to be fed with NULL data at the end of encoding until the
 * encoder no longer returns data.
 *
 * NOTE: For encoders implementing the AVCodec.encode2() function, setting this
 *       flag also means that the encoder must set the pts and duration for
 *       each output packet. If this flag is not set, the pts and duration will
 *       be determined by libavcodec from the input frame.
 */
#define CODEC_CAP_DELAY           AV_CODEC_CAP_DELAY
/**
 * Codec can be fed a final frame with a smaller size.
 * This can be used to prevent truncation of the last audio samples.
 */
#define CODEC_CAP_SMALL_LAST_FRAME AV_CODEC_CAP_SMALL_LAST_FRAME
#if FF_API_CAP_VDPAU
/**
 * Codec can export data for HW decoding (VDPAU).
 */
#define CODEC_CAP_HWACCEL_VDPAU    AV_CODEC_CAP_HWACCEL_VDPAU
#endif
/**
 * Codec can output multiple frames per AVPacket
 * Normally demuxers return one frame at a time, demuxers which do not do
 * are connected to a parser to split what they return into proper frames.
 * This flag is reserved to the very rare category of codecs which have a
 * bitstream that cannot be split into frames without timeconsuming
 * operations like full decoding. Demuxers carrying such bitstreams thus
 * may return multiple frames in a packet. This has many disadvantages like
 * prohibiting stream copy in many cases thus it should only be considered
 * as a last resort.
 */
#define CODEC_CAP_SUBFRAMES        AV_CODEC_CAP_SUBFRAMES
/**
 * Codec is experimental and is thus avoided in favor of non experimental
 * encoders
 */
#define CODEC_CAP_EXPERIMENTAL     AV_CODEC_CAP_EXPERIMENTAL
/**
 * Codec should fill in channel configuration and samplerate instead of container
 */
#define CODEC_CAP_CHANNEL_CONF     AV_CODEC_CAP_CHANNEL_CONF
#if FF_API_NEG_LINESIZES
/**
 * @deprecated no codecs use this capability
 */
#define CODEC_CAP_NEG_LINESIZES    0x0800
#endif
/**
 * Codec supports frame-level multithreading.
 */
#define CODEC_CAP_FRAME_THREADS    AV_CODEC_CAP_FRAME_THREADS
/**
 * Codec supports slice-based (or partition-based) multithreading.
 */
#define CODEC_CAP_SLICE_THREADS    AV_CODEC_CAP_SLICE_THREADS
/**
 * Codec supports changed parameters at any point.
 */
#define CODEC_CAP_PARAM_CHANGE     AV_CODEC_CAP_PARAM_CHANGE
/**
 * Codec supports avctx->thread_count == 0 (auto).
 */
#define CODEC_CAP_AUTO_THREADS     AV_CODEC_CAP_AUTO_THREADS
/**
 * Audio encoder supports receiving a different number of samples in each call.
 */
#define CODEC_CAP_VARIABLE_FRAME_SIZE AV_CODEC_CAP_VARIABLE_FRAME_SIZE
/**
 * Codec is intra only.
 */
#define CODEC_CAP_INTRA_ONLY       AV_CODEC_CAP_INTRA_ONLY
/**
 * Codec is lossless.
 */
#define CODEC_CAP_LOSSLESS         AV_CODEC_CAP_LOSSLESS

/**
 * HWAccel is experimental and is thus avoided in favor of non experimental
 * codecs
 */
#define HWACCEL_CODEC_CAP_EXPERIMENTAL     0x0200
#endif /* FF_API_WITHOUT_PREFIX */

#if FF_API_MB_TYPE
//The following defines may change, don't expect compatibility if you use them.
#define MB_TYPE_INTRA4x4   0x0001
#define MB_TYPE_INTRA16x16 0x0002 //FIXME H.264-specific
#define MB_TYPE_INTRA_PCM  0x0004 //FIXME H.264-specific
#define MB_TYPE_16x16      0x0008
#define MB_TYPE_16x8       0x0010
#define MB_TYPE_8x16       0x0020
#define MB_TYPE_8x8        0x0040
#define MB_TYPE_INTERLACED 0x0080
#define MB_TYPE_DIRECT2    0x0100 //FIXME
#define MB_TYPE_ACPRED     0x0200
#define MB_TYPE_GMC        0x0400
#define MB_TYPE_SKIP       0x0800
#define MB_TYPE_P0L0       0x1000
#define MB_TYPE_P1L0       0x2000
#define MB_TYPE_P0L1       0x4000
#define MB_TYPE_P1L1       0x8000
#define MB_TYPE_L0         (MB_TYPE_P0L0 | MB_TYPE_P1L0)
#define MB_TYPE_L1         (MB_TYPE_P0L1 | MB_TYPE_P1L1)
#define MB_TYPE_L0L1       (MB_TYPE_L0   | MB_TYPE_L1)
#define MB_TYPE_QUANT      0x00010000
#define MB_TYPE_CBP        0x00020000
// Note bits 24-31 are reserved for codec specific use (H.264 ref0, MPEG-1 0mv, ...)
#endif

/**
 * Pan Scan area.
 * This specifies the area which should be displayed.
 * Note there may be multiple such areas for one frame.
 */
typedef struct AVPanScan{
    /**
     * id
     * - encoding: Set by user.
     * - decoding: Set by libavcodec.
     */
    int id;

    /**
     * width and height in 1/16 pel
     * - encoding: Set by user.
     * - decoding: Set by libavcodec.
     */
    int width;
    int height;

    /**
     * position of the top left corner in 1/16 pel for up to 3 fields/frames
     * - encoding: Set by user.
     * - decoding: Set by libavcodec.
     */
    int16_t position[3][2];
}AVPanScan;

/**
 * This structure describes the bitrate properties of an encoded bitstream. It
 * roughly corresponds to a subset the VBV parameters for MPEG-2 or HRD
 * parameters for H.264/HEVC.
 */
typedef struct AVCPBProperties {
    /**
     * Maximum bitrate of the stream, in bits per second.
     * Zero if unknown or unspecified.
     */
    int max_bitrate;
    /**
     * Minimum bitrate of the stream, in bits per second.
     * Zero if unknown or unspecified.
     */
    int min_bitrate;
    /**
     * Average bitrate of the stream, in bits per second.
     * Zero if unknown or unspecified.
     */
    int avg_bitrate;

    /**
     * The size of the buffer to which the ratecontrol is applied, in bits.
     * Zero if unknown or unspecified.
     */
    int buffer_size;

    /**
     * The delay between the time the packet this structure is associated with
     * is received and the time when it should be decoded, in periods of a 27MHz
     * clock.
     *
     * UINT64_MAX when unknown or unspecified.
     */
    uint64_t vbv_delay;
} AVCPBProperties;

#if FF_API_QSCALE_TYPE
#define FF_QSCALE_TYPE_MPEG1 0
#define FF_QSCALE_TYPE_MPEG2 1
#define FF_QSCALE_TYPE_H264  2
#define FF_QSCALE_TYPE_VP56  3
#endif

/**
 * The decoder will keep a reference to the frame and may reuse it later.
 */
#define AV_GET_BUFFER_FLAG_REF (1 << 0)

/**
 * @defgroup lavc_packet AVPacket
 *
 * Types and functions for working with AVPacket.
 * @{
 */
enum AVPacketSideDataType {
    /**
     * An AV_PKT_DATA_PALETTE side data packet contains exactly AVPALETTE_SIZE
     * bytes worth of palette. This side data signals that a new palette is
     * present.
     */
    AV_PKT_DATA_PALETTE,

    /**
     * The AV_PKT_DATA_NEW_EXTRADATA is used to notify the codec or the format
     * that the extradata buffer was changed and the receiving side should
     * act upon it appropriately. The new extradata is embedded in the side
     * data buffer and should be immediately used for processing the current
     * frame or packet.
     */
    AV_PKT_DATA_NEW_EXTRADATA,

    /**
     * An AV_PKT_DATA_PARAM_CHANGE side data packet is laid out as follows:
     * @code
     * u32le param_flags
     * if (param_flags & AV_SIDE_DATA_PARAM_CHANGE_CHANNEL_COUNT)
     *     s32le channel_count
     * if (param_flags & AV_SIDE_DATA_PARAM_CHANGE_CHANNEL_LAYOUT)
     *     u64le channel_layout
     * if (param_flags & AV_SIDE_DATA_PARAM_CHANGE_SAMPLE_RATE)
     *     s32le sample_rate
     * if (param_flags & AV_SIDE_DATA_PARAM_CHANGE_DIMENSIONS)
     *     s32le width
     *     s32le height
     * @endcode
     */
    AV_PKT_DATA_PARAM_CHANGE,

    /**
     * An AV_PKT_DATA_H263_MB_INFO side data packet contains a number of
     * structures with info about macroblocks relevant to splitting the
     * packet into smaller packets on macroblock edges (e.g. as for RFC 2190).
     * That is, it does not necessarily contain info about all macroblocks,
     * as long as the distance between macroblocks in the info is smaller
     * than the target payload size.
     * Each MB info structure is 12 bytes, and is laid out as follows:
     * @code
     * u32le bit offset from the start of the packet
     * u8    current quantizer at the start of the macroblock
     * u8    GOB number
     * u16le macroblock address within the GOB
     * u8    horizontal MV predictor
     * u8    vertical MV predictor
     * u8    horizontal MV predictor for block number 3
     * u8    vertical MV predictor for block number 3
     * @endcode
     */
    AV_PKT_DATA_H263_MB_INFO,

    /**
     * This side data should be associated with an audio stream and contains
     * ReplayGain information in form of the AVReplayGain struct.
     */
    AV_PKT_DATA_REPLAYGAIN,

    /**
     * This side data contains a 3x3 transformation matrix describing an affine
     * transformation that needs to be applied to the decoded video frames for
     * correct presentation.
     *
     * See libavutil/display.h for a detailed description of the data.
     */
    AV_PKT_DATA_DISPLAYMATRIX,

    /**
     * This side data should be associated with a video stream and contains
     * Stereoscopic 3D information in form of the AVStereo3D struct.
     */
    AV_PKT_DATA_STEREO3D,

    /**
     * This side data should be associated with an audio stream and corresponds
     * to enum AVAudioServiceType.
     */
    AV_PKT_DATA_AUDIO_SERVICE_TYPE,

    /**
     * This side data contains quality related information from the encoder.
     * @code
     * u32le quality factor of the compressed frame. Allowed range is between 1 (good) and FF_LAMBDA_MAX (bad).
     * u8    picture type
     * u8    error count
     * u16   reserved
     * u64le[error count] sum of squared differences between encoder in and output
     * @endcode
     */
    AV_PKT_DATA_QUALITY_STATS,

    /**
     * This side data contains an integer value representing the stream index
     * of a "fallback" track.  A fallback track indicates an alternate
     * track to use when the current track can not be decoded for some reason.
     * e.g. no decoder available for codec.
     */
    AV_PKT_DATA_FALLBACK_TRACK,

    /**
     * This side data corresponds to the AVCPBProperties struct.
     */
    AV_PKT_DATA_CPB_PROPERTIES,

    /**
     * Recommmends skipping the specified number of samples
     * @code
     * u32le number of samples to skip from start of this packet
     * u32le number of samples to skip from end of this packet
     * u8    reason for start skip
     * u8    reason for end   skip (0=padding silence, 1=convergence)
     * @endcode
     */
    AV_PKT_DATA_SKIP_SAMPLES=70,

    /**
     * An AV_PKT_DATA_JP_DUALMONO side data packet indicates that
     * the packet may contain "dual mono" audio specific to Japanese DTV
     * and if it is true, recommends only the selected channel to be used.
     * @code
     * u8    selected channels (0=mail/left, 1=sub/right, 2=both)
     * @endcode
     */
    AV_PKT_DATA_JP_DUALMONO,

    /**
     * A list of zero terminated key/value strings. There is no end marker for
     * the list, so it is required to rely on the side data size to stop.
     */
    AV_PKT_DATA_STRINGS_METADATA,

    /**
     * Subtitle event position
     * @code
     * u32le x1
     * u32le y1
     * u32le x2
     * u32le y2
     * @endcode
     */
    AV_PKT_DATA_SUBTITLE_POSITION,

    /**
     * Data found in BlockAdditional element of matroska container. There is
     * no end marker for the data, so it is required to rely on the side data
     * size to recognize the end. 8 byte id (as found in BlockAddId) followed
     * by data.
     */
    AV_PKT_DATA_MATROSKA_BLOCKADDITIONAL,

    /**
     * The optional first identifier line of a WebVTT cue.
     */
    AV_PKT_DATA_WEBVTT_IDENTIFIER,

    /**
     * The optional settings (rendering instructions) that immediately
     * follow the timestamp specifier of a WebVTT cue.
     */
    AV_PKT_DATA_WEBVTT_SETTINGS,

    /**
     * A list of zero terminated key/value strings. There is no end marker for
     * the list, so it is required to rely on the side data size to stop. This
     * side data includes updated metadata which appeared in the stream.
     */
    AV_PKT_DATA_METADATA_UPDATE,

    /**
     * MPEGTS stream ID, this is required to pass the stream ID
     * information from the demuxer to the corresponding muxer.
     */
    AV_PKT_DATA_MPEGTS_STREAM_ID,

    /**
     * Mastering display metadata (based on SMPTE-2086:2014). This metadata
     * should be associated with a video stream and contains data in the form
     * of the AVMasteringDisplayMetadata struct.
     */
    AV_PKT_DATA_MASTERING_DISPLAY_METADATA,

    /**
     * This side data should be associated with a video stream and corresponds
     * to the AVSphericalMapping structure.
     */
    AV_PKT_DATA_SPHERICAL,

    /**
<<<<<<< HEAD
=======
     * Content light level (based on CTA-861.3). This metadata should be
     * associated with a video stream and contains data in the form of the
     * AVContentLightMetadata struct.
     */
    AV_PKT_DATA_CONTENT_LIGHT_LEVEL,

    /**
     * ATSC A53 Part 4 Closed Captions. This metadata should be associated with
     * a video stream. A53 CC bitstream is stored as uint8_t in AVPacketSideData.data.
     * The number of bytes of CC data is AVPacketSideData.size.
     */
    AV_PKT_DATA_A53_CC,

    /**
>>>>>>> 01e291a5
     * The number of side data elements (in fact a bit more than it).
     * This is not part of the public API/ABI in the sense that it may
     * change when new side data types are added.
     * This must stay the last enum value.
     * If its value becomes huge, some code using it
     * needs to be updated as it assumes it to be smaller than other limits.
     */
    AV_PKT_DATA_NB
};

#define AV_PKT_DATA_QUALITY_FACTOR AV_PKT_DATA_QUALITY_STATS //DEPRECATED

typedef struct AVPacketSideData {
    uint8_t *data;
    int      size;
    enum AVPacketSideDataType type;
} AVPacketSideData;

/**
 * This structure stores compressed data. It is typically exported by demuxers
 * and then passed as input to decoders, or received as output from encoders and
 * then passed to muxers.
 *
 * For video, it should typically contain one compressed frame. For audio it may
 * contain several compressed frames. Encoders are allowed to output empty
 * packets, with no compressed data, containing only side data
 * (e.g. to update some stream parameters at the end of encoding).
 *
 * AVPacket is one of the few structs in FFmpeg, whose size is a part of public
 * ABI. Thus it may be allocated on stack and no new fields can be added to it
 * without libavcodec and libavformat major bump.
 *
 * The semantics of data ownership depends on the buf field.
 * If it is set, the packet data is dynamically allocated and is
 * valid indefinitely until a call to av_packet_unref() reduces the
 * reference count to 0.
 *
 * If the buf field is not set av_packet_ref() would make a copy instead
 * of increasing the reference count.
 *
 * The side data is always allocated with av_malloc(), copied by
 * av_packet_ref() and freed by av_packet_unref().
 *
 * @see av_packet_ref
 * @see av_packet_unref
 */
typedef struct AVPacket {
    /**
     * A reference to the reference-counted buffer where the packet data is
     * stored.
     * May be NULL, then the packet data is not reference-counted.
     */
    AVBufferRef *buf;
    /**
     * Presentation timestamp in AVStream->time_base units; the time at which
     * the decompressed packet will be presented to the user.
     * Can be AV_NOPTS_VALUE if it is not stored in the file.
     * pts MUST be larger or equal to dts as presentation cannot happen before
     * decompression, unless one wants to view hex dumps. Some formats misuse
     * the terms dts and pts/cts to mean something different. Such timestamps
     * must be converted to true pts/dts before they are stored in AVPacket.
     */
    int64_t pts;
    /**
     * Decompression timestamp in AVStream->time_base units; the time at which
     * the packet is decompressed.
     * Can be AV_NOPTS_VALUE if it is not stored in the file.
     */
    int64_t dts;
    uint8_t *data;
    int   size;
    int   stream_index;
    /**
     * A combination of AV_PKT_FLAG values
     */
    int   flags;
    /**
     * Additional packet data that can be provided by the container.
     * Packet can contain several types of side information.
     */
    AVPacketSideData *side_data;
    int side_data_elems;

    /**
     * Duration of this packet in AVStream->time_base units, 0 if unknown.
     * Equals next_pts - this_pts in presentation order.
     */
    int64_t duration;

    int64_t pos;                            ///< byte position in stream, -1 if unknown

#if FF_API_CONVERGENCE_DURATION
    /**
     * @deprecated Same as the duration field, but as int64_t. This was required
     * for Matroska subtitles, whose duration values could overflow when the
     * duration field was still an int.
     */
    attribute_deprecated
    int64_t convergence_duration;
#endif
} AVPacket;
#define AV_PKT_FLAG_KEY     0x0001 ///< The packet contains a keyframe
#define AV_PKT_FLAG_CORRUPT 0x0002 ///< The packet content is corrupted
/**
 * Flag is used to discard packets which are required to maintain valid
 * decoder state but are not required for output and should be dropped
 * after decoding.
 **/
#define AV_PKT_FLAG_DISCARD   0x0004
/**
 * The packet comes from a trusted source.
 *
 * Otherwise-unsafe constructs such as arbitrary pointers to data
 * outside the packet may be followed.
 */
#define AV_PKT_FLAG_TRUSTED   0x0008

enum AVSideDataParamChangeFlags {
    AV_SIDE_DATA_PARAM_CHANGE_CHANNEL_COUNT  = 0x0001,
    AV_SIDE_DATA_PARAM_CHANGE_CHANNEL_LAYOUT = 0x0002,
    AV_SIDE_DATA_PARAM_CHANGE_SAMPLE_RATE    = 0x0004,
    AV_SIDE_DATA_PARAM_CHANGE_DIMENSIONS     = 0x0008,
};
/**
 * @}
 */

struct AVCodecInternal;

enum AVFieldOrder {
    AV_FIELD_UNKNOWN,
    AV_FIELD_PROGRESSIVE,
    AV_FIELD_TT,          //< Top coded_first, top displayed first
    AV_FIELD_BB,          //< Bottom coded first, bottom displayed first
    AV_FIELD_TB,          //< Top coded first, bottom displayed first
    AV_FIELD_BT,          //< Bottom coded first, top displayed first
};

/**
 * main external API structure.
 * New fields can be added to the end with minor version bumps.
 * Removal, reordering and changes to existing fields require a major
 * version bump.
 * You can use AVOptions (av_opt* / av_set/get*()) to access these fields from user
 * applications.
 * The name string for AVOptions options matches the associated command line
 * parameter name and can be found in libavcodec/options_table.h
 * The AVOption/command line parameter names differ in some cases from the C
 * structure field names for historic reasons or brevity.
 * sizeof(AVCodecContext) must not be used outside libav*.
 */
typedef struct AVCodecContext {
    /**
     * information on struct for av_log
     * - set by avcodec_alloc_context3
     */
    const AVClass *av_class;
    int log_level_offset;

    enum AVMediaType codec_type; /* see AVMEDIA_TYPE_xxx */
    const struct AVCodec  *codec;
#if FF_API_CODEC_NAME
    /**
     * @deprecated this field is not used for anything in libavcodec
     */
    attribute_deprecated
    char             codec_name[32];
#endif
    enum AVCodecID     codec_id; /* see AV_CODEC_ID_xxx */

    /**
     * fourcc (LSB first, so "ABCD" -> ('D'<<24) + ('C'<<16) + ('B'<<8) + 'A').
     * This is used to work around some encoder bugs.
     * A demuxer should set this to what is stored in the field used to identify the codec.
     * If there are multiple such fields in a container then the demuxer should choose the one
     * which maximizes the information about the used codec.
     * If the codec tag field in a container is larger than 32 bits then the demuxer should
     * remap the longer ID to 32 bits with a table or other structure. Alternatively a new
     * extra_codec_tag + size could be added but for this a clear advantage must be demonstrated
     * first.
     * - encoding: Set by user, if not then the default based on codec_id will be used.
     * - decoding: Set by user, will be converted to uppercase by libavcodec during init.
     */
    unsigned int codec_tag;

#if FF_API_STREAM_CODEC_TAG
    /**
     * @deprecated this field is unused
     */
    attribute_deprecated
    unsigned int stream_codec_tag;
#endif

    void *priv_data;

    /**
     * Private context used for internal data.
     *
     * Unlike priv_data, this is not codec-specific. It is used in general
     * libavcodec functions.
     */
    struct AVCodecInternal *internal;

    /**
     * Private data of the user, can be used to carry app specific stuff.
     * - encoding: Set by user.
     * - decoding: Set by user.
     */
    void *opaque;

    /**
     * the average bitrate
     * - encoding: Set by user; unused for constant quantizer encoding.
     * - decoding: Set by user, may be overwritten by libavcodec
     *             if this info is available in the stream
     */
    int64_t bit_rate;

    /**
     * number of bits the bitstream is allowed to diverge from the reference.
     *           the reference can be CBR (for CBR pass1) or VBR (for pass2)
     * - encoding: Set by user; unused for constant quantizer encoding.
     * - decoding: unused
     */
    int bit_rate_tolerance;

    /**
     * Global quality for codecs which cannot change it per frame.
     * This should be proportional to MPEG-1/2/4 qscale.
     * - encoding: Set by user.
     * - decoding: unused
     */
    int global_quality;

    /**
     * - encoding: Set by user.
     * - decoding: unused
     */
    int compression_level;
#define FF_COMPRESSION_DEFAULT -1

    /**
     * AV_CODEC_FLAG_*.
     * - encoding: Set by user.
     * - decoding: Set by user.
     */
    int flags;

    /**
     * AV_CODEC_FLAG2_*
     * - encoding: Set by user.
     * - decoding: Set by user.
     */
    int flags2;

    /**
     * some codecs need / can use extradata like Huffman tables.
     * MJPEG: Huffman tables
     * rv10: additional flags
     * MPEG-4: global headers (they can be in the bitstream or here)
     * The allocated memory should be AV_INPUT_BUFFER_PADDING_SIZE bytes larger
     * than extradata_size to avoid problems if it is read with the bitstream reader.
     * The bytewise contents of extradata must not depend on the architecture or CPU endianness.
     * - encoding: Set/allocated/freed by libavcodec.
     * - decoding: Set/allocated/freed by user.
     */
    uint8_t *extradata;
    int extradata_size;

    /**
     * This is the fundamental unit of time (in seconds) in terms
     * of which frame timestamps are represented. For fixed-fps content,
     * timebase should be 1/framerate and timestamp increments should be
     * identically 1.
     * This often, but not always is the inverse of the frame rate or field rate
     * for video. 1/time_base is not the average frame rate if the frame rate is not
     * constant.
     *
     * Like containers, elementary streams also can store timestamps, 1/time_base
     * is the unit in which these timestamps are specified.
     * As example of such codec time base see ISO/IEC 14496-2:2001(E)
     * vop_time_increment_resolution and fixed_vop_rate
     * (fixed_vop_rate == 0 implies that it is different from the framerate)
     *
     * - encoding: MUST be set by user.
     * - decoding: the use of this field for decoding is deprecated.
     *             Use framerate instead.
     */
    AVRational time_base;

    /**
     * For some codecs, the time base is closer to the field rate than the frame rate.
     * Most notably, H.264 and MPEG-2 specify time_base as half of frame duration
     * if no telecine is used ...
     *
     * Set to time_base ticks per frame. Default 1, e.g., H.264/MPEG-2 set it to 2.
     */
    int ticks_per_frame;

    /**
     * Codec delay.
     *
     * Encoding: Number of frames delay there will be from the encoder input to
     *           the decoder output. (we assume the decoder matches the spec)
     * Decoding: Number of frames delay in addition to what a standard decoder
     *           as specified in the spec would produce.
     *
     * Video:
     *   Number of frames the decoded output will be delayed relative to the
     *   encoded input.
     *
     * Audio:
     *   For encoding, this field is unused (see initial_padding).
     *
     *   For decoding, this is the number of samples the decoder needs to
     *   output before the decoder's output is valid. When seeking, you should
     *   start decoding this many samples prior to your desired seek point.
     *
     * - encoding: Set by libavcodec.
     * - decoding: Set by libavcodec.
     */
    int delay;


    /* video only */
    /**
     * picture width / height.
     *
     * @note Those fields may not match the values of the last
     * AVFrame output by avcodec_decode_video2 due frame
     * reordering.
     *
     * - encoding: MUST be set by user.
     * - decoding: May be set by the user before opening the decoder if known e.g.
     *             from the container. Some decoders will require the dimensions
     *             to be set by the caller. During decoding, the decoder may
     *             overwrite those values as required while parsing the data.
     */
    int width, height;

    /**
     * Bitstream width / height, may be different from width/height e.g. when
     * the decoded frame is cropped before being output or lowres is enabled.
     *
     * @note Those field may not match the value of the last
     * AVFrame output by avcodec_receive_frame() due frame
     * reordering.
     *
     * - encoding: unused
     * - decoding: May be set by the user before opening the decoder if known
     *             e.g. from the container. During decoding, the decoder may
     *             overwrite those values as required while parsing the data.
     */
    int coded_width, coded_height;

#if FF_API_ASPECT_EXTENDED
#define FF_ASPECT_EXTENDED 15
#endif

    /**
     * the number of pictures in a group of pictures, or 0 for intra_only
     * - encoding: Set by user.
     * - decoding: unused
     */
    int gop_size;

    /**
     * Pixel format, see AV_PIX_FMT_xxx.
     * May be set by the demuxer if known from headers.
     * May be overridden by the decoder if it knows better.
     *
     * @note This field may not match the value of the last
     * AVFrame output by avcodec_receive_frame() due frame
     * reordering.
     *
     * - encoding: Set by user.
     * - decoding: Set by user if known, overridden by libavcodec while
     *             parsing the data.
     */
    enum AVPixelFormat pix_fmt;

#if FF_API_MOTION_EST
    /**
     * This option does nothing
     * @deprecated use codec private options instead
     */
    attribute_deprecated int me_method;
#endif

    /**
     * If non NULL, 'draw_horiz_band' is called by the libavcodec
     * decoder to draw a horizontal band. It improves cache usage. Not
     * all codecs can do that. You must check the codec capabilities
     * beforehand.
     * When multithreading is used, it may be called from multiple threads
     * at the same time; threads might draw different parts of the same AVFrame,
     * or multiple AVFrames, and there is no guarantee that slices will be drawn
     * in order.
     * The function is also used by hardware acceleration APIs.
     * It is called at least once during frame decoding to pass
     * the data needed for hardware render.
     * In that mode instead of pixel data, AVFrame points to
     * a structure specific to the acceleration API. The application
     * reads the structure and can change some fields to indicate progress
     * or mark state.
     * - encoding: unused
     * - decoding: Set by user.
     * @param height the height of the slice
     * @param y the y position of the slice
     * @param type 1->top field, 2->bottom field, 3->frame
     * @param offset offset into the AVFrame.data from which the slice should be read
     */
    void (*draw_horiz_band)(struct AVCodecContext *s,
                            const AVFrame *src, int offset[AV_NUM_DATA_POINTERS],
                            int y, int type, int height);

    /**
     * callback to negotiate the pixelFormat
     * @param fmt is the list of formats which are supported by the codec,
     * it is terminated by -1 as 0 is a valid format, the formats are ordered by quality.
     * The first is always the native one.
     * @note The callback may be called again immediately if initialization for
     * the selected (hardware-accelerated) pixel format failed.
     * @warning Behavior is undefined if the callback returns a value not
     * in the fmt list of formats.
     * @return the chosen format
     * - encoding: unused
     * - decoding: Set by user, if not set the native format will be chosen.
     */
    enum AVPixelFormat (*get_format)(struct AVCodecContext *s, const enum AVPixelFormat * fmt);

    /**
     * maximum number of B-frames between non-B-frames
     * Note: The output will be delayed by max_b_frames+1 relative to the input.
     * - encoding: Set by user.
     * - decoding: unused
     */
    int max_b_frames;

    /**
     * qscale factor between IP and B-frames
     * If > 0 then the last P-frame quantizer will be used (q= lastp_q*factor+offset).
     * If < 0 then normal ratecontrol will be done (q= -normal_q*factor+offset).
     * - encoding: Set by user.
     * - decoding: unused
     */
    float b_quant_factor;

#if FF_API_RC_STRATEGY
    /** @deprecated use codec private option instead */
    attribute_deprecated int rc_strategy;
#define FF_RC_STRATEGY_XVID 1
#endif

#if FF_API_PRIVATE_OPT
    /** @deprecated use encoder private options instead */
    attribute_deprecated
    int b_frame_strategy;
#endif

    /**
     * qscale offset between IP and B-frames
     * - encoding: Set by user.
     * - decoding: unused
     */
    float b_quant_offset;

    /**
     * Size of the frame reordering buffer in the decoder.
     * For MPEG-2 it is 1 IPB or 0 low delay IP.
     * - encoding: Set by libavcodec.
     * - decoding: Set by libavcodec.
     */
    int has_b_frames;

#if FF_API_PRIVATE_OPT
    /** @deprecated use encoder private options instead */
    attribute_deprecated
    int mpeg_quant;
#endif

    /**
     * qscale factor between P- and I-frames
     * If > 0 then the last P-frame quantizer will be used (q = lastp_q * factor + offset).
     * If < 0 then normal ratecontrol will be done (q= -normal_q*factor+offset).
     * - encoding: Set by user.
     * - decoding: unused
     */
    float i_quant_factor;

    /**
     * qscale offset between P and I-frames
     * - encoding: Set by user.
     * - decoding: unused
     */
    float i_quant_offset;

    /**
     * luminance masking (0-> disabled)
     * - encoding: Set by user.
     * - decoding: unused
     */
    float lumi_masking;

    /**
     * temporary complexity masking (0-> disabled)
     * - encoding: Set by user.
     * - decoding: unused
     */
    float temporal_cplx_masking;

    /**
     * spatial complexity masking (0-> disabled)
     * - encoding: Set by user.
     * - decoding: unused
     */
    float spatial_cplx_masking;

    /**
     * p block masking (0-> disabled)
     * - encoding: Set by user.
     * - decoding: unused
     */
    float p_masking;

    /**
     * darkness masking (0-> disabled)
     * - encoding: Set by user.
     * - decoding: unused
     */
    float dark_masking;

    /**
     * slice count
     * - encoding: Set by libavcodec.
     * - decoding: Set by user (or 0).
     */
    int slice_count;

#if FF_API_PRIVATE_OPT
    /** @deprecated use encoder private options instead */
    attribute_deprecated
     int prediction_method;
#define FF_PRED_LEFT   0
#define FF_PRED_PLANE  1
#define FF_PRED_MEDIAN 2
#endif

    /**
     * slice offsets in the frame in bytes
     * - encoding: Set/allocated by libavcodec.
     * - decoding: Set/allocated by user (or NULL).
     */
    int *slice_offset;

    /**
     * sample aspect ratio (0 if unknown)
     * That is the width of a pixel divided by the height of the pixel.
     * Numerator and denominator must be relatively prime and smaller than 256 for some video standards.
     * - encoding: Set by user.
     * - decoding: Set by libavcodec.
     */
    AVRational sample_aspect_ratio;

    /**
     * motion estimation comparison function
     * - encoding: Set by user.
     * - decoding: unused
     */
    int me_cmp;
    /**
     * subpixel motion estimation comparison function
     * - encoding: Set by user.
     * - decoding: unused
     */
    int me_sub_cmp;
    /**
     * macroblock comparison function (not supported yet)
     * - encoding: Set by user.
     * - decoding: unused
     */
    int mb_cmp;
    /**
     * interlaced DCT comparison function
     * - encoding: Set by user.
     * - decoding: unused
     */
    int ildct_cmp;
#define FF_CMP_SAD          0
#define FF_CMP_SSE          1
#define FF_CMP_SATD         2
#define FF_CMP_DCT          3
#define FF_CMP_PSNR         4
#define FF_CMP_BIT          5
#define FF_CMP_RD           6
#define FF_CMP_ZERO         7
#define FF_CMP_VSAD         8
#define FF_CMP_VSSE         9
#define FF_CMP_NSSE         10
#define FF_CMP_W53          11
#define FF_CMP_W97          12
#define FF_CMP_DCTMAX       13
#define FF_CMP_DCT264       14
#define FF_CMP_MEDIAN_SAD   15
#define FF_CMP_CHROMA       256

    /**
     * ME diamond size & shape
     * - encoding: Set by user.
     * - decoding: unused
     */
    int dia_size;

    /**
     * amount of previous MV predictors (2a+1 x 2a+1 square)
     * - encoding: Set by user.
     * - decoding: unused
     */
    int last_predictor_count;

#if FF_API_PRIVATE_OPT
    /** @deprecated use encoder private options instead */
    attribute_deprecated
    int pre_me;
#endif

    /**
     * motion estimation prepass comparison function
     * - encoding: Set by user.
     * - decoding: unused
     */
    int me_pre_cmp;

    /**
     * ME prepass diamond size & shape
     * - encoding: Set by user.
     * - decoding: unused
     */
    int pre_dia_size;

    /**
     * subpel ME quality
     * - encoding: Set by user.
     * - decoding: unused
     */
    int me_subpel_quality;

#if FF_API_AFD
    /**
     * DTG active format information (additional aspect ratio
     * information only used in DVB MPEG-2 transport streams)
     * 0 if not set.
     *
     * - encoding: unused
     * - decoding: Set by decoder.
     * @deprecated Deprecated in favor of AVSideData
     */
    attribute_deprecated int dtg_active_format;
#define FF_DTG_AFD_SAME         8
#define FF_DTG_AFD_4_3          9
#define FF_DTG_AFD_16_9         10
#define FF_DTG_AFD_14_9         11
#define FF_DTG_AFD_4_3_SP_14_9  13
#define FF_DTG_AFD_16_9_SP_14_9 14
#define FF_DTG_AFD_SP_4_3       15
#endif /* FF_API_AFD */

    /**
     * maximum motion estimation search range in subpel units
     * If 0 then no limit.
     *
     * - encoding: Set by user.
     * - decoding: unused
     */
    int me_range;

#if FF_API_QUANT_BIAS
    /**
     * @deprecated use encoder private option instead
     */
    attribute_deprecated int intra_quant_bias;
#define FF_DEFAULT_QUANT_BIAS 999999

    /**
     * @deprecated use encoder private option instead
     */
    attribute_deprecated int inter_quant_bias;
#endif

    /**
     * slice flags
     * - encoding: unused
     * - decoding: Set by user.
     */
    int slice_flags;
#define SLICE_FLAG_CODED_ORDER    0x0001 ///< draw_horiz_band() is called in coded order instead of display
#define SLICE_FLAG_ALLOW_FIELD    0x0002 ///< allow draw_horiz_band() with field slices (MPEG-2 field pics)
#define SLICE_FLAG_ALLOW_PLANE    0x0004 ///< allow draw_horiz_band() with 1 component at a time (SVQ1)

#if FF_API_XVMC
    /**
     * XVideo Motion Acceleration
     * - encoding: forbidden
     * - decoding: set by decoder
     * @deprecated XvMC doesn't need it anymore.
     */
    attribute_deprecated int xvmc_acceleration;
#endif /* FF_API_XVMC */

    /**
     * macroblock decision mode
     * - encoding: Set by user.
     * - decoding: unused
     */
    int mb_decision;
#define FF_MB_DECISION_SIMPLE 0        ///< uses mb_cmp
#define FF_MB_DECISION_BITS   1        ///< chooses the one which needs the fewest bits
#define FF_MB_DECISION_RD     2        ///< rate distortion

    /**
     * custom intra quantization matrix
     * - encoding: Set by user, can be NULL.
     * - decoding: Set by libavcodec.
     */
    uint16_t *intra_matrix;

    /**
     * custom inter quantization matrix
     * - encoding: Set by user, can be NULL.
     * - decoding: Set by libavcodec.
     */
    uint16_t *inter_matrix;

#if FF_API_PRIVATE_OPT
    /** @deprecated use encoder private options instead */
    attribute_deprecated
    int scenechange_threshold;

    /** @deprecated use encoder private options instead */
    attribute_deprecated
    int noise_reduction;
#endif

#if FF_API_MPV_OPT
    /**
     * @deprecated this field is unused
     */
    attribute_deprecated
    int me_threshold;

    /**
     * @deprecated this field is unused
     */
    attribute_deprecated
    int mb_threshold;
#endif

    /**
     * precision of the intra DC coefficient - 8
     * - encoding: Set by user.
     * - decoding: Set by libavcodec
     */
    int intra_dc_precision;

    /**
     * Number of macroblock rows at the top which are skipped.
     * - encoding: unused
     * - decoding: Set by user.
     */
    int skip_top;

    /**
     * Number of macroblock rows at the bottom which are skipped.
     * - encoding: unused
     * - decoding: Set by user.
     */
    int skip_bottom;

#if FF_API_MPV_OPT
    /**
     * @deprecated use encoder private options instead
     */
    attribute_deprecated
    float border_masking;
#endif

    /**
     * minimum MB Lagrange multiplier
     * - encoding: Set by user.
     * - decoding: unused
     */
    int mb_lmin;

    /**
     * maximum MB Lagrange multiplier
     * - encoding: Set by user.
     * - decoding: unused
     */
    int mb_lmax;

#if FF_API_PRIVATE_OPT
    /**
     * @deprecated use encoder private options instead
     */
    attribute_deprecated
    int me_penalty_compensation;
#endif

    /**
     * - encoding: Set by user.
     * - decoding: unused
     */
    int bidir_refine;

#if FF_API_PRIVATE_OPT
    /** @deprecated use encoder private options instead */
    attribute_deprecated
    int brd_scale;
#endif

    /**
     * minimum GOP size
     * - encoding: Set by user.
     * - decoding: unused
     */
    int keyint_min;

    /**
     * number of reference frames
     * - encoding: Set by user.
     * - decoding: Set by lavc.
     */
    int refs;

#if FF_API_PRIVATE_OPT
    /** @deprecated use encoder private options instead */
    attribute_deprecated
    int chromaoffset;
#endif

#if FF_API_UNUSED_MEMBERS
    /**
     * Multiplied by qscale for each frame and added to scene_change_score.
     * - encoding: Set by user.
     * - decoding: unused
     */
    attribute_deprecated int scenechange_factor;
#endif

    /**
     * Note: Value depends upon the compare function used for fullpel ME.
     * - encoding: Set by user.
     * - decoding: unused
     */
    int mv0_threshold;

#if FF_API_PRIVATE_OPT
    /** @deprecated use encoder private options instead */
    attribute_deprecated
    int b_sensitivity;
#endif

    /**
     * Chromaticity coordinates of the source primaries.
     * - encoding: Set by user
     * - decoding: Set by libavcodec
     */
    enum AVColorPrimaries color_primaries;

    /**
     * Color Transfer Characteristic.
     * - encoding: Set by user
     * - decoding: Set by libavcodec
     */
    enum AVColorTransferCharacteristic color_trc;

    /**
     * YUV colorspace type.
     * - encoding: Set by user
     * - decoding: Set by libavcodec
     */
    enum AVColorSpace colorspace;

    /**
     * MPEG vs JPEG YUV range.
     * - encoding: Set by user
     * - decoding: Set by libavcodec
     */
    enum AVColorRange color_range;

    /**
     * This defines the location of chroma samples.
     * - encoding: Set by user
     * - decoding: Set by libavcodec
     */
    enum AVChromaLocation chroma_sample_location;

    /**
     * Number of slices.
     * Indicates number of picture subdivisions. Used for parallelized
     * decoding.
     * - encoding: Set by user
     * - decoding: unused
     */
    int slices;

    /** Field order
     * - encoding: set by libavcodec
     * - decoding: Set by user.
     */
    enum AVFieldOrder field_order;

    /* audio only */
    int sample_rate; ///< samples per second
    int channels;    ///< number of audio channels

    /**
     * audio sample format
     * - encoding: Set by user.
     * - decoding: Set by libavcodec.
     */
    enum AVSampleFormat sample_fmt;  ///< sample format

    /* The following data should not be initialized. */
    /**
     * Number of samples per channel in an audio frame.
     *
     * - encoding: set by libavcodec in avcodec_open2(). Each submitted frame
     *   except the last must contain exactly frame_size samples per channel.
     *   May be 0 when the codec has AV_CODEC_CAP_VARIABLE_FRAME_SIZE set, then the
     *   frame size is not restricted.
     * - decoding: may be set by some decoders to indicate constant frame size
     */
    int frame_size;

    /**
     * Frame counter, set by libavcodec.
     *
     * - decoding: total number of frames returned from the decoder so far.
     * - encoding: total number of frames passed to the encoder so far.
     *
     *   @note the counter is not incremented if encoding/decoding resulted in
     *   an error.
     */
    int frame_number;

    /**
     * number of bytes per packet if constant and known or 0
     * Used by some WAV based audio codecs.
     */
    int block_align;

    /**
     * Audio cutoff bandwidth (0 means "automatic")
     * - encoding: Set by user.
     * - decoding: unused
     */
    int cutoff;

    /**
     * Audio channel layout.
     * - encoding: set by user.
     * - decoding: set by user, may be overwritten by libavcodec.
     */
    uint64_t channel_layout;

    /**
     * Request decoder to use this channel layout if it can (0 for default)
     * - encoding: unused
     * - decoding: Set by user.
     */
    uint64_t request_channel_layout;

    /**
     * Type of service that the audio stream conveys.
     * - encoding: Set by user.
     * - decoding: Set by libavcodec.
     */
    enum AVAudioServiceType audio_service_type;

    /**
     * desired sample format
     * - encoding: Not used.
     * - decoding: Set by user.
     * Decoder will decode to this format if it can.
     */
    enum AVSampleFormat request_sample_fmt;

    /**
     * This callback is called at the beginning of each frame to get data
     * buffer(s) for it. There may be one contiguous buffer for all the data or
     * there may be a buffer per each data plane or anything in between. What
     * this means is, you may set however many entries in buf[] you feel necessary.
     * Each buffer must be reference-counted using the AVBuffer API (see description
     * of buf[] below).
     *
     * The following fields will be set in the frame before this callback is
     * called:
     * - format
     * - width, height (video only)
     * - sample_rate, channel_layout, nb_samples (audio only)
     * Their values may differ from the corresponding values in
     * AVCodecContext. This callback must use the frame values, not the codec
     * context values, to calculate the required buffer size.
     *
     * This callback must fill the following fields in the frame:
     * - data[]
     * - linesize[]
     * - extended_data:
     *   * if the data is planar audio with more than 8 channels, then this
     *     callback must allocate and fill extended_data to contain all pointers
     *     to all data planes. data[] must hold as many pointers as it can.
     *     extended_data must be allocated with av_malloc() and will be freed in
     *     av_frame_unref().
     *   * otherwise extended_data must point to data
     * - buf[] must contain one or more pointers to AVBufferRef structures. Each of
     *   the frame's data and extended_data pointers must be contained in these. That
     *   is, one AVBufferRef for each allocated chunk of memory, not necessarily one
     *   AVBufferRef per data[] entry. See: av_buffer_create(), av_buffer_alloc(),
     *   and av_buffer_ref().
     * - extended_buf and nb_extended_buf must be allocated with av_malloc() by
     *   this callback and filled with the extra buffers if there are more
     *   buffers than buf[] can hold. extended_buf will be freed in
     *   av_frame_unref().
     *
     * If AV_CODEC_CAP_DR1 is not set then get_buffer2() must call
     * avcodec_default_get_buffer2() instead of providing buffers allocated by
     * some other means.
     *
     * Each data plane must be aligned to the maximum required by the target
     * CPU.
     *
     * @see avcodec_default_get_buffer2()
     *
     * Video:
     *
     * If AV_GET_BUFFER_FLAG_REF is set in flags then the frame may be reused
     * (read and/or written to if it is writable) later by libavcodec.
     *
     * avcodec_align_dimensions2() should be used to find the required width and
     * height, as they normally need to be rounded up to the next multiple of 16.
     *
     * Some decoders do not support linesizes changing between frames.
     *
     * If frame multithreading is used and thread_safe_callbacks is set,
     * this callback may be called from a different thread, but not from more
     * than one at once. Does not need to be reentrant.
     *
     * @see avcodec_align_dimensions2()
     *
     * Audio:
     *
     * Decoders request a buffer of a particular size by setting
     * AVFrame.nb_samples prior to calling get_buffer2(). The decoder may,
     * however, utilize only part of the buffer by setting AVFrame.nb_samples
     * to a smaller value in the output frame.
     *
     * As a convenience, av_samples_get_buffer_size() and
     * av_samples_fill_arrays() in libavutil may be used by custom get_buffer2()
     * functions to find the required data size and to fill data pointers and
     * linesize. In AVFrame.linesize, only linesize[0] may be set for audio
     * since all planes must be the same size.
     *
     * @see av_samples_get_buffer_size(), av_samples_fill_arrays()
     *
     * - encoding: unused
     * - decoding: Set by libavcodec, user can override.
     */
    int (*get_buffer2)(struct AVCodecContext *s, AVFrame *frame, int flags);

    /**
     * If non-zero, the decoded audio and video frames returned from
     * avcodec_decode_video2() and avcodec_decode_audio4() are reference-counted
     * and are valid indefinitely. The caller must free them with
     * av_frame_unref() when they are not needed anymore.
     * Otherwise, the decoded frames must not be freed by the caller and are
     * only valid until the next decode call.
     *
     * This is always automatically enabled if avcodec_receive_frame() is used.
     *
     * - encoding: unused
     * - decoding: set by the caller before avcodec_open2().
     */
    attribute_deprecated
    int refcounted_frames;

    /* - encoding parameters */
    float qcompress;  ///< amount of qscale change between easy & hard scenes (0.0-1.0)
    float qblur;      ///< amount of qscale smoothing over time (0.0-1.0)

    /**
     * minimum quantizer
     * - encoding: Set by user.
     * - decoding: unused
     */
    int qmin;

    /**
     * maximum quantizer
     * - encoding: Set by user.
     * - decoding: unused
     */
    int qmax;

    /**
     * maximum quantizer difference between frames
     * - encoding: Set by user.
     * - decoding: unused
     */
    int max_qdiff;

#if FF_API_MPV_OPT
    /**
     * @deprecated use encoder private options instead
     */
    attribute_deprecated
    float rc_qsquish;

    attribute_deprecated
    float rc_qmod_amp;
    attribute_deprecated
    int rc_qmod_freq;
#endif

    /**
     * decoder bitstream buffer size
     * - encoding: Set by user.
     * - decoding: unused
     */
    int rc_buffer_size;

    /**
     * ratecontrol override, see RcOverride
     * - encoding: Allocated/set/freed by user.
     * - decoding: unused
     */
    int rc_override_count;
    RcOverride *rc_override;

#if FF_API_MPV_OPT
    /**
     * @deprecated use encoder private options instead
     */
    attribute_deprecated
    const char *rc_eq;
#endif

    /**
     * maximum bitrate
     * - encoding: Set by user.
     * - decoding: Set by user, may be overwritten by libavcodec.
     */
    int64_t rc_max_rate;

    /**
     * minimum bitrate
     * - encoding: Set by user.
     * - decoding: unused
     */
    int64_t rc_min_rate;

#if FF_API_MPV_OPT
    /**
     * @deprecated use encoder private options instead
     */
    attribute_deprecated
    float rc_buffer_aggressivity;

    attribute_deprecated
    float rc_initial_cplx;
#endif

    /**
     * Ratecontrol attempt to use, at maximum, <value> of what can be used without an underflow.
     * - encoding: Set by user.
     * - decoding: unused.
     */
    float rc_max_available_vbv_use;

    /**
     * Ratecontrol attempt to use, at least, <value> times the amount needed to prevent a vbv overflow.
     * - encoding: Set by user.
     * - decoding: unused.
     */
    float rc_min_vbv_overflow_use;

    /**
     * Number of bits which should be loaded into the rc buffer before decoding starts.
     * - encoding: Set by user.
     * - decoding: unused
     */
    int rc_initial_buffer_occupancy;

#if FF_API_CODER_TYPE
#define FF_CODER_TYPE_VLC       0
#define FF_CODER_TYPE_AC        1
#define FF_CODER_TYPE_RAW       2
#define FF_CODER_TYPE_RLE       3
#if FF_API_UNUSED_MEMBERS
#define FF_CODER_TYPE_DEFLATE   4
#endif /* FF_API_UNUSED_MEMBERS */
    /**
     * @deprecated use encoder private options instead
     */
    attribute_deprecated
    int coder_type;
#endif /* FF_API_CODER_TYPE */

#if FF_API_PRIVATE_OPT
    /** @deprecated use encoder private options instead */
    attribute_deprecated
    int context_model;
#endif

#if FF_API_MPV_OPT
    /**
     * @deprecated use encoder private options instead
     */
    attribute_deprecated
    int lmin;

    /**
     * @deprecated use encoder private options instead
     */
    attribute_deprecated
    int lmax;
#endif

#if FF_API_PRIVATE_OPT
    /** @deprecated use encoder private options instead */
    attribute_deprecated
    int frame_skip_threshold;

    /** @deprecated use encoder private options instead */
    attribute_deprecated
    int frame_skip_factor;

    /** @deprecated use encoder private options instead */
    attribute_deprecated
    int frame_skip_exp;

    /** @deprecated use encoder private options instead */
    attribute_deprecated
    int frame_skip_cmp;
#endif /* FF_API_PRIVATE_OPT */

    /**
     * trellis RD quantization
     * - encoding: Set by user.
     * - decoding: unused
     */
    int trellis;

#if FF_API_PRIVATE_OPT
    /** @deprecated use encoder private options instead */
    attribute_deprecated
    int min_prediction_order;

    /** @deprecated use encoder private options instead */
    attribute_deprecated
    int max_prediction_order;

    /** @deprecated use encoder private options instead */
    attribute_deprecated
    int64_t timecode_frame_start;
#endif

#if FF_API_RTP_CALLBACK
    /**
     * @deprecated unused
     */
    /* The RTP callback: This function is called    */
    /* every time the encoder has a packet to send. */
    /* It depends on the encoder if the data starts */
    /* with a Start Code (it should). H.263 does.   */
    /* mb_nb contains the number of macroblocks     */
    /* encoded in the RTP payload.                  */
    attribute_deprecated
    void (*rtp_callback)(struct AVCodecContext *avctx, void *data, int size, int mb_nb);
#endif

#if FF_API_PRIVATE_OPT
    /** @deprecated use encoder private options instead */
    attribute_deprecated
    int rtp_payload_size;   /* The size of the RTP payload: the coder will  */
                            /* do its best to deliver a chunk with size     */
                            /* below rtp_payload_size, the chunk will start */
                            /* with a start code on some codecs like H.263. */
                            /* This doesn't take account of any particular  */
                            /* headers inside the transmitted RTP payload.  */
#endif

#if FF_API_STAT_BITS
    /* statistics, used for 2-pass encoding */
    attribute_deprecated
    int mv_bits;
    attribute_deprecated
    int header_bits;
    attribute_deprecated
    int i_tex_bits;
    attribute_deprecated
    int p_tex_bits;
    attribute_deprecated
    int i_count;
    attribute_deprecated
    int p_count;
    attribute_deprecated
    int skip_count;
    attribute_deprecated
    int misc_bits;

    /** @deprecated this field is unused */
    attribute_deprecated
    int frame_bits;
#endif

    /**
     * pass1 encoding statistics output buffer
     * - encoding: Set by libavcodec.
     * - decoding: unused
     */
    char *stats_out;

    /**
     * pass2 encoding statistics input buffer
     * Concatenated stuff from stats_out of pass1 should be placed here.
     * - encoding: Allocated/set/freed by user.
     * - decoding: unused
     */
    char *stats_in;

    /**
     * Work around bugs in encoders which sometimes cannot be detected automatically.
     * - encoding: Set by user
     * - decoding: Set by user
     */
    int workaround_bugs;
#define FF_BUG_AUTODETECT       1  ///< autodetection
#if FF_API_OLD_MSMPEG4
#define FF_BUG_OLD_MSMPEG4      2
#endif
#define FF_BUG_XVID_ILACE       4
#define FF_BUG_UMP4             8
#define FF_BUG_NO_PADDING       16
#define FF_BUG_AMV              32
#if FF_API_AC_VLC
#define FF_BUG_AC_VLC           0  ///< Will be removed, libavcodec can now handle these non-compliant files by default.
#endif
#define FF_BUG_QPEL_CHROMA      64
#define FF_BUG_STD_QPEL         128
#define FF_BUG_QPEL_CHROMA2     256
#define FF_BUG_DIRECT_BLOCKSIZE 512
#define FF_BUG_EDGE             1024
#define FF_BUG_HPEL_CHROMA      2048
#define FF_BUG_DC_CLIP          4096
#define FF_BUG_MS               8192 ///< Work around various bugs in Microsoft's broken decoders.
#define FF_BUG_TRUNCATED       16384
#define FF_BUG_IEDGE           32768
#define FF_BUG_GMC_UNSUPPORTED (1 << 16)

    /**
     * strictly follow the standard (MPEG-4, ...).
     * - encoding: Set by user.
     * - decoding: Set by user.
     * Setting this to STRICT or higher means the encoder and decoder will
     * generally do stupid things, whereas setting it to unofficial or lower
     * will mean the encoder might produce output that is not supported by all
     * spec-compliant decoders. Decoders don't differentiate between normal,
     * unofficial and experimental (that is, they always try to decode things
     * when they can) unless they are explicitly asked to behave stupidly
     * (=strictly conform to the specs)
     */
    int strict_std_compliance;
#define FF_COMPLIANCE_VERY_STRICT   2 ///< Strictly conform to an older more strict version of the spec or reference software.
#define FF_COMPLIANCE_STRICT        1 ///< Strictly conform to all the things in the spec no matter what consequences.
#define FF_COMPLIANCE_NORMAL        0
#define FF_COMPLIANCE_UNOFFICIAL   -1 ///< Allow unofficial extensions
#define FF_COMPLIANCE_EXPERIMENTAL -2 ///< Allow nonstandardized experimental things.

    /**
     * error concealment flags
     * - encoding: unused
     * - decoding: Set by user.
     */
    int error_concealment;
#define FF_EC_GUESS_MVS   1
#define FF_EC_DEBLOCK     2
#define FF_EC_FAVOR_INTER 256

    /**
     * debug
     * - encoding: Set by user.
     * - decoding: Set by user.
     */
    int debug;
#define FF_DEBUG_PICT_INFO   1
#define FF_DEBUG_RC          2
#define FF_DEBUG_BITSTREAM   4
#define FF_DEBUG_MB_TYPE     8
#define FF_DEBUG_QP          16
#if FF_API_DEBUG_MV
/**
 * @deprecated this option does nothing
 */
#define FF_DEBUG_MV          32
#endif
#define FF_DEBUG_DCT_COEFF   0x00000040
#define FF_DEBUG_SKIP        0x00000080
#define FF_DEBUG_STARTCODE   0x00000100
#if FF_API_UNUSED_MEMBERS
#define FF_DEBUG_PTS         0x00000200
#endif /* FF_API_UNUSED_MEMBERS */
#define FF_DEBUG_ER          0x00000400
#define FF_DEBUG_MMCO        0x00000800
#define FF_DEBUG_BUGS        0x00001000
#if FF_API_DEBUG_MV
#define FF_DEBUG_VIS_QP      0x00002000
#define FF_DEBUG_VIS_MB_TYPE 0x00004000
#endif
#define FF_DEBUG_BUFFERS     0x00008000
#define FF_DEBUG_THREADS     0x00010000
#define FF_DEBUG_GREEN_MD    0x00800000
#define FF_DEBUG_NOMC        0x01000000

#if FF_API_DEBUG_MV
    /**
     * debug
     * - encoding: Set by user.
     * - decoding: Set by user.
     */
    int debug_mv;
#define FF_DEBUG_VIS_MV_P_FOR  0x00000001 // visualize forward predicted MVs of P-frames
#define FF_DEBUG_VIS_MV_B_FOR  0x00000002 // visualize forward predicted MVs of B-frames
#define FF_DEBUG_VIS_MV_B_BACK 0x00000004 // visualize backward predicted MVs of B-frames
#endif

    /**
     * Error recognition; may misdetect some more or less valid parts as errors.
     * - encoding: unused
     * - decoding: Set by user.
     */
    int err_recognition;

/**
 * Verify checksums embedded in the bitstream (could be of either encoded or
 * decoded data, depending on the codec) and print an error message on mismatch.
 * If AV_EF_EXPLODE is also set, a mismatching checksum will result in the
 * decoder returning an error.
 */
#define AV_EF_CRCCHECK  (1<<0)
#define AV_EF_BITSTREAM (1<<1)          ///< detect bitstream specification deviations
#define AV_EF_BUFFER    (1<<2)          ///< detect improper bitstream length
#define AV_EF_EXPLODE   (1<<3)          ///< abort decoding on minor error detection

#define AV_EF_IGNORE_ERR (1<<15)        ///< ignore errors and continue
#define AV_EF_CAREFUL    (1<<16)        ///< consider things that violate the spec, are fast to calculate and have not been seen in the wild as errors
#define AV_EF_COMPLIANT  (1<<17)        ///< consider all spec non compliances as errors
#define AV_EF_AGGRESSIVE (1<<18)        ///< consider things that a sane encoder should not do as an error


    /**
     * opaque 64-bit number (generally a PTS) that will be reordered and
     * output in AVFrame.reordered_opaque
     * - encoding: unused
     * - decoding: Set by user.
     */
    int64_t reordered_opaque;

    /**
     * Hardware accelerator in use
     * - encoding: unused.
     * - decoding: Set by libavcodec
     */
    struct AVHWAccel *hwaccel;

    /**
     * Hardware accelerator context.
     * For some hardware accelerators, a global context needs to be
     * provided by the user. In that case, this holds display-dependent
     * data FFmpeg cannot instantiate itself. Please refer to the
     * FFmpeg HW accelerator documentation to know how to fill this
     * is. e.g. for VA API, this is a struct vaapi_context.
     * - encoding: unused
     * - decoding: Set by user
     */
    void *hwaccel_context;

    /**
     * error
     * - encoding: Set by libavcodec if flags & AV_CODEC_FLAG_PSNR.
     * - decoding: unused
     */
    uint64_t error[AV_NUM_DATA_POINTERS];

    /**
     * DCT algorithm, see FF_DCT_* below
     * - encoding: Set by user.
     * - decoding: unused
     */
    int dct_algo;
#define FF_DCT_AUTO    0
#define FF_DCT_FASTINT 1
#define FF_DCT_INT     2
#define FF_DCT_MMX     3
#define FF_DCT_ALTIVEC 5
#define FF_DCT_FAAN    6

    /**
     * IDCT algorithm, see FF_IDCT_* below.
     * - encoding: Set by user.
     * - decoding: Set by user.
     */
    int idct_algo;
#define FF_IDCT_AUTO          0
#define FF_IDCT_INT           1
#define FF_IDCT_SIMPLE        2
#define FF_IDCT_SIMPLEMMX     3
#define FF_IDCT_ARM           7
#define FF_IDCT_ALTIVEC       8
#if FF_API_ARCH_SH4
#define FF_IDCT_SH4           9
#endif
#define FF_IDCT_SIMPLEARM     10
#if FF_API_UNUSED_MEMBERS
#define FF_IDCT_IPP           13
#endif /* FF_API_UNUSED_MEMBERS */
#define FF_IDCT_XVID          14
#if FF_API_IDCT_XVIDMMX
#define FF_IDCT_XVIDMMX       14
#endif /* FF_API_IDCT_XVIDMMX */
#define FF_IDCT_SIMPLEARMV5TE 16
#define FF_IDCT_SIMPLEARMV6   17
#if FF_API_ARCH_SPARC
#define FF_IDCT_SIMPLEVIS     18
#endif
#define FF_IDCT_FAAN          20
#define FF_IDCT_SIMPLENEON    22
#if FF_API_ARCH_ALPHA
#define FF_IDCT_SIMPLEALPHA   23
#endif
#define FF_IDCT_NONE          24 /* Used by XvMC to extract IDCT coefficients with FF_IDCT_PERM_NONE */
#define FF_IDCT_SIMPLEAUTO    128

    /**
     * bits per sample/pixel from the demuxer (needed for huffyuv).
     * - encoding: Set by libavcodec.
     * - decoding: Set by user.
     */
     int bits_per_coded_sample;

    /**
     * Bits per sample/pixel of internal libavcodec pixel/sample format.
     * - encoding: set by user.
     * - decoding: set by libavcodec.
     */
    int bits_per_raw_sample;

#if FF_API_LOWRES
    /**
     * low resolution decoding, 1-> 1/2 size, 2->1/4 size
     * - encoding: unused
     * - decoding: Set by user.
     */
     int lowres;
#endif

#if FF_API_CODED_FRAME
    /**
     * the picture in the bitstream
     * - encoding: Set by libavcodec.
     * - decoding: unused
     *
     * @deprecated use the quality factor packet side data instead
     */
    attribute_deprecated AVFrame *coded_frame;
#endif

    /**
     * thread count
     * is used to decide how many independent tasks should be passed to execute()
     * - encoding: Set by user.
     * - decoding: Set by user.
     */
    int thread_count;

    /**
     * Which multithreading methods to use.
     * Use of FF_THREAD_FRAME will increase decoding delay by one frame per thread,
     * so clients which cannot provide future frames should not use it.
     *
     * - encoding: Set by user, otherwise the default is used.
     * - decoding: Set by user, otherwise the default is used.
     */
    int thread_type;
#define FF_THREAD_FRAME   1 ///< Decode more than one frame at once
#define FF_THREAD_SLICE   2 ///< Decode more than one part of a single frame at once

    /**
     * Which multithreading methods are in use by the codec.
     * - encoding: Set by libavcodec.
     * - decoding: Set by libavcodec.
     */
    int active_thread_type;

    /**
     * Set by the client if its custom get_buffer() callback can be called
     * synchronously from another thread, which allows faster multithreaded decoding.
     * draw_horiz_band() will be called from other threads regardless of this setting.
     * Ignored if the default get_buffer() is used.
     * - encoding: Set by user.
     * - decoding: Set by user.
     */
    int thread_safe_callbacks;

    /**
     * The codec may call this to execute several independent things.
     * It will return only after finishing all tasks.
     * The user may replace this with some multithreaded implementation,
     * the default implementation will execute the parts serially.
     * @param count the number of things to execute
     * - encoding: Set by libavcodec, user can override.
     * - decoding: Set by libavcodec, user can override.
     */
    int (*execute)(struct AVCodecContext *c, int (*func)(struct AVCodecContext *c2, void *arg), void *arg2, int *ret, int count, int size);

    /**
     * The codec may call this to execute several independent things.
     * It will return only after finishing all tasks.
     * The user may replace this with some multithreaded implementation,
     * the default implementation will execute the parts serially.
     * Also see avcodec_thread_init and e.g. the --enable-pthread configure option.
     * @param c context passed also to func
     * @param count the number of things to execute
     * @param arg2 argument passed unchanged to func
     * @param ret return values of executed functions, must have space for "count" values. May be NULL.
     * @param func function that will be called count times, with jobnr from 0 to count-1.
     *             threadnr will be in the range 0 to c->thread_count-1 < MAX_THREADS and so that no
     *             two instances of func executing at the same time will have the same threadnr.
     * @return always 0 currently, but code should handle a future improvement where when any call to func
     *         returns < 0 no further calls to func may be done and < 0 is returned.
     * - encoding: Set by libavcodec, user can override.
     * - decoding: Set by libavcodec, user can override.
     */
    int (*execute2)(struct AVCodecContext *c, int (*func)(struct AVCodecContext *c2, void *arg, int jobnr, int threadnr), void *arg2, int *ret, int count);

    /**
     * noise vs. sse weight for the nsse comparison function
     * - encoding: Set by user.
     * - decoding: unused
     */
     int nsse_weight;

    /**
     * profile
     * - encoding: Set by user.
     * - decoding: Set by libavcodec.
     */
     int profile;
#define FF_PROFILE_UNKNOWN -99
#define FF_PROFILE_RESERVED -100

#define FF_PROFILE_AAC_MAIN 0
#define FF_PROFILE_AAC_LOW  1
#define FF_PROFILE_AAC_SSR  2
#define FF_PROFILE_AAC_LTP  3
#define FF_PROFILE_AAC_HE   4
#define FF_PROFILE_AAC_HE_V2 28
#define FF_PROFILE_AAC_LD   22
#define FF_PROFILE_AAC_ELD  38
#define FF_PROFILE_MPEG2_AAC_LOW 128
#define FF_PROFILE_MPEG2_AAC_HE  131

#define FF_PROFILE_DNXHD         0
#define FF_PROFILE_DNXHR_LB      1
#define FF_PROFILE_DNXHR_SQ      2
#define FF_PROFILE_DNXHR_HQ      3
#define FF_PROFILE_DNXHR_HQX     4
#define FF_PROFILE_DNXHR_444     5

#define FF_PROFILE_DTS         20
#define FF_PROFILE_DTS_ES      30
#define FF_PROFILE_DTS_96_24   40
#define FF_PROFILE_DTS_HD_HRA  50
#define FF_PROFILE_DTS_HD_MA   60
#define FF_PROFILE_DTS_EXPRESS 70

#define FF_PROFILE_MPEG2_422    0
#define FF_PROFILE_MPEG2_HIGH   1
#define FF_PROFILE_MPEG2_SS     2
#define FF_PROFILE_MPEG2_SNR_SCALABLE  3
#define FF_PROFILE_MPEG2_MAIN   4
#define FF_PROFILE_MPEG2_SIMPLE 5

#define FF_PROFILE_H264_CONSTRAINED  (1<<9)  // 8+1; constraint_set1_flag
#define FF_PROFILE_H264_INTRA        (1<<11) // 8+3; constraint_set3_flag

#define FF_PROFILE_H264_BASELINE             66
#define FF_PROFILE_H264_CONSTRAINED_BASELINE (66|FF_PROFILE_H264_CONSTRAINED)
#define FF_PROFILE_H264_MAIN                 77
#define FF_PROFILE_H264_EXTENDED             88
#define FF_PROFILE_H264_HIGH                 100
#define FF_PROFILE_H264_HIGH_10              110
#define FF_PROFILE_H264_HIGH_10_INTRA        (110|FF_PROFILE_H264_INTRA)
#define FF_PROFILE_H264_MULTIVIEW_HIGH       118
#define FF_PROFILE_H264_HIGH_422             122
#define FF_PROFILE_H264_HIGH_422_INTRA       (122|FF_PROFILE_H264_INTRA)
#define FF_PROFILE_H264_STEREO_HIGH          128
#define FF_PROFILE_H264_HIGH_444             144
#define FF_PROFILE_H264_HIGH_444_PREDICTIVE  244
#define FF_PROFILE_H264_HIGH_444_INTRA       (244|FF_PROFILE_H264_INTRA)
#define FF_PROFILE_H264_CAVLC_444            44
#define FF_PROFILE_H264_MULTIVIEW_HIGH       118
#define FF_PROFILE_H264_STEREO_HIGH          128
#define FF_PROFILE_H264_MULTIVIEW_HIGH_DEPTH 138

#define FF_PROFILE_VC1_SIMPLE   0
#define FF_PROFILE_VC1_MAIN     1
#define FF_PROFILE_VC1_COMPLEX  2
#define FF_PROFILE_VC1_ADVANCED 3

#define FF_PROFILE_MPEG4_SIMPLE                     0
#define FF_PROFILE_MPEG4_SIMPLE_SCALABLE            1
#define FF_PROFILE_MPEG4_CORE                       2
#define FF_PROFILE_MPEG4_MAIN                       3
#define FF_PROFILE_MPEG4_N_BIT                      4
#define FF_PROFILE_MPEG4_SCALABLE_TEXTURE           5
#define FF_PROFILE_MPEG4_SIMPLE_FACE_ANIMATION      6
#define FF_PROFILE_MPEG4_BASIC_ANIMATED_TEXTURE     7
#define FF_PROFILE_MPEG4_HYBRID                     8
#define FF_PROFILE_MPEG4_ADVANCED_REAL_TIME         9
#define FF_PROFILE_MPEG4_CORE_SCALABLE             10
#define FF_PROFILE_MPEG4_ADVANCED_CODING           11
#define FF_PROFILE_MPEG4_ADVANCED_CORE             12
#define FF_PROFILE_MPEG4_ADVANCED_SCALABLE_TEXTURE 13
#define FF_PROFILE_MPEG4_SIMPLE_STUDIO             14
#define FF_PROFILE_MPEG4_ADVANCED_SIMPLE           15

#define FF_PROFILE_JPEG2000_CSTREAM_RESTRICTION_0   1
#define FF_PROFILE_JPEG2000_CSTREAM_RESTRICTION_1   2
#define FF_PROFILE_JPEG2000_CSTREAM_NO_RESTRICTION  32768
#define FF_PROFILE_JPEG2000_DCINEMA_2K              3
#define FF_PROFILE_JPEG2000_DCINEMA_4K              4

#define FF_PROFILE_VP9_0                            0
#define FF_PROFILE_VP9_1                            1
#define FF_PROFILE_VP9_2                            2
#define FF_PROFILE_VP9_3                            3

#define FF_PROFILE_HEVC_MAIN                        1
#define FF_PROFILE_HEVC_MAIN_10                     2
#define FF_PROFILE_HEVC_MAIN_STILL_PICTURE          3
#define FF_PROFILE_HEVC_REXT                        4

    /**
     * level
     * - encoding: Set by user.
     * - decoding: Set by libavcodec.
     */
     int level;
#define FF_LEVEL_UNKNOWN -99

    /**
     * Skip loop filtering for selected frames.
     * - encoding: unused
     * - decoding: Set by user.
     */
    enum AVDiscard skip_loop_filter;

    /**
     * Skip IDCT/dequantization for selected frames.
     * - encoding: unused
     * - decoding: Set by user.
     */
    enum AVDiscard skip_idct;

    /**
     * Skip decoding for selected frames.
     * - encoding: unused
     * - decoding: Set by user.
     */
    enum AVDiscard skip_frame;

    /**
     * Header containing style information for text subtitles.
     * For SUBTITLE_ASS subtitle type, it should contain the whole ASS
     * [Script Info] and [V4+ Styles] section, plus the [Events] line and
     * the Format line following. It shouldn't include any Dialogue line.
     * - encoding: Set/allocated/freed by user (before avcodec_open2())
     * - decoding: Set/allocated/freed by libavcodec (by avcodec_open2())
     */
    uint8_t *subtitle_header;
    int subtitle_header_size;

#if FF_API_ERROR_RATE
    /**
     * @deprecated use the 'error_rate' private AVOption of the mpegvideo
     * encoders
     */
    attribute_deprecated
    int error_rate;
#endif

#if FF_API_VBV_DELAY
    /**
     * VBV delay coded in the last frame (in periods of a 27 MHz clock).
     * Used for compliant TS muxing.
     * - encoding: Set by libavcodec.
     * - decoding: unused.
     * @deprecated this value is now exported as a part of
     * AV_PKT_DATA_CPB_PROPERTIES packet side data
     */
    attribute_deprecated
    uint64_t vbv_delay;
#endif

#if FF_API_SIDEDATA_ONLY_PKT
    /**
     * Encoding only and set by default. Allow encoders to output packets
     * that do not contain any encoded data, only side data.
     *
     * Some encoders need to output such packets, e.g. to update some stream
     * parameters at the end of encoding.
     *
     * @deprecated this field disables the default behaviour and
     *             it is kept only for compatibility.
     */
    attribute_deprecated
    int side_data_only_packets;
#endif

    /**
     * Audio only. The number of "priming" samples (padding) inserted by the
     * encoder at the beginning of the audio. I.e. this number of leading
     * decoded samples must be discarded by the caller to get the original audio
     * without leading padding.
     *
     * - decoding: unused
     * - encoding: Set by libavcodec. The timestamps on the output packets are
     *             adjusted by the encoder so that they always refer to the
     *             first sample of the data actually contained in the packet,
     *             including any added padding.  E.g. if the timebase is
     *             1/samplerate and the timestamp of the first input sample is
     *             0, the timestamp of the first output packet will be
     *             -initial_padding.
     */
    int initial_padding;

    /**
     * - decoding: For codecs that store a framerate value in the compressed
     *             bitstream, the decoder may export it here. { 0, 1} when
     *             unknown.
     * - encoding: May be used to signal the framerate of CFR content to an
     *             encoder.
     */
    AVRational framerate;

    /**
     * Nominal unaccelerated pixel format, see AV_PIX_FMT_xxx.
     * - encoding: unused.
     * - decoding: Set by libavcodec before calling get_format()
     */
    enum AVPixelFormat sw_pix_fmt;

    /**
     * Timebase in which pkt_dts/pts and AVPacket.dts/pts are.
     * - encoding unused.
     * - decoding set by user.
     */
    AVRational pkt_timebase;

    /**
     * AVCodecDescriptor
     * - encoding: unused.
     * - decoding: set by libavcodec.
     */
    const AVCodecDescriptor *codec_descriptor;

#if !FF_API_LOWRES
    /**
     * low resolution decoding, 1-> 1/2 size, 2->1/4 size
     * - encoding: unused
     * - decoding: Set by user.
     */
     int lowres;
#endif

    /**
     * Current statistics for PTS correction.
     * - decoding: maintained and used by libavcodec, not intended to be used by user apps
     * - encoding: unused
     */
    int64_t pts_correction_num_faulty_pts; /// Number of incorrect PTS values so far
    int64_t pts_correction_num_faulty_dts; /// Number of incorrect DTS values so far
    int64_t pts_correction_last_pts;       /// PTS of the last frame
    int64_t pts_correction_last_dts;       /// DTS of the last frame

    /**
     * Character encoding of the input subtitles file.
     * - decoding: set by user
     * - encoding: unused
     */
    char *sub_charenc;

    /**
     * Subtitles character encoding mode. Formats or codecs might be adjusting
     * this setting (if they are doing the conversion themselves for instance).
     * - decoding: set by libavcodec
     * - encoding: unused
     */
    int sub_charenc_mode;
#define FF_SUB_CHARENC_MODE_DO_NOTHING  -1  ///< do nothing (demuxer outputs a stream supposed to be already in UTF-8, or the codec is bitmap for instance)
#define FF_SUB_CHARENC_MODE_AUTOMATIC    0  ///< libavcodec will select the mode itself
#define FF_SUB_CHARENC_MODE_PRE_DECODER  1  ///< the AVPacket data needs to be recoded to UTF-8 before being fed to the decoder, requires iconv

    /**
     * Skip processing alpha if supported by codec.
     * Note that if the format uses pre-multiplied alpha (common with VP6,
     * and recommended due to better video quality/compression)
     * the image will look as if alpha-blended onto a black background.
     * However for formats that do not use pre-multiplied alpha
     * there might be serious artefacts (though e.g. libswscale currently
     * assumes pre-multiplied alpha anyway).
     *
     * - decoding: set by user
     * - encoding: unused
     */
    int skip_alpha;

    /**
     * Number of samples to skip after a discontinuity
     * - decoding: unused
     * - encoding: set by libavcodec
     */
    int seek_preroll;

#if !FF_API_DEBUG_MV
    /**
     * debug motion vectors
     * - encoding: Set by user.
     * - decoding: Set by user.
     */
    int debug_mv;
#define FF_DEBUG_VIS_MV_P_FOR  0x00000001 //visualize forward predicted MVs of P frames
#define FF_DEBUG_VIS_MV_B_FOR  0x00000002 //visualize forward predicted MVs of B frames
#define FF_DEBUG_VIS_MV_B_BACK 0x00000004 //visualize backward predicted MVs of B frames
#endif

    /**
     * custom intra quantization matrix
     * - encoding: Set by user, can be NULL.
     * - decoding: unused.
     */
    uint16_t *chroma_intra_matrix;

    /**
     * dump format separator.
     * can be ", " or "\n      " or anything else
     * - encoding: Set by user.
     * - decoding: Set by user.
     */
    uint8_t *dump_separator;

    /**
     * ',' separated list of allowed decoders.
     * If NULL then all are allowed
     * - encoding: unused
     * - decoding: set by user
     */
    char *codec_whitelist;

    /**
     * Properties of the stream that gets decoded
     * - encoding: unused
     * - decoding: set by libavcodec
     */
    unsigned properties;
#define FF_CODEC_PROPERTY_LOSSLESS        0x00000001
#define FF_CODEC_PROPERTY_CLOSED_CAPTIONS 0x00000002

    /**
     * Additional data associated with the entire coded stream.
     *
     * - decoding: unused
     * - encoding: may be set by libavcodec after avcodec_open2().
     */
    AVPacketSideData *coded_side_data;
    int            nb_coded_side_data;

    /**
     * A reference to the AVHWFramesContext describing the input (for encoding)
     * or output (decoding) frames. The reference is set by the caller and
     * afterwards owned (and freed) by libavcodec - it should never be read by
     * the caller after being set.
     *
     * - decoding: This field should be set by the caller from the get_format()
     *             callback. The previous reference (if any) will always be
     *             unreffed by libavcodec before the get_format() call.
     *
     *             If the default get_buffer2() is used with a hwaccel pixel
     *             format, then this AVHWFramesContext will be used for
     *             allocating the frame buffers.
     *
     * - encoding: For hardware encoders configured to use a hwaccel pixel
     *             format, this field should be set by the caller to a reference
     *             to the AVHWFramesContext describing input frames.
     *             AVHWFramesContext.format must be equal to
     *             AVCodecContext.pix_fmt.
     *
     *             This field should be set before avcodec_open2() is called.
     */
    AVBufferRef *hw_frames_ctx;

    /**
     * Control the form of AVSubtitle.rects[N]->ass
     * - decoding: set by user
     * - encoding: unused
     */
    int sub_text_format;
#define FF_SUB_TEXT_FMT_ASS              0
#if FF_API_ASS_TIMING
#define FF_SUB_TEXT_FMT_ASS_WITH_TIMINGS 1
#endif

    /**
     * Opaque pointer for use by replacement get_buffer2 code
     *
     * @author jc (08/02/2016)
     */
    void * get_buffer_context;

    /* Audio only. The amount of padding (in samples) appended by the encoder to
     * the end of the audio. I.e. this number of decoded samples must be
     * discarded by the caller from the end of the stream to get the original
     * audio without any trailing padding.
     *
     * - decoding: unused
     * - encoding: unused
     */
    int trailing_padding;

    /**
     * The number of pixels per image to maximally accept.
     *
     * - decoding: set by user
     * - encoding: set by user
     */
    int64_t max_pixels;

    /**
     * A reference to the AVHWDeviceContext describing the device which will
     * be used by a hardware encoder/decoder.  The reference is set by the
     * caller and afterwards owned (and freed) by libavcodec.
     *
     * This should be used if either the codec device does not require
     * hardware frames or any that are used are to be allocated internally by
     * libavcodec.  If the user wishes to supply any of the frames used as
     * encoder input or decoder output then hw_frames_ctx should be used
     * instead.  When hw_frames_ctx is set in get_format() for a decoder, this
     * field will be ignored while decoding the associated stream segment, but
     * may again be used on a following one after another get_format() call.
     *
     * For both encoders and decoders this field should be set before
     * avcodec_open2() is called and must not be written to thereafter.
     *
     * Note that some decoders may require this field to be set initially in
     * order to support hw_frames_ctx at all - in that case, all frames
     * contexts used must be created on the same device.
     */
    AVBufferRef *hw_device_ctx;

    /**
     * Bit set of AV_HWACCEL_FLAG_* flags, which affect hardware accelerated
     * decoding (if active).
     * - encoding: unused
     * - decoding: Set by user (either before avcodec_open2(), or in the
     *             AVCodecContext.get_format callback)
     */
    int hwaccel_flags;

    /**
     * Video decoding only. Certain video codecs support cropping, meaning that
     * only a sub-rectangle of the decoded frame is intended for display.  This
     * option controls how cropping is handled by libavcodec.
     *
     * When set to 1 (the default), libavcodec will apply cropping internally.
     * I.e. it will modify the output frame width/height fields and offset the
     * data pointers (only by as much as possible while preserving alignment, or
     * by the full amount if the AV_CODEC_FLAG_UNALIGNED flag is set) so that
     * the frames output by the decoder refer only to the cropped area. The
     * crop_* fields of the output frames will be zero.
     *
     * When set to 0, the width/height fields of the output frames will be set
     * to the coded dimensions and the crop_* fields will describe the cropping
     * rectangle. Applying the cropping is left to the caller.
     *
     * @warning When hardware acceleration with opaque output frames is used,
     * libavcodec is unable to apply cropping from the top/left border.
     *
     * @note when this option is set to zero, the width/height fields of the
     * AVCodecContext and output AVFrames have different meanings. The codec
     * context fields store display dimensions (with the coded dimensions in
     * coded_width/height), while the frame fields store the coded dimensions
     * (with the display dimensions being determined by the crop_* fields).
     */
    int apply_cropping;
} AVCodecContext;

AVRational av_codec_get_pkt_timebase         (const AVCodecContext *avctx);
void       av_codec_set_pkt_timebase         (AVCodecContext *avctx, AVRational val);

const AVCodecDescriptor *av_codec_get_codec_descriptor(const AVCodecContext *avctx);
void                     av_codec_set_codec_descriptor(AVCodecContext *avctx, const AVCodecDescriptor *desc);

unsigned av_codec_get_codec_properties(const AVCodecContext *avctx);

int  av_codec_get_lowres(const AVCodecContext *avctx);
void av_codec_set_lowres(AVCodecContext *avctx, int val);

int  av_codec_get_seek_preroll(const AVCodecContext *avctx);
void av_codec_set_seek_preroll(AVCodecContext *avctx, int val);

uint16_t *av_codec_get_chroma_intra_matrix(const AVCodecContext *avctx);
void av_codec_set_chroma_intra_matrix(AVCodecContext *avctx, uint16_t *val);

/**
 * AVProfile.
 */
typedef struct AVProfile {
    int profile;
    const char *name; ///< short name for the profile
} AVProfile;

typedef struct AVCodecDefault AVCodecDefault;

struct AVSubtitle;

/**
 * AVCodec.
 */
typedef struct AVCodec {
    /**
     * Name of the codec implementation.
     * The name is globally unique among encoders and among decoders (but an
     * encoder and a decoder can share the same name).
     * This is the primary way to find a codec from the user perspective.
     */
    const char *name;
    /**
     * Descriptive name for the codec, meant to be more human readable than name.
     * You should use the NULL_IF_CONFIG_SMALL() macro to define it.
     */
    const char *long_name;
    enum AVMediaType type;
    enum AVCodecID id;
    /**
     * Codec capabilities.
     * see AV_CODEC_CAP_*
     */
    int capabilities;
    const AVRational *supported_framerates; ///< array of supported framerates, or NULL if any, array is terminated by {0,0}
    const enum AVPixelFormat *pix_fmts;     ///< array of supported pixel formats, or NULL if unknown, array is terminated by -1
    const int *supported_samplerates;       ///< array of supported audio samplerates, or NULL if unknown, array is terminated by 0
    const enum AVSampleFormat *sample_fmts; ///< array of supported sample formats, or NULL if unknown, array is terminated by -1
    const uint64_t *channel_layouts;         ///< array of support channel layouts, or NULL if unknown. array is terminated by 0
    uint8_t max_lowres;                     ///< maximum value for lowres supported by the decoder
    const AVClass *priv_class;              ///< AVClass for the private context
    const AVProfile *profiles;              ///< array of recognized profiles, or NULL if unknown, array is terminated by {FF_PROFILE_UNKNOWN}

    /*****************************************************************
     * No fields below this line are part of the public API. They
     * may not be used outside of libavcodec and can be changed and
     * removed at will.
     * New public fields should be added right above.
     *****************************************************************
     */
    int priv_data_size;
    struct AVCodec *next;
    /**
     * @name Frame-level threading support functions
     * @{
     */
    /**
     * If defined, called on thread contexts when they are created.
     * If the codec allocates writable tables in init(), re-allocate them here.
     * priv_data will be set to a copy of the original.
     */
    int (*init_thread_copy)(AVCodecContext *);
    /**
     * Copy necessary context variables from a previous thread context to the current one.
     * If not defined, the next thread will start automatically; otherwise, the codec
     * must call ff_thread_finish_setup().
     *
     * dst and src will (rarely) point to the same context, in which case memcpy should be skipped.
     */
    int (*update_thread_context)(AVCodecContext *dst, const AVCodecContext *src);
    /** @} */

    /**
     * Private codec-specific defaults.
     */
    const AVCodecDefault *defaults;

    /**
     * Initialize codec static data, called from avcodec_register().
     */
    void (*init_static_data)(struct AVCodec *codec);

    int (*init)(AVCodecContext *);
    int (*encode_sub)(AVCodecContext *, uint8_t *buf, int buf_size,
                      const struct AVSubtitle *sub);
    /**
     * Encode data to an AVPacket.
     *
     * @param      avctx          codec context
     * @param      avpkt          output AVPacket (may contain a user-provided buffer)
     * @param[in]  frame          AVFrame containing the raw data to be encoded
     * @param[out] got_packet_ptr encoder sets to 0 or 1 to indicate that a
     *                            non-empty packet was returned in avpkt.
     * @return 0 on success, negative error code on failure
     */
    int (*encode2)(AVCodecContext *avctx, AVPacket *avpkt, const AVFrame *frame,
                   int *got_packet_ptr);
    int (*decode)(AVCodecContext *, void *outdata, int *outdata_size, AVPacket *avpkt);
    int (*close)(AVCodecContext *);
    /**
     * Encode API with decoupled packet/frame dataflow. The API is the
     * same as the avcodec_ prefixed APIs (avcodec_send_frame() etc.), except
     * that:
     * - never called if the codec is closed or the wrong type,
     * - if AV_CODEC_CAP_DELAY is not set, drain frames are never sent,
     * - only one drain frame is ever passed down,
     */
    int (*send_frame)(AVCodecContext *avctx, const AVFrame *frame);
    int (*receive_packet)(AVCodecContext *avctx, AVPacket *avpkt);

    /**
     * Decode API with decoupled packet/frame dataflow. This function is called
     * to get one output frame. It should call ff_decode_get_packet() to obtain
     * input data.
     */
    int (*receive_frame)(AVCodecContext *avctx, AVFrame *frame);
    /**
     * Flush buffers.
     * Will be called when seeking
     */
    void (*flush)(AVCodecContext *);
    /**
     * Internal codec capabilities.
     * See FF_CODEC_CAP_* in internal.h
     */
    int caps_internal;

    /**
     * Decoding only, a comma-separated list of bitstream filters to apply to
     * packets before decoding.
     */
    const char *bsfs;
} AVCodec;

int av_codec_get_max_lowres(const AVCodec *codec);

struct MpegEncContext;

/**
 * @defgroup lavc_hwaccel AVHWAccel
 * @{
 */
typedef struct AVHWAccel {
    /**
     * Name of the hardware accelerated codec.
     * The name is globally unique among encoders and among decoders (but an
     * encoder and a decoder can share the same name).
     */
    const char *name;

    /**
     * Type of codec implemented by the hardware accelerator.
     *
     * See AVMEDIA_TYPE_xxx
     */
    enum AVMediaType type;

    /**
     * Codec implemented by the hardware accelerator.
     *
     * See AV_CODEC_ID_xxx
     */
    enum AVCodecID id;

    /**
     * Supported pixel format.
     *
     * Only hardware accelerated formats are supported here.
     */
    enum AVPixelFormat pix_fmt;

    /**
     * Hardware accelerated codec capabilities.
     * see AV_HWACCEL_CODEC_CAP_*
     */
    int capabilities;

    /*****************************************************************
     * No fields below this line are part of the public API. They
     * may not be used outside of libavcodec and can be changed and
     * removed at will.
     * New public fields should be added right above.
     *****************************************************************
     */
    struct AVHWAccel *next;

    /**
     * Allocate a custom buffer
     */
    int (*alloc_frame)(AVCodecContext *avctx, AVFrame *frame);

    /**
     * Called at the beginning of each frame or field picture.
     *
     * Meaningful frame information (codec specific) is guaranteed to
     * be parsed at this point. This function is mandatory.
     *
     * Note that buf can be NULL along with buf_size set to 0.
     * Otherwise, this means the whole frame is available at this point.
     *
     * @param avctx the codec context
     * @param buf the frame data buffer base
     * @param buf_size the size of the frame in bytes
     * @return zero if successful, a negative value otherwise
     */
    int (*start_frame)(AVCodecContext *avctx, const uint8_t *buf, uint32_t buf_size);

    /**
     * Callback for each slice.
     *
     * Meaningful slice information (codec specific) is guaranteed to
     * be parsed at this point. This function is mandatory.
     * The only exception is XvMC, that works on MB level.
     *
     * @param avctx the codec context
     * @param buf the slice data buffer base
     * @param buf_size the size of the slice in bytes
     * @return zero if successful, a negative value otherwise
     */
    int (*decode_slice)(AVCodecContext *avctx, const uint8_t *buf, uint32_t buf_size);

    /**
     * Called at the end of each frame or field picture.
     *
     * The whole picture is parsed at this point and can now be sent
     * to the hardware accelerator. This function is mandatory.
     *
     * @param avctx the codec context
     * @return zero if successful, a negative value otherwise
     */
    int (*end_frame)(AVCodecContext *avctx);

    /**
     * Size of per-frame hardware accelerator private data.
     *
     * Private data is allocated with av_mallocz() before
     * AVCodecContext.get_buffer() and deallocated after
     * AVCodecContext.release_buffer().
     */
    int frame_priv_data_size;

    /**
     * Called for every Macroblock in a slice.
     *
     * XvMC uses it to replace the ff_mpv_reconstruct_mb().
     * Instead of decoding to raw picture, MB parameters are
     * stored in an array provided by the video driver.
     *
     * @param s the mpeg context
     */
    void (*decode_mb)(struct MpegEncContext *s);

    /**
     * Initialize the hwaccel private data.
     *
     * This will be called from ff_get_format(), after hwaccel and
     * hwaccel_context are set and the hwaccel private data in AVCodecInternal
     * is allocated.
     */
    int (*init)(AVCodecContext *avctx);

    /**
     * Uninitialize the hwaccel private data.
     *
     * This will be called from get_format() or avcodec_close(), after hwaccel
     * and hwaccel_context are already uninitialized.
     */
    int (*uninit)(AVCodecContext *avctx);

    /**
     * Size of the private data to allocate in
     * AVCodecInternal.hwaccel_priv_data.
     */
    int priv_data_size;

    /**
     * Internal hwaccel capabilities.
     */
    int caps_internal;
} AVHWAccel;

/**
 * HWAccel is experimental and is thus avoided in favor of non experimental
 * codecs
 */
#define AV_HWACCEL_CODEC_CAP_EXPERIMENTAL 0x0200

/**
 * Hardware acceleration should be used for decoding even if the codec level
 * used is unknown or higher than the maximum supported level reported by the
 * hardware driver.
 *
 * It's generally a good idea to pass this flag unless you have a specific
 * reason not to, as hardware tends to under-report supported levels.
 */
#define AV_HWACCEL_FLAG_IGNORE_LEVEL (1 << 0)

/**
 * Hardware acceleration can output YUV pixel formats with a different chroma
 * sampling than 4:2:0 and/or other than 8 bits per component.
 */
#define AV_HWACCEL_FLAG_ALLOW_HIGH_DEPTH (1 << 1)

/**
 * Hardware acceleration should still be attempted for decoding when the
 * codec profile does not match the reported capabilities of the hardware.
 *
 * For example, this can be used to try to decode baseline profile H.264
 * streams in hardware - it will often succeed, because many streams marked
 * as baseline profile actually conform to constrained baseline profile.
 *
 * @warning If the stream is actually not supported then the behaviour is
 *          undefined, and may include returning entirely incorrect output
 *          while indicating success.
 */
#define AV_HWACCEL_FLAG_ALLOW_PROFILE_MISMATCH (1 << 2)

/**
 * @}
 */

#if FF_API_AVPICTURE
/**
 * @defgroup lavc_picture AVPicture
 *
 * Functions for working with AVPicture
 * @{
 */

/**
 * Picture data structure.
 *
 * Up to four components can be stored into it, the last component is
 * alpha.
 * @deprecated use AVFrame or imgutils functions instead
 */
typedef struct AVPicture {
    attribute_deprecated
    uint8_t *data[AV_NUM_DATA_POINTERS];    ///< pointers to the image data planes
    attribute_deprecated
    int linesize[AV_NUM_DATA_POINTERS];     ///< number of bytes per line
} AVPicture;

/**
 * @}
 */
#endif

enum AVSubtitleType {
    SUBTITLE_NONE,

    SUBTITLE_BITMAP,                ///< A bitmap, pict will be set

    /**
     * Plain text, the text field must be set by the decoder and is
     * authoritative. ass and pict fields may contain approximations.
     */
    SUBTITLE_TEXT,

    /**
     * Formatted text, the ass field must be set by the decoder and is
     * authoritative. pict and text fields may contain approximations.
     */
    SUBTITLE_ASS,
};

#define AV_SUBTITLE_FLAG_FORCED 0x00000001

typedef struct AVSubtitleRect {
    int x;         ///< top left corner  of pict, undefined when pict is not set
    int y;         ///< top left corner  of pict, undefined when pict is not set
    int w;         ///< width            of pict, undefined when pict is not set
    int h;         ///< height           of pict, undefined when pict is not set
    int nb_colors; ///< number of colors in pict, undefined when pict is not set

#if FF_API_AVPICTURE
    /**
     * @deprecated unused
     */
    attribute_deprecated
    AVPicture pict;
#endif
    /**
     * data+linesize for the bitmap of this subtitle.
     * Can be set for text/ass as well once they are rendered.
     */
    uint8_t *data[4];
    int linesize[4];

    enum AVSubtitleType type;

    char *text;                     ///< 0 terminated plain UTF-8 text

    /**
     * 0 terminated ASS/SSA compatible event line.
     * The presentation of this is unaffected by the other values in this
     * struct.
     */
    char *ass;

    int flags;
} AVSubtitleRect;

typedef struct AVSubtitle {
    uint16_t format; /* 0 = graphics */
    uint32_t start_display_time; /* relative to packet pts, in ms */
    uint32_t end_display_time; /* relative to packet pts, in ms */
    unsigned num_rects;
    AVSubtitleRect **rects;
    int64_t pts;    ///< Same as packet pts, in AV_TIME_BASE
} AVSubtitle;

/**
 * This struct describes the properties of an encoded stream.
 *
 * sizeof(AVCodecParameters) is not a part of the public ABI, this struct must
 * be allocated with avcodec_parameters_alloc() and freed with
 * avcodec_parameters_free().
 */
typedef struct AVCodecParameters {
    /**
     * General type of the encoded data.
     */
    enum AVMediaType codec_type;
    /**
     * Specific type of the encoded data (the codec used).
     */
    enum AVCodecID   codec_id;
    /**
     * Additional information about the codec (corresponds to the AVI FOURCC).
     */
    uint32_t         codec_tag;

    /**
     * Extra binary data needed for initializing the decoder, codec-dependent.
     *
     * Must be allocated with av_malloc() and will be freed by
     * avcodec_parameters_free(). The allocated size of extradata must be at
     * least extradata_size + AV_INPUT_BUFFER_PADDING_SIZE, with the padding
     * bytes zeroed.
     */
    uint8_t *extradata;
    /**
     * Size of the extradata content in bytes.
     */
    int      extradata_size;

    /**
     * - video: the pixel format, the value corresponds to enum AVPixelFormat.
     * - audio: the sample format, the value corresponds to enum AVSampleFormat.
     */
    int format;

    /**
     * The average bitrate of the encoded data (in bits per second).
     */
    int64_t bit_rate;

    /**
     * The number of bits per sample in the codedwords.
     *
     * This is basically the bitrate per sample. It is mandatory for a bunch of
     * formats to actually decode them. It's the number of bits for one sample in
     * the actual coded bitstream.
     *
     * This could be for example 4 for ADPCM
     * For PCM formats this matches bits_per_raw_sample
     * Can be 0
     */
    int bits_per_coded_sample;

    /**
     * This is the number of valid bits in each output sample. If the
     * sample format has more bits, the least significant bits are additional
     * padding bits, which are always 0. Use right shifts to reduce the sample
     * to its actual size. For example, audio formats with 24 bit samples will
     * have bits_per_raw_sample set to 24, and format set to AV_SAMPLE_FMT_S32.
     * To get the original sample use "(int32_t)sample >> 8"."
     *
     * For ADPCM this might be 12 or 16 or similar
     * Can be 0
     */
    int bits_per_raw_sample;

    /**
     * Codec-specific bitstream restrictions that the stream conforms to.
     */
    int profile;
    int level;

    /**
     * Video only. The dimensions of the video frame in pixels.
     */
    int width;
    int height;

    /**
     * Video only. The aspect ratio (width / height) which a single pixel
     * should have when displayed.
     *
     * When the aspect ratio is unknown / undefined, the numerator should be
     * set to 0 (the denominator may have any value).
     */
    AVRational sample_aspect_ratio;

    /**
     * Video only. The order of the fields in interlaced video.
     */
    enum AVFieldOrder                  field_order;

    /**
     * Video only. Additional colorspace characteristics.
     */
    enum AVColorRange                  color_range;
    enum AVColorPrimaries              color_primaries;
    enum AVColorTransferCharacteristic color_trc;
    enum AVColorSpace                  color_space;
    enum AVChromaLocation              chroma_location;

    /**
     * Video only. Number of delayed frames.
     */
    int video_delay;

    /**
     * Audio only. The channel layout bitmask. May be 0 if the channel layout is
     * unknown or unspecified, otherwise the number of bits set must be equal to
     * the channels field.
     */
    uint64_t channel_layout;
    /**
     * Audio only. The number of audio channels.
     */
    int      channels;
    /**
     * Audio only. The number of audio samples per second.
     */
    int      sample_rate;
    /**
     * Audio only. The number of bytes per coded audio frame, required by some
     * formats.
     *
     * Corresponds to nBlockAlign in WAVEFORMATEX.
     */
    int      block_align;
    /**
     * Audio only. Audio frame size, if known. Required by some formats to be static.
     */
    int      frame_size;

    /**
     * Audio only. The amount of padding (in samples) inserted by the encoder at
     * the beginning of the audio. I.e. this number of leading decoded samples
     * must be discarded by the caller to get the original audio without leading
     * padding.
     */
    int initial_padding;
    /**
     * Audio only. The amount of padding (in samples) appended by the encoder to
     * the end of the audio. I.e. this number of decoded samples must be
     * discarded by the caller from the end of the stream to get the original
     * audio without any trailing padding.
     */
    int trailing_padding;
    /**
     * Audio only. Number of samples to skip after a discontinuity.
     */
    int seek_preroll;
} AVCodecParameters;

/**
 * If c is NULL, returns the first registered codec,
 * if c is non-NULL, returns the next registered codec after c,
 * or NULL if c is the last one.
 */
AVCodec *av_codec_next(const AVCodec *c);

/**
 * Return the LIBAVCODEC_VERSION_INT constant.
 */
unsigned avcodec_version(void);

/**
 * Return the libavcodec build-time configuration.
 */
const char *avcodec_configuration(void);

/**
 * Return the libavcodec license.
 */
const char *avcodec_license(void);

/**
 * Register the codec codec and initialize libavcodec.
 *
 * @warning either this function or avcodec_register_all() must be called
 * before any other libavcodec functions.
 *
 * @see avcodec_register_all()
 */
void avcodec_register(AVCodec *codec);

/**
 * Register all the codecs, parsers and bitstream filters which were enabled at
 * configuration time. If you do not call this function you can select exactly
 * which formats you want to support, by using the individual registration
 * functions.
 *
 * @see avcodec_register
 * @see av_register_codec_parser
 * @see av_register_bitstream_filter
 */
void avcodec_register_all(void);

/**
 * Allocate an AVCodecContext and set its fields to default values. The
 * resulting struct should be freed with avcodec_free_context().
 *
 * @param codec if non-NULL, allocate private data and initialize defaults
 *              for the given codec. It is illegal to then call avcodec_open2()
 *              with a different codec.
 *              If NULL, then the codec-specific defaults won't be initialized,
 *              which may result in suboptimal default settings (this is
 *              important mainly for encoders, e.g. libx264).
 *
 * @return An AVCodecContext filled with default values or NULL on failure.
 */
AVCodecContext *avcodec_alloc_context3(const AVCodec *codec);

/**
 * Free the codec context and everything associated with it and write NULL to
 * the provided pointer.
 */
void avcodec_free_context(AVCodecContext **avctx);

#if FF_API_GET_CONTEXT_DEFAULTS
/**
 * @deprecated This function should not be used, as closing and opening a codec
 * context multiple time is not supported. A new codec context should be
 * allocated for each new use.
 */
int avcodec_get_context_defaults3(AVCodecContext *s, const AVCodec *codec);
#endif

/**
 * Get the AVClass for AVCodecContext. It can be used in combination with
 * AV_OPT_SEARCH_FAKE_OBJ for examining options.
 *
 * @see av_opt_find().
 */
const AVClass *avcodec_get_class(void);

#if FF_API_COPY_CONTEXT
/**
 * Get the AVClass for AVFrame. It can be used in combination with
 * AV_OPT_SEARCH_FAKE_OBJ for examining options.
 *
 * @see av_opt_find().
 */
const AVClass *avcodec_get_frame_class(void);

/**
 * Get the AVClass for AVSubtitleRect. It can be used in combination with
 * AV_OPT_SEARCH_FAKE_OBJ for examining options.
 *
 * @see av_opt_find().
 */
const AVClass *avcodec_get_subtitle_rect_class(void);

/**
 * Copy the settings of the source AVCodecContext into the destination
 * AVCodecContext. The resulting destination codec context will be
 * unopened, i.e. you are required to call avcodec_open2() before you
 * can use this AVCodecContext to decode/encode video/audio data.
 *
 * @param dest target codec context, should be initialized with
 *             avcodec_alloc_context3(NULL), but otherwise uninitialized
 * @param src source codec context
 * @return AVERROR() on error (e.g. memory allocation error), 0 on success
 *
 * @deprecated The semantics of this function are ill-defined and it should not
 * be used. If you need to transfer the stream parameters from one codec context
 * to another, use an intermediate AVCodecParameters instance and the
 * avcodec_parameters_from_context() / avcodec_parameters_to_context()
 * functions.
 */
attribute_deprecated
int avcodec_copy_context(AVCodecContext *dest, const AVCodecContext *src);
#endif

/**
 * Allocate a new AVCodecParameters and set its fields to default values
 * (unknown/invalid/0). The returned struct must be freed with
 * avcodec_parameters_free().
 */
AVCodecParameters *avcodec_parameters_alloc(void);

/**
 * Free an AVCodecParameters instance and everything associated with it and
 * write NULL to the supplied pointer.
 */
void avcodec_parameters_free(AVCodecParameters **par);

/**
 * Copy the contents of src to dst. Any allocated fields in dst are freed and
 * replaced with newly allocated duplicates of the corresponding fields in src.
 *
 * @return >= 0 on success, a negative AVERROR code on failure.
 */
int avcodec_parameters_copy(AVCodecParameters *dst, const AVCodecParameters *src);

/**
 * Fill the parameters struct based on the values from the supplied codec
 * context. Any allocated fields in par are freed and replaced with duplicates
 * of the corresponding fields in codec.
 *
 * @return >= 0 on success, a negative AVERROR code on failure
 */
int avcodec_parameters_from_context(AVCodecParameters *par,
                                    const AVCodecContext *codec);

/**
 * Fill the codec context based on the values from the supplied codec
 * parameters. Any allocated fields in codec that have a corresponding field in
 * par are freed and replaced with duplicates of the corresponding field in par.
 * Fields in codec that do not have a counterpart in par are not touched.
 *
 * @return >= 0 on success, a negative AVERROR code on failure.
 */
int avcodec_parameters_to_context(AVCodecContext *codec,
                                  const AVCodecParameters *par);

/**
 * Initialize the AVCodecContext to use the given AVCodec. Prior to using this
 * function the context has to be allocated with avcodec_alloc_context3().
 *
 * The functions avcodec_find_decoder_by_name(), avcodec_find_encoder_by_name(),
 * avcodec_find_decoder() and avcodec_find_encoder() provide an easy way for
 * retrieving a codec.
 *
 * @warning This function is not thread safe!
 *
 * @note Always call this function before using decoding routines (such as
 * @ref avcodec_receive_frame()).
 *
 * @code
 * avcodec_register_all();
 * av_dict_set(&opts, "b", "2.5M", 0);
 * codec = avcodec_find_decoder(AV_CODEC_ID_H264);
 * if (!codec)
 *     exit(1);
 *
 * context = avcodec_alloc_context3(codec);
 *
 * if (avcodec_open2(context, codec, opts) < 0)
 *     exit(1);
 * @endcode
 *
 * @param avctx The context to initialize.
 * @param codec The codec to open this context for. If a non-NULL codec has been
 *              previously passed to avcodec_alloc_context3() or
 *              for this context, then this parameter MUST be either NULL or
 *              equal to the previously passed codec.
 * @param options A dictionary filled with AVCodecContext and codec-private options.
 *                On return this object will be filled with options that were not found.
 *
 * @return zero on success, a negative value on error
 * @see avcodec_alloc_context3(), avcodec_find_decoder(), avcodec_find_encoder(),
 *      av_dict_set(), av_opt_find().
 */
int avcodec_open2(AVCodecContext *avctx, const AVCodec *codec, AVDictionary **options);

/**
 * Close a given AVCodecContext and free all the data associated with it
 * (but not the AVCodecContext itself).
 *
 * Calling this function on an AVCodecContext that hasn't been opened will free
 * the codec-specific data allocated in avcodec_alloc_context3() with a non-NULL
 * codec. Subsequent calls will do nothing.
 *
 * @note Do not use this function. Use avcodec_free_context() to destroy a
 * codec context (either open or closed). Opening and closing a codec context
 * multiple times is not supported anymore -- use multiple codec contexts
 * instead.
 */
int avcodec_close(AVCodecContext *avctx);

/**
 * Free all allocated data in the given subtitle struct.
 *
 * @param sub AVSubtitle to free.
 */
void avsubtitle_free(AVSubtitle *sub);

/**
 * @}
 */

/**
 * @addtogroup lavc_packet
 * @{
 */

/**
 * Allocate an AVPacket and set its fields to default values.  The resulting
 * struct must be freed using av_packet_free().
 *
 * @return An AVPacket filled with default values or NULL on failure.
 *
 * @note this only allocates the AVPacket itself, not the data buffers. Those
 * must be allocated through other means such as av_new_packet.
 *
 * @see av_new_packet
 */
AVPacket *av_packet_alloc(void);

/**
 * Create a new packet that references the same data as src.
 *
 * This is a shortcut for av_packet_alloc()+av_packet_ref().
 *
 * @return newly created AVPacket on success, NULL on error.
 *
 * @see av_packet_alloc
 * @see av_packet_ref
 */
AVPacket *av_packet_clone(const AVPacket *src);

/**
 * Free the packet, if the packet is reference counted, it will be
 * unreferenced first.
 *
 * @param pkt packet to be freed. The pointer will be set to NULL.
 * @note passing NULL is a no-op.
 */
void av_packet_free(AVPacket **pkt);

/**
 * Initialize optional fields of a packet with default values.
 *
 * Note, this does not touch the data and size members, which have to be
 * initialized separately.
 *
 * @param pkt packet
 */
void av_init_packet(AVPacket *pkt);

/**
 * Allocate the payload of a packet and initialize its fields with
 * default values.
 *
 * @param pkt packet
 * @param size wanted payload size
 * @return 0 if OK, AVERROR_xxx otherwise
 */
int av_new_packet(AVPacket *pkt, int size);

/**
 * Reduce packet size, correctly zeroing padding
 *
 * @param pkt packet
 * @param size new size
 */
void av_shrink_packet(AVPacket *pkt, int size);

/**
 * Increase packet size, correctly zeroing padding
 *
 * @param pkt packet
 * @param grow_by number of bytes by which to increase the size of the packet
 */
int av_grow_packet(AVPacket *pkt, int grow_by);

/**
 * Initialize a reference-counted packet from av_malloc()ed data.
 *
 * @param pkt packet to be initialized. This function will set the data, size,
 *        buf and destruct fields, all others are left untouched.
 * @param data Data allocated by av_malloc() to be used as packet data. If this
 *        function returns successfully, the data is owned by the underlying AVBuffer.
 *        The caller may not access the data through other means.
 * @param size size of data in bytes, without the padding. I.e. the full buffer
 *        size is assumed to be size + AV_INPUT_BUFFER_PADDING_SIZE.
 *
 * @return 0 on success, a negative AVERROR on error
 */
int av_packet_from_data(AVPacket *pkt, uint8_t *data, int size);

#if FF_API_AVPACKET_OLD_API
/**
 * @warning This is a hack - the packet memory allocation stuff is broken. The
 * packet is allocated if it was not really allocated.
 *
 * @deprecated Use av_packet_ref
 */
attribute_deprecated
int av_dup_packet(AVPacket *pkt);
/**
 * Copy packet, including contents
 *
 * @return 0 on success, negative AVERROR on fail
 *
 * @deprecated Use av_packet_ref
 */
attribute_deprecated
int av_copy_packet(AVPacket *dst, const AVPacket *src);

/**
 * Copy packet side data
 *
 * @return 0 on success, negative AVERROR on fail
 *
 * @deprecated Use av_packet_copy_props
 */
attribute_deprecated
int av_copy_packet_side_data(AVPacket *dst, const AVPacket *src);

/**
 * Free a packet.
 *
 * @deprecated Use av_packet_unref
 *
 * @param pkt packet to free
 */
attribute_deprecated
void av_free_packet(AVPacket *pkt);
#endif
/**
 * Allocate new information of a packet.
 *
 * @param pkt packet
 * @param type side information type
 * @param size side information size
 * @return pointer to fresh allocated data or NULL otherwise
 */
uint8_t* av_packet_new_side_data(AVPacket *pkt, enum AVPacketSideDataType type,
                                 int size);

/**
 * Wrap an existing array as a packet side data.
 *
 * @param pkt packet
 * @param type side information type
 * @param data the side data array. It must be allocated with the av_malloc()
 *             family of functions. The ownership of the data is transferred to
 *             pkt.
 * @param size side information size
 * @return a non-negative number on success, a negative AVERROR code on
 *         failure. On failure, the packet is unchanged and the data remains
 *         owned by the caller.
 */
int av_packet_add_side_data(AVPacket *pkt, enum AVPacketSideDataType type,
                            uint8_t *data, size_t size);

/**
 * Shrink the already allocated side data buffer
 *
 * @param pkt packet
 * @param type side information type
 * @param size new side information size
 * @return 0 on success, < 0 on failure
 */
int av_packet_shrink_side_data(AVPacket *pkt, enum AVPacketSideDataType type,
                               int size);

/**
 * Get side information from packet.
 *
 * @param pkt packet
 * @param type desired side information type
 * @param size pointer for side information size to store (optional)
 * @return pointer to data if present or NULL otherwise
 */
uint8_t* av_packet_get_side_data(const AVPacket *pkt, enum AVPacketSideDataType type,
                                 int *size);

#if FF_API_MERGE_SD_API
attribute_deprecated
int av_packet_merge_side_data(AVPacket *pkt);

attribute_deprecated
int av_packet_split_side_data(AVPacket *pkt);
#endif

const char *av_packet_side_data_name(enum AVPacketSideDataType type);

/**
 * Pack a dictionary for use in side_data.
 *
 * @param dict The dictionary to pack.
 * @param size pointer to store the size of the returned data
 * @return pointer to data if successful, NULL otherwise
 */
uint8_t *av_packet_pack_dictionary(AVDictionary *dict, int *size);
/**
 * Unpack a dictionary from side_data.
 *
 * @param data data from side_data
 * @param size size of the data
 * @param dict the metadata storage dictionary
 * @return 0 on success, < 0 on failure
 */
int av_packet_unpack_dictionary(const uint8_t *data, int size, AVDictionary **dict);


/**
 * Convenience function to free all the side data stored.
 * All the other fields stay untouched.
 *
 * @param pkt packet
 */
void av_packet_free_side_data(AVPacket *pkt);

/**
 * Setup a new reference to the data described by a given packet
 *
 * If src is reference-counted, setup dst as a new reference to the
 * buffer in src. Otherwise allocate a new buffer in dst and copy the
 * data from src into it.
 *
 * All the other fields are copied from src.
 *
 * @see av_packet_unref
 *
 * @param dst Destination packet
 * @param src Source packet
 *
 * @return 0 on success, a negative AVERROR on error.
 */
int av_packet_ref(AVPacket *dst, const AVPacket *src);

/**
 * Wipe the packet.
 *
 * Unreference the buffer referenced by the packet and reset the
 * remaining packet fields to their default values.
 *
 * @param pkt The packet to be unreferenced.
 */
void av_packet_unref(AVPacket *pkt);

/**
 * Move every field in src to dst and reset src.
 *
 * @see av_packet_unref
 *
 * @param src Source packet, will be reset
 * @param dst Destination packet
 */
void av_packet_move_ref(AVPacket *dst, AVPacket *src);

/**
 * Copy only "properties" fields from src to dst.
 *
 * Properties for the purpose of this function are all the fields
 * beside those related to the packet data (buf, data, size)
 *
 * @param dst Destination packet
 * @param src Source packet
 *
 * @return 0 on success AVERROR on failure.
 */
int av_packet_copy_props(AVPacket *dst, const AVPacket *src);

/**
 * Convert valid timing fields (timestamps / durations) in a packet from one
 * timebase to another. Timestamps with unknown values (AV_NOPTS_VALUE) will be
 * ignored.
 *
 * @param pkt packet on which the conversion will be performed
 * @param tb_src source timebase, in which the timing fields in pkt are
 *               expressed
 * @param tb_dst destination timebase, to which the timing fields will be
 *               converted
 */
void av_packet_rescale_ts(AVPacket *pkt, AVRational tb_src, AVRational tb_dst);

/**
 * @}
 */

/**
 * @addtogroup lavc_decoding
 * @{
 */

/**
 * Find a registered decoder with a matching codec ID.
 *
 * @param id AVCodecID of the requested decoder
 * @return A decoder if one was found, NULL otherwise.
 */
AVCodec *avcodec_find_decoder(enum AVCodecID id);

/**
 * Find a registered decoder with the specified name.
 *
 * @param name name of the requested decoder
 * @return A decoder if one was found, NULL otherwise.
 */
AVCodec *avcodec_find_decoder_by_name(const char *name);

/**
 * The default callback for AVCodecContext.get_buffer2(). It is made public so
 * it can be called by custom get_buffer2() implementations for decoders without
 * AV_CODEC_CAP_DR1 set.
 */
int avcodec_default_get_buffer2(AVCodecContext *s, AVFrame *frame, int flags);

#if FF_API_EMU_EDGE
/**
 * Return the amount of padding in pixels which the get_buffer callback must
 * provide around the edge of the image for codecs which do not have the
 * CODEC_FLAG_EMU_EDGE flag.
 *
 * @return Required padding in pixels.
 *
 * @deprecated CODEC_FLAG_EMU_EDGE is deprecated, so this function is no longer
 * needed
 */
attribute_deprecated
unsigned avcodec_get_edge_width(void);
#endif

/**
 * Modify width and height values so that they will result in a memory
 * buffer that is acceptable for the codec if you do not use any horizontal
 * padding.
 *
 * May only be used if a codec with AV_CODEC_CAP_DR1 has been opened.
 */
void avcodec_align_dimensions(AVCodecContext *s, int *width, int *height);

/**
 * Modify width and height values so that they will result in a memory
 * buffer that is acceptable for the codec if you also ensure that all
 * line sizes are a multiple of the respective linesize_align[i].
 *
 * May only be used if a codec with AV_CODEC_CAP_DR1 has been opened.
 */
void avcodec_align_dimensions2(AVCodecContext *s, int *width, int *height,
                               int linesize_align[AV_NUM_DATA_POINTERS]);

/**
 * Converts AVChromaLocation to swscale x/y chroma position.
 *
 * The positions represent the chroma (0,0) position in a coordinates system
 * with luma (0,0) representing the origin and luma(1,1) representing 256,256
 *
 * @param xpos  horizontal chroma sample position
 * @param ypos  vertical   chroma sample position
 */
int avcodec_enum_to_chroma_pos(int *xpos, int *ypos, enum AVChromaLocation pos);

/**
 * Converts swscale x/y chroma position to AVChromaLocation.
 *
 * The positions represent the chroma (0,0) position in a coordinates system
 * with luma (0,0) representing the origin and luma(1,1) representing 256,256
 *
 * @param xpos  horizontal chroma sample position
 * @param ypos  vertical   chroma sample position
 */
enum AVChromaLocation avcodec_chroma_pos_to_enum(int xpos, int ypos);

/**
 * Decode the audio frame of size avpkt->size from avpkt->data into frame.
 *
 * Some decoders may support multiple frames in a single AVPacket. Such
 * decoders would then just decode the first frame and the return value would be
 * less than the packet size. In this case, avcodec_decode_audio4 has to be
 * called again with an AVPacket containing the remaining data in order to
 * decode the second frame, etc...  Even if no frames are returned, the packet
 * needs to be fed to the decoder with remaining data until it is completely
 * consumed or an error occurs.
 *
 * Some decoders (those marked with AV_CODEC_CAP_DELAY) have a delay between input
 * and output. This means that for some packets they will not immediately
 * produce decoded output and need to be flushed at the end of decoding to get
 * all the decoded data. Flushing is done by calling this function with packets
 * with avpkt->data set to NULL and avpkt->size set to 0 until it stops
 * returning samples. It is safe to flush even those decoders that are not
 * marked with AV_CODEC_CAP_DELAY, then no samples will be returned.
 *
 * @warning The input buffer, avpkt->data must be AV_INPUT_BUFFER_PADDING_SIZE
 *          larger than the actual read bytes because some optimized bitstream
 *          readers read 32 or 64 bits at once and could read over the end.
 *
 * @note The AVCodecContext MUST have been opened with @ref avcodec_open2()
 * before packets may be fed to the decoder.
 *
 * @param      avctx the codec context
 * @param[out] frame The AVFrame in which to store decoded audio samples.
 *                   The decoder will allocate a buffer for the decoded frame by
 *                   calling the AVCodecContext.get_buffer2() callback.
 *                   When AVCodecContext.refcounted_frames is set to 1, the frame is
 *                   reference counted and the returned reference belongs to the
 *                   caller. The caller must release the frame using av_frame_unref()
 *                   when the frame is no longer needed. The caller may safely write
 *                   to the frame if av_frame_is_writable() returns 1.
 *                   When AVCodecContext.refcounted_frames is set to 0, the returned
 *                   reference belongs to the decoder and is valid only until the
 *                   next call to this function or until closing or flushing the
 *                   decoder. The caller may not write to it.
 * @param[out] got_frame_ptr Zero if no frame could be decoded, otherwise it is
 *                           non-zero. Note that this field being set to zero
 *                           does not mean that an error has occurred. For
 *                           decoders with AV_CODEC_CAP_DELAY set, no given decode
 *                           call is guaranteed to produce a frame.
 * @param[in]  avpkt The input AVPacket containing the input buffer.
 *                   At least avpkt->data and avpkt->size should be set. Some
 *                   decoders might also require additional fields to be set.
 * @return A negative error code is returned if an error occurred during
 *         decoding, otherwise the number of bytes consumed from the input
 *         AVPacket is returned.
 *
* @deprecated Use avcodec_send_packet() and avcodec_receive_frame().
 */
attribute_deprecated
int avcodec_decode_audio4(AVCodecContext *avctx, AVFrame *frame,
                          int *got_frame_ptr, const AVPacket *avpkt);

/**
 * Decode the video frame of size avpkt->size from avpkt->data into picture.
 * Some decoders may support multiple frames in a single AVPacket, such
 * decoders would then just decode the first frame.
 *
 * @warning The input buffer must be AV_INPUT_BUFFER_PADDING_SIZE larger than
 * the actual read bytes because some optimized bitstream readers read 32 or 64
 * bits at once and could read over the end.
 *
 * @warning The end of the input buffer buf should be set to 0 to ensure that
 * no overreading happens for damaged MPEG streams.
 *
 * @note Codecs which have the AV_CODEC_CAP_DELAY capability set have a delay
 * between input and output, these need to be fed with avpkt->data=NULL,
 * avpkt->size=0 at the end to return the remaining frames.
 *
 * @note The AVCodecContext MUST have been opened with @ref avcodec_open2()
 * before packets may be fed to the decoder.
 *
 * @param avctx the codec context
 * @param[out] picture The AVFrame in which the decoded video frame will be stored.
 *             Use av_frame_alloc() to get an AVFrame. The codec will
 *             allocate memory for the actual bitmap by calling the
 *             AVCodecContext.get_buffer2() callback.
 *             When AVCodecContext.refcounted_frames is set to 1, the frame is
 *             reference counted and the returned reference belongs to the
 *             caller. The caller must release the frame using av_frame_unref()
 *             when the frame is no longer needed. The caller may safely write
 *             to the frame if av_frame_is_writable() returns 1.
 *             When AVCodecContext.refcounted_frames is set to 0, the returned
 *             reference belongs to the decoder and is valid only until the
 *             next call to this function or until closing or flushing the
 *             decoder. The caller may not write to it.
 *
 * @param[in] avpkt The input AVPacket containing the input buffer.
 *            You can create such packet with av_init_packet() and by then setting
 *            data and size, some decoders might in addition need other fields like
 *            flags&AV_PKT_FLAG_KEY. All decoders are designed to use the least
 *            fields possible.
 * @param[in,out] got_picture_ptr Zero if no frame could be decompressed, otherwise, it is nonzero.
 * @return On error a negative value is returned, otherwise the number of bytes
 * used or zero if no frame could be decompressed.
 *
 * @deprecated Use avcodec_send_packet() and avcodec_receive_frame().
 */
attribute_deprecated
int avcodec_decode_video2(AVCodecContext *avctx, AVFrame *picture,
                         int *got_picture_ptr,
                         const AVPacket *avpkt);

/**
 * Decode a subtitle message.
 * Return a negative value on error, otherwise return the number of bytes used.
 * If no subtitle could be decompressed, got_sub_ptr is zero.
 * Otherwise, the subtitle is stored in *sub.
 * Note that AV_CODEC_CAP_DR1 is not available for subtitle codecs. This is for
 * simplicity, because the performance difference is expect to be negligible
 * and reusing a get_buffer written for video codecs would probably perform badly
 * due to a potentially very different allocation pattern.
 *
 * Some decoders (those marked with AV_CODEC_CAP_DELAY) have a delay between input
 * and output. This means that for some packets they will not immediately
 * produce decoded output and need to be flushed at the end of decoding to get
 * all the decoded data. Flushing is done by calling this function with packets
 * with avpkt->data set to NULL and avpkt->size set to 0 until it stops
 * returning subtitles. It is safe to flush even those decoders that are not
 * marked with AV_CODEC_CAP_DELAY, then no subtitles will be returned.
 *
 * @note The AVCodecContext MUST have been opened with @ref avcodec_open2()
 * before packets may be fed to the decoder.
 *
 * @param avctx the codec context
 * @param[out] sub The Preallocated AVSubtitle in which the decoded subtitle will be stored,
 *                 must be freed with avsubtitle_free if *got_sub_ptr is set.
 * @param[in,out] got_sub_ptr Zero if no subtitle could be decompressed, otherwise, it is nonzero.
 * @param[in] avpkt The input AVPacket containing the input buffer.
 */
int avcodec_decode_subtitle2(AVCodecContext *avctx, AVSubtitle *sub,
                            int *got_sub_ptr,
                            AVPacket *avpkt);

/**
 * Supply raw packet data as input to a decoder.
 *
 * Internally, this call will copy relevant AVCodecContext fields, which can
 * influence decoding per-packet, and apply them when the packet is actually
 * decoded. (For example AVCodecContext.skip_frame, which might direct the
 * decoder to drop the frame contained by the packet sent with this function.)
 *
 * @warning The input buffer, avpkt->data must be AV_INPUT_BUFFER_PADDING_SIZE
 *          larger than the actual read bytes because some optimized bitstream
 *          readers read 32 or 64 bits at once and could read over the end.
 *
 * @warning Do not mix this API with the legacy API (like avcodec_decode_video2())
 *          on the same AVCodecContext. It will return unexpected results now
 *          or in future libavcodec versions.
 *
 * @note The AVCodecContext MUST have been opened with @ref avcodec_open2()
 *       before packets may be fed to the decoder.
 *
 * @param avctx codec context
 * @param[in] avpkt The input AVPacket. Usually, this will be a single video
 *                  frame, or several complete audio frames.
 *                  Ownership of the packet remains with the caller, and the
 *                  decoder will not write to the packet. The decoder may create
 *                  a reference to the packet data (or copy it if the packet is
 *                  not reference-counted).
 *                  Unlike with older APIs, the packet is always fully consumed,
 *                  and if it contains multiple frames (e.g. some audio codecs),
 *                  will require you to call avcodec_receive_frame() multiple
 *                  times afterwards before you can send a new packet.
 *                  It can be NULL (or an AVPacket with data set to NULL and
 *                  size set to 0); in this case, it is considered a flush
 *                  packet, which signals the end of the stream. Sending the
 *                  first flush packet will return success. Subsequent ones are
 *                  unnecessary and will return AVERROR_EOF. If the decoder
 *                  still has frames buffered, it will return them after sending
 *                  a flush packet.
 *
 * @return 0 on success, otherwise negative error code:
 *      AVERROR(EAGAIN):   input is not accepted in the current state - user
 *                         must read output with avcodec_receive_frame() (once
 *                         all output is read, the packet should be resent, and
 *                         the call will not fail with EAGAIN).
 *      AVERROR_EOF:       the decoder has been flushed, and no new packets can
 *                         be sent to it (also returned if more than 1 flush
 *                         packet is sent)
 *      AVERROR(EINVAL):   codec not opened, it is an encoder, or requires flush
 *      AVERROR(ENOMEM):   failed to add packet to internal queue, or similar
 *      other errors: legitimate decoding errors
 */
int avcodec_send_packet(AVCodecContext *avctx, const AVPacket *avpkt);

/**
 * Return decoded output data from a decoder.
 *
 * @param avctx codec context
 * @param frame This will be set to a reference-counted video or audio
 *              frame (depending on the decoder type) allocated by the
 *              decoder. Note that the function will always call
 *              av_frame_unref(frame) before doing anything else.
 *
 * @return
 *      0:                 success, a frame was returned
 *      AVERROR(EAGAIN):   output is not available in this state - user must try
 *                         to send new input
 *      AVERROR_EOF:       the decoder has been fully flushed, and there will be
 *                         no more output frames
 *      AVERROR(EINVAL):   codec not opened, or it is an encoder
 *      other negative values: legitimate decoding errors
 */
int avcodec_receive_frame(AVCodecContext *avctx, AVFrame *frame);

/**
 * Supply a raw video or audio frame to the encoder. Use avcodec_receive_packet()
 * to retrieve buffered output packets.
 *
 * @param avctx     codec context
 * @param[in] frame AVFrame containing the raw audio or video frame to be encoded.
 *                  Ownership of the frame remains with the caller, and the
 *                  encoder will not write to the frame. The encoder may create
 *                  a reference to the frame data (or copy it if the frame is
 *                  not reference-counted).
 *                  It can be NULL, in which case it is considered a flush
 *                  packet.  This signals the end of the stream. If the encoder
 *                  still has packets buffered, it will return them after this
 *                  call. Once flushing mode has been entered, additional flush
 *                  packets are ignored, and sending frames will return
 *                  AVERROR_EOF.
 *
 *                  For audio:
 *                  If AV_CODEC_CAP_VARIABLE_FRAME_SIZE is set, then each frame
 *                  can have any number of samples.
 *                  If it is not set, frame->nb_samples must be equal to
 *                  avctx->frame_size for all frames except the last.
 *                  The final frame may be smaller than avctx->frame_size.
 * @return 0 on success, otherwise negative error code:
 *      AVERROR(EAGAIN):   input is not accepted in the current state - user
 *                         must read output with avcodec_receive_packet() (once
 *                         all output is read, the packet should be resent, and
 *                         the call will not fail with EAGAIN).
 *      AVERROR_EOF:       the encoder has been flushed, and no new frames can
 *                         be sent to it
 *      AVERROR(EINVAL):   codec not opened, refcounted_frames not set, it is a
 *                         decoder, or requires flush
 *      AVERROR(ENOMEM):   failed to add packet to internal queue, or similar
 *      other errors: legitimate decoding errors
 */
int avcodec_send_frame(AVCodecContext *avctx, const AVFrame *frame);

/**
 * Read encoded data from the encoder.
 *
 * @param avctx codec context
 * @param avpkt This will be set to a reference-counted packet allocated by the
 *              encoder. Note that the function will always call
 *              av_frame_unref(frame) before doing anything else.
 * @return 0 on success, otherwise negative error code:
 *      AVERROR(EAGAIN):   output is not available in the current state - user
 *                         must try to send input
 *      AVERROR_EOF:       the encoder has been fully flushed, and there will be
 *                         no more output packets
 *      AVERROR(EINVAL):   codec not opened, or it is an encoder
 *      other errors: legitimate decoding errors
 */
int avcodec_receive_packet(AVCodecContext *avctx, AVPacket *avpkt);


/**
 * @defgroup lavc_parsing Frame parsing
 * @{
 */

enum AVPictureStructure {
    AV_PICTURE_STRUCTURE_UNKNOWN,      //< unknown
    AV_PICTURE_STRUCTURE_TOP_FIELD,    //< coded as top field
    AV_PICTURE_STRUCTURE_BOTTOM_FIELD, //< coded as bottom field
    AV_PICTURE_STRUCTURE_FRAME,        //< coded as frame
};

typedef struct AVCodecParserContext {
    void *priv_data;
    struct AVCodecParser *parser;
    int64_t frame_offset; /* offset of the current frame */
    int64_t cur_offset; /* current offset
                           (incremented by each av_parser_parse()) */
    int64_t next_frame_offset; /* offset of the next frame */
    /* video info */
    int pict_type; /* XXX: Put it back in AVCodecContext. */
    /**
     * This field is used for proper frame duration computation in lavf.
     * It signals, how much longer the frame duration of the current frame
     * is compared to normal frame duration.
     *
     * frame_duration = (1 + repeat_pict) * time_base
     *
     * It is used by codecs like H.264 to display telecined material.
     */
    int repeat_pict; /* XXX: Put it back in AVCodecContext. */
    int64_t pts;     /* pts of the current frame */
    int64_t dts;     /* dts of the current frame */

    /* private data */
    int64_t last_pts;
    int64_t last_dts;
    int fetch_timestamp;

#define AV_PARSER_PTS_NB 4
    int cur_frame_start_index;
    int64_t cur_frame_offset[AV_PARSER_PTS_NB];
    int64_t cur_frame_pts[AV_PARSER_PTS_NB];
    int64_t cur_frame_dts[AV_PARSER_PTS_NB];

    int flags;
#define PARSER_FLAG_COMPLETE_FRAMES           0x0001
#define PARSER_FLAG_ONCE                      0x0002
/// Set if the parser has a valid file offset
#define PARSER_FLAG_FETCHED_OFFSET            0x0004
#define PARSER_FLAG_USE_CODEC_TS              0x1000

    int64_t offset;      ///< byte offset from starting packet start
    int64_t cur_frame_end[AV_PARSER_PTS_NB];

    /**
     * Set by parser to 1 for key frames and 0 for non-key frames.
     * It is initialized to -1, so if the parser doesn't set this flag,
     * old-style fallback using AV_PICTURE_TYPE_I picture type as key frames
     * will be used.
     */
    int key_frame;

#if FF_API_CONVERGENCE_DURATION
    /**
     * @deprecated unused
     */
    attribute_deprecated
    int64_t convergence_duration;
#endif

    // Timestamp generation support:
    /**
     * Synchronization point for start of timestamp generation.
     *
     * Set to >0 for sync point, 0 for no sync point and <0 for undefined
     * (default).
     *
     * For example, this corresponds to presence of H.264 buffering period
     * SEI message.
     */
    int dts_sync_point;

    /**
     * Offset of the current timestamp against last timestamp sync point in
     * units of AVCodecContext.time_base.
     *
     * Set to INT_MIN when dts_sync_point unused. Otherwise, it must
     * contain a valid timestamp offset.
     *
     * Note that the timestamp of sync point has usually a nonzero
     * dts_ref_dts_delta, which refers to the previous sync point. Offset of
     * the next frame after timestamp sync point will be usually 1.
     *
     * For example, this corresponds to H.264 cpb_removal_delay.
     */
    int dts_ref_dts_delta;

    /**
     * Presentation delay of current frame in units of AVCodecContext.time_base.
     *
     * Set to INT_MIN when dts_sync_point unused. Otherwise, it must
     * contain valid non-negative timestamp delta (presentation time of a frame
     * must not lie in the past).
     *
     * This delay represents the difference between decoding and presentation
     * time of the frame.
     *
     * For example, this corresponds to H.264 dpb_output_delay.
     */
    int pts_dts_delta;

    /**
     * Position of the packet in file.
     *
     * Analogous to cur_frame_pts/dts
     */
    int64_t cur_frame_pos[AV_PARSER_PTS_NB];

    /**
     * Byte position of currently parsed frame in stream.
     */
    int64_t pos;

    /**
     * Previous frame byte position.
     */
    int64_t last_pos;

    /**
     * Duration of the current frame.
     * For audio, this is in units of 1 / AVCodecContext.sample_rate.
     * For all other types, this is in units of AVCodecContext.time_base.
     */
    int duration;

    enum AVFieldOrder field_order;

    /**
     * Indicate whether a picture is coded as a frame, top field or bottom field.
     *
     * For example, H.264 field_pic_flag equal to 0 corresponds to
     * AV_PICTURE_STRUCTURE_FRAME. An H.264 picture with field_pic_flag
     * equal to 1 and bottom_field_flag equal to 0 corresponds to
     * AV_PICTURE_STRUCTURE_TOP_FIELD.
     */
    enum AVPictureStructure picture_structure;

    /**
     * Picture number incremented in presentation or output order.
     * This field may be reinitialized at the first picture of a new sequence.
     *
     * For example, this corresponds to H.264 PicOrderCnt.
     */
    int output_picture_number;

    /**
     * Dimensions of the decoded video intended for presentation.
     */
    int width;
    int height;

    /**
     * Dimensions of the coded video.
     */
    int coded_width;
    int coded_height;

    /**
     * The format of the coded data, corresponds to enum AVPixelFormat for video
     * and for enum AVSampleFormat for audio.
     *
     * Note that a decoder can have considerable freedom in how exactly it
     * decodes the data, so the format reported here might be different from the
     * one returned by a decoder.
     */
    int format;
} AVCodecParserContext;

typedef struct AVCodecParser {
    int codec_ids[5]; /* several codec IDs are permitted */
    int priv_data_size;
    int (*parser_init)(AVCodecParserContext *s);
    /* This callback never returns an error, a negative value means that
     * the frame start was in a previous packet. */
    int (*parser_parse)(AVCodecParserContext *s,
                        AVCodecContext *avctx,
                        const uint8_t **poutbuf, int *poutbuf_size,
                        const uint8_t *buf, int buf_size);
    void (*parser_close)(AVCodecParserContext *s);
    int (*split)(AVCodecContext *avctx, const uint8_t *buf, int buf_size);
    struct AVCodecParser *next;
} AVCodecParser;

AVCodecParser *av_parser_next(const AVCodecParser *c);

void av_register_codec_parser(AVCodecParser *parser);
AVCodecParserContext *av_parser_init(int codec_id);

/**
 * Parse a packet.
 *
 * @param s             parser context.
 * @param avctx         codec context.
 * @param poutbuf       set to pointer to parsed buffer or NULL if not yet finished.
 * @param poutbuf_size  set to size of parsed buffer or zero if not yet finished.
 * @param buf           input buffer.
 * @param buf_size      buffer size in bytes without the padding. I.e. the full buffer
                        size is assumed to be buf_size + AV_INPUT_BUFFER_PADDING_SIZE.
                        To signal EOF, this should be 0 (so that the last frame
                        can be output).
 * @param pts           input presentation timestamp.
 * @param dts           input decoding timestamp.
 * @param pos           input byte position in stream.
 * @return the number of bytes of the input bitstream used.
 *
 * Example:
 * @code
 *   while(in_len){
 *       len = av_parser_parse2(myparser, AVCodecContext, &data, &size,
 *                                        in_data, in_len,
 *                                        pts, dts, pos);
 *       in_data += len;
 *       in_len  -= len;
 *
 *       if(size)
 *          decode_frame(data, size);
 *   }
 * @endcode
 */
int av_parser_parse2(AVCodecParserContext *s,
                     AVCodecContext *avctx,
                     uint8_t **poutbuf, int *poutbuf_size,
                     const uint8_t *buf, int buf_size,
                     int64_t pts, int64_t dts,
                     int64_t pos);

/**
 * @return 0 if the output buffer is a subset of the input, 1 if it is allocated and must be freed
 * @deprecated use AVBitStreamFilter
 */
int av_parser_change(AVCodecParserContext *s,
                     AVCodecContext *avctx,
                     uint8_t **poutbuf, int *poutbuf_size,
                     const uint8_t *buf, int buf_size, int keyframe);
void av_parser_close(AVCodecParserContext *s);

/**
 * @}
 * @}
 */

/**
 * @addtogroup lavc_encoding
 * @{
 */

/**
 * Find a registered encoder with a matching codec ID.
 *
 * @param id AVCodecID of the requested encoder
 * @return An encoder if one was found, NULL otherwise.
 */
AVCodec *avcodec_find_encoder(enum AVCodecID id);

/**
 * Find a registered encoder with the specified name.
 *
 * @param name name of the requested encoder
 * @return An encoder if one was found, NULL otherwise.
 */
AVCodec *avcodec_find_encoder_by_name(const char *name);

/**
 * Encode a frame of audio.
 *
 * Takes input samples from frame and writes the next output packet, if
 * available, to avpkt. The output packet does not necessarily contain data for
 * the most recent frame, as encoders can delay, split, and combine input frames
 * internally as needed.
 *
 * @param avctx     codec context
 * @param avpkt     output AVPacket.
 *                  The user can supply an output buffer by setting
 *                  avpkt->data and avpkt->size prior to calling the
 *                  function, but if the size of the user-provided data is not
 *                  large enough, encoding will fail. If avpkt->data and
 *                  avpkt->size are set, avpkt->destruct must also be set. All
 *                  other AVPacket fields will be reset by the encoder using
 *                  av_init_packet(). If avpkt->data is NULL, the encoder will
 *                  allocate it. The encoder will set avpkt->size to the size
 *                  of the output packet.
 *
 *                  If this function fails or produces no output, avpkt will be
 *                  freed using av_packet_unref().
 * @param[in] frame AVFrame containing the raw audio data to be encoded.
 *                  May be NULL when flushing an encoder that has the
 *                  AV_CODEC_CAP_DELAY capability set.
 *                  If AV_CODEC_CAP_VARIABLE_FRAME_SIZE is set, then each frame
 *                  can have any number of samples.
 *                  If it is not set, frame->nb_samples must be equal to
 *                  avctx->frame_size for all frames except the last.
 *                  The final frame may be smaller than avctx->frame_size.
 * @param[out] got_packet_ptr This field is set to 1 by libavcodec if the
 *                            output packet is non-empty, and to 0 if it is
 *                            empty. If the function returns an error, the
 *                            packet can be assumed to be invalid, and the
 *                            value of got_packet_ptr is undefined and should
 *                            not be used.
 * @return          0 on success, negative error code on failure
 *
 * @deprecated use avcodec_send_frame()/avcodec_receive_packet() instead
 */
attribute_deprecated
int avcodec_encode_audio2(AVCodecContext *avctx, AVPacket *avpkt,
                          const AVFrame *frame, int *got_packet_ptr);

/**
 * Encode a frame of video.
 *
 * Takes input raw video data from frame and writes the next output packet, if
 * available, to avpkt. The output packet does not necessarily contain data for
 * the most recent frame, as encoders can delay and reorder input frames
 * internally as needed.
 *
 * @param avctx     codec context
 * @param avpkt     output AVPacket.
 *                  The user can supply an output buffer by setting
 *                  avpkt->data and avpkt->size prior to calling the
 *                  function, but if the size of the user-provided data is not
 *                  large enough, encoding will fail. All other AVPacket fields
 *                  will be reset by the encoder using av_init_packet(). If
 *                  avpkt->data is NULL, the encoder will allocate it.
 *                  The encoder will set avpkt->size to the size of the
 *                  output packet. The returned data (if any) belongs to the
 *                  caller, he is responsible for freeing it.
 *
 *                  If this function fails or produces no output, avpkt will be
 *                  freed using av_packet_unref().
 * @param[in] frame AVFrame containing the raw video data to be encoded.
 *                  May be NULL when flushing an encoder that has the
 *                  AV_CODEC_CAP_DELAY capability set.
 * @param[out] got_packet_ptr This field is set to 1 by libavcodec if the
 *                            output packet is non-empty, and to 0 if it is
 *                            empty. If the function returns an error, the
 *                            packet can be assumed to be invalid, and the
 *                            value of got_packet_ptr is undefined and should
 *                            not be used.
 * @return          0 on success, negative error code on failure
 *
 * @deprecated use avcodec_send_frame()/avcodec_receive_packet() instead
 */
attribute_deprecated
int avcodec_encode_video2(AVCodecContext *avctx, AVPacket *avpkt,
                          const AVFrame *frame, int *got_packet_ptr);

int avcodec_encode_subtitle(AVCodecContext *avctx, uint8_t *buf, int buf_size,
                            const AVSubtitle *sub);


/**
 * @}
 */

#if FF_API_AVCODEC_RESAMPLE
/**
 * @defgroup lavc_resample Audio resampling
 * @ingroup libavc
 * @deprecated use libswresample instead
 *
 * @{
 */
struct ReSampleContext;
struct AVResampleContext;

typedef struct ReSampleContext ReSampleContext;

/**
 *  Initialize audio resampling context.
 *
 * @param output_channels  number of output channels
 * @param input_channels   number of input channels
 * @param output_rate      output sample rate
 * @param input_rate       input sample rate
 * @param sample_fmt_out   requested output sample format
 * @param sample_fmt_in    input sample format
 * @param filter_length    length of each FIR filter in the filterbank relative to the cutoff frequency
 * @param log2_phase_count log2 of the number of entries in the polyphase filterbank
 * @param linear           if 1 then the used FIR filter will be linearly interpolated
                           between the 2 closest, if 0 the closest will be used
 * @param cutoff           cutoff frequency, 1.0 corresponds to half the output sampling rate
 * @return allocated ReSampleContext, NULL if error occurred
 */
attribute_deprecated
ReSampleContext *av_audio_resample_init(int output_channels, int input_channels,
                                        int output_rate, int input_rate,
                                        enum AVSampleFormat sample_fmt_out,
                                        enum AVSampleFormat sample_fmt_in,
                                        int filter_length, int log2_phase_count,
                                        int linear, double cutoff);

attribute_deprecated
int audio_resample(ReSampleContext *s, short *output, short *input, int nb_samples);

/**
 * Free resample context.
 *
 * @param s a non-NULL pointer to a resample context previously
 *          created with av_audio_resample_init()
 */
attribute_deprecated
void audio_resample_close(ReSampleContext *s);


/**
 * Initialize an audio resampler.
 * Note, if either rate is not an integer then simply scale both rates up so they are.
 * @param filter_length length of each FIR filter in the filterbank relative to the cutoff freq
 * @param log2_phase_count log2 of the number of entries in the polyphase filterbank
 * @param linear If 1 then the used FIR filter will be linearly interpolated
                 between the 2 closest, if 0 the closest will be used
 * @param cutoff cutoff frequency, 1.0 corresponds to half the output sampling rate
 */
attribute_deprecated
struct AVResampleContext *av_resample_init(int out_rate, int in_rate, int filter_length, int log2_phase_count, int linear, double cutoff);

/**
 * Resample an array of samples using a previously configured context.
 * @param src an array of unconsumed samples
 * @param consumed the number of samples of src which have been consumed are returned here
 * @param src_size the number of unconsumed samples available
 * @param dst_size the amount of space in samples available in dst
 * @param update_ctx If this is 0 then the context will not be modified, that way several channels can be resampled with the same context.
 * @return the number of samples written in dst or -1 if an error occurred
 */
attribute_deprecated
int av_resample(struct AVResampleContext *c, short *dst, short *src, int *consumed, int src_size, int dst_size, int update_ctx);


/**
 * Compensate samplerate/timestamp drift. The compensation is done by changing
 * the resampler parameters, so no audible clicks or similar distortions occur
 * @param compensation_distance distance in output samples over which the compensation should be performed
 * @param sample_delta number of output samples which should be output less
 *
 * example: av_resample_compensate(c, 10, 500)
 * here instead of 510 samples only 500 samples would be output
 *
 * note, due to rounding the actual compensation might be slightly different,
 * especially if the compensation_distance is large and the in_rate used during init is small
 */
attribute_deprecated
void av_resample_compensate(struct AVResampleContext *c, int sample_delta, int compensation_distance);
attribute_deprecated
void av_resample_close(struct AVResampleContext *c);

/**
 * @}
 */
#endif

#if FF_API_AVPICTURE
/**
 * @addtogroup lavc_picture
 * @{
 */

/**
 * @deprecated unused
 */
attribute_deprecated
int avpicture_alloc(AVPicture *picture, enum AVPixelFormat pix_fmt, int width, int height);

/**
 * @deprecated unused
 */
attribute_deprecated
void avpicture_free(AVPicture *picture);

/**
 * @deprecated use av_image_fill_arrays() instead.
 */
attribute_deprecated
int avpicture_fill(AVPicture *picture, const uint8_t *ptr,
                   enum AVPixelFormat pix_fmt, int width, int height);

/**
 * @deprecated use av_image_copy_to_buffer() instead.
 */
attribute_deprecated
int avpicture_layout(const AVPicture *src, enum AVPixelFormat pix_fmt,
                     int width, int height,
                     unsigned char *dest, int dest_size);

/**
 * @deprecated use av_image_get_buffer_size() instead.
 */
attribute_deprecated
int avpicture_get_size(enum AVPixelFormat pix_fmt, int width, int height);

/**
 * @deprecated av_image_copy() instead.
 */
attribute_deprecated
void av_picture_copy(AVPicture *dst, const AVPicture *src,
                     enum AVPixelFormat pix_fmt, int width, int height);

/**
 * @deprecated unused
 */
attribute_deprecated
int av_picture_crop(AVPicture *dst, const AVPicture *src,
                    enum AVPixelFormat pix_fmt, int top_band, int left_band);

/**
 * @deprecated unused
 */
attribute_deprecated
int av_picture_pad(AVPicture *dst, const AVPicture *src, int height, int width, enum AVPixelFormat pix_fmt,
            int padtop, int padbottom, int padleft, int padright, int *color);

/**
 * @}
 */
#endif

/**
 * @defgroup lavc_misc Utility functions
 * @ingroup libavc
 *
 * Miscellaneous utility functions related to both encoding and decoding
 * (or neither).
 * @{
 */

/**
 * @defgroup lavc_misc_pixfmt Pixel formats
 *
 * Functions for working with pixel formats.
 * @{
 */

#if FF_API_GETCHROMA
/**
 * @deprecated Use av_pix_fmt_get_chroma_sub_sample
 */

attribute_deprecated
void avcodec_get_chroma_sub_sample(enum AVPixelFormat pix_fmt, int *h_shift, int *v_shift);
#endif

/**
 * Return a value representing the fourCC code associated to the
 * pixel format pix_fmt, or 0 if no associated fourCC code can be
 * found.
 */
unsigned int avcodec_pix_fmt_to_codec_tag(enum AVPixelFormat pix_fmt);

/**
 * @deprecated see av_get_pix_fmt_loss()
 */
int avcodec_get_pix_fmt_loss(enum AVPixelFormat dst_pix_fmt, enum AVPixelFormat src_pix_fmt,
                             int has_alpha);

/**
 * Find the best pixel format to convert to given a certain source pixel
 * format.  When converting from one pixel format to another, information loss
 * may occur.  For example, when converting from RGB24 to GRAY, the color
 * information will be lost. Similarly, other losses occur when converting from
 * some formats to other formats. avcodec_find_best_pix_fmt_of_2() searches which of
 * the given pixel formats should be used to suffer the least amount of loss.
 * The pixel formats from which it chooses one, are determined by the
 * pix_fmt_list parameter.
 *
 *
 * @param[in] pix_fmt_list AV_PIX_FMT_NONE terminated array of pixel formats to choose from
 * @param[in] src_pix_fmt source pixel format
 * @param[in] has_alpha Whether the source pixel format alpha channel is used.
 * @param[out] loss_ptr Combination of flags informing you what kind of losses will occur.
 * @return The best pixel format to convert to or -1 if none was found.
 */
enum AVPixelFormat avcodec_find_best_pix_fmt_of_list(const enum AVPixelFormat *pix_fmt_list,
                                            enum AVPixelFormat src_pix_fmt,
                                            int has_alpha, int *loss_ptr);

/**
 * @deprecated see av_find_best_pix_fmt_of_2()
 */
enum AVPixelFormat avcodec_find_best_pix_fmt_of_2(enum AVPixelFormat dst_pix_fmt1, enum AVPixelFormat dst_pix_fmt2,
                                            enum AVPixelFormat src_pix_fmt, int has_alpha, int *loss_ptr);

attribute_deprecated
enum AVPixelFormat avcodec_find_best_pix_fmt2(enum AVPixelFormat dst_pix_fmt1, enum AVPixelFormat dst_pix_fmt2,
                                            enum AVPixelFormat src_pix_fmt, int has_alpha, int *loss_ptr);

enum AVPixelFormat avcodec_default_get_format(struct AVCodecContext *s, const enum AVPixelFormat * fmt);

/**
 * @}
 */

#if FF_API_SET_DIMENSIONS
/**
 * @deprecated this function is not supposed to be used from outside of lavc
 */
attribute_deprecated
void avcodec_set_dimensions(AVCodecContext *s, int width, int height);
#endif

#if FF_API_TAG_STRING
/**
 * Put a string representing the codec tag codec_tag in buf.
 *
 * @param buf       buffer to place codec tag in
 * @param buf_size size in bytes of buf
 * @param codec_tag codec tag to assign
 * @return the length of the string that would have been generated if
 * enough space had been available, excluding the trailing null
 *
 * @deprecated see av_fourcc_make_string() and av_fourcc2str().
 */
attribute_deprecated
size_t av_get_codec_tag_string(char *buf, size_t buf_size, unsigned int codec_tag);
#endif

void avcodec_string(char *buf, int buf_size, AVCodecContext *enc, int encode);

/**
 * Return a name for the specified profile, if available.
 *
 * @param codec the codec that is searched for the given profile
 * @param profile the profile value for which a name is requested
 * @return A name for the profile if found, NULL otherwise.
 */
const char *av_get_profile_name(const AVCodec *codec, int profile);

/**
 * Return a name for the specified profile, if available.
 *
 * @param codec_id the ID of the codec to which the requested profile belongs
 * @param profile the profile value for which a name is requested
 * @return A name for the profile if found, NULL otherwise.
 *
 * @note unlike av_get_profile_name(), which searches a list of profiles
 *       supported by a specific decoder or encoder implementation, this
 *       function searches the list of profiles from the AVCodecDescriptor
 */
const char *avcodec_profile_name(enum AVCodecID codec_id, int profile);

int avcodec_default_execute(AVCodecContext *c, int (*func)(AVCodecContext *c2, void *arg2),void *arg, int *ret, int count, int size);
int avcodec_default_execute2(AVCodecContext *c, int (*func)(AVCodecContext *c2, void *arg2, int, int),void *arg, int *ret, int count);
//FIXME func typedef

/**
 * Fill AVFrame audio data and linesize pointers.
 *
 * The buffer buf must be a preallocated buffer with a size big enough
 * to contain the specified samples amount. The filled AVFrame data
 * pointers will point to this buffer.
 *
 * AVFrame extended_data channel pointers are allocated if necessary for
 * planar audio.
 *
 * @param frame       the AVFrame
 *                    frame->nb_samples must be set prior to calling the
 *                    function. This function fills in frame->data,
 *                    frame->extended_data, frame->linesize[0].
 * @param nb_channels channel count
 * @param sample_fmt  sample format
 * @param buf         buffer to use for frame data
 * @param buf_size    size of buffer
 * @param align       plane size sample alignment (0 = default)
 * @return            >=0 on success, negative error code on failure
 * @todo return the size in bytes required to store the samples in
 * case of success, at the next libavutil bump
 */
int avcodec_fill_audio_frame(AVFrame *frame, int nb_channels,
                             enum AVSampleFormat sample_fmt, const uint8_t *buf,
                             int buf_size, int align);

/**
 * Reset the internal decoder state / flush internal buffers. Should be called
 * e.g. when seeking or when switching to a different stream.
 *
 * @note when refcounted frames are not used (i.e. avctx->refcounted_frames is 0),
 * this invalidates the frames previously returned from the decoder. When
 * refcounted frames are used, the decoder just releases any references it might
 * keep internally, but the caller's reference remains valid.
 */
void avcodec_flush_buffers(AVCodecContext *avctx);

/**
 * Return codec bits per sample.
 *
 * @param[in] codec_id the codec
 * @return Number of bits per sample or zero if unknown for the given codec.
 */
int av_get_bits_per_sample(enum AVCodecID codec_id);

/**
 * Return the PCM codec associated with a sample format.
 * @param be  endianness, 0 for little, 1 for big,
 *            -1 (or anything else) for native
 * @return  AV_CODEC_ID_PCM_* or AV_CODEC_ID_NONE
 */
enum AVCodecID av_get_pcm_codec(enum AVSampleFormat fmt, int be);

/**
 * Return codec bits per sample.
 * Only return non-zero if the bits per sample is exactly correct, not an
 * approximation.
 *
 * @param[in] codec_id the codec
 * @return Number of bits per sample or zero if unknown for the given codec.
 */
int av_get_exact_bits_per_sample(enum AVCodecID codec_id);

/**
 * Return audio frame duration.
 *
 * @param avctx        codec context
 * @param frame_bytes  size of the frame, or 0 if unknown
 * @return             frame duration, in samples, if known. 0 if not able to
 *                     determine.
 */
int av_get_audio_frame_duration(AVCodecContext *avctx, int frame_bytes);

/**
 * This function is the same as av_get_audio_frame_duration(), except it works
 * with AVCodecParameters instead of an AVCodecContext.
 */
int av_get_audio_frame_duration2(AVCodecParameters *par, int frame_bytes);

#if FF_API_OLD_BSF
typedef struct AVBitStreamFilterContext {
    void *priv_data;
    const struct AVBitStreamFilter *filter;
    AVCodecParserContext *parser;
    struct AVBitStreamFilterContext *next;
    /**
     * Internal default arguments, used if NULL is passed to av_bitstream_filter_filter().
     * Not for access by library users.
     */
    char *args;
} AVBitStreamFilterContext;
#endif

typedef struct AVBSFInternal AVBSFInternal;

/**
 * The bitstream filter state.
 *
 * This struct must be allocated with av_bsf_alloc() and freed with
 * av_bsf_free().
 *
 * The fields in the struct will only be changed (by the caller or by the
 * filter) as described in their documentation, and are to be considered
 * immutable otherwise.
 */
typedef struct AVBSFContext {
    /**
     * A class for logging and AVOptions
     */
    const AVClass *av_class;

    /**
     * The bitstream filter this context is an instance of.
     */
    const struct AVBitStreamFilter *filter;

    /**
     * Opaque libavcodec internal data. Must not be touched by the caller in any
     * way.
     */
    AVBSFInternal *internal;

    /**
     * Opaque filter-specific private data. If filter->priv_class is non-NULL,
     * this is an AVOptions-enabled struct.
     */
    void *priv_data;

    /**
     * Parameters of the input stream. This field is allocated in
     * av_bsf_alloc(), it needs to be filled by the caller before
     * av_bsf_init().
     */
    AVCodecParameters *par_in;

    /**
     * Parameters of the output stream. This field is allocated in
     * av_bsf_alloc(), it is set by the filter in av_bsf_init().
     */
    AVCodecParameters *par_out;

    /**
     * The timebase used for the timestamps of the input packets. Set by the
     * caller before av_bsf_init().
     */
    AVRational time_base_in;

    /**
     * The timebase used for the timestamps of the output packets. Set by the
     * filter in av_bsf_init().
     */
    AVRational time_base_out;
} AVBSFContext;

typedef struct AVBitStreamFilter {
    const char *name;

    /**
     * A list of codec ids supported by the filter, terminated by
     * AV_CODEC_ID_NONE.
     * May be NULL, in that case the bitstream filter works with any codec id.
     */
    const enum AVCodecID *codec_ids;

    /**
     * A class for the private data, used to declare bitstream filter private
     * AVOptions. This field is NULL for bitstream filters that do not declare
     * any options.
     *
     * If this field is non-NULL, the first member of the filter private data
     * must be a pointer to AVClass, which will be set by libavcodec generic
     * code to this class.
     */
    const AVClass *priv_class;

    /*****************************************************************
     * No fields below this line are part of the public API. They
     * may not be used outside of libavcodec and can be changed and
     * removed at will.
     * New public fields should be added right above.
     *****************************************************************
     */

    int priv_data_size;
    int (*init)(AVBSFContext *ctx);
    int (*filter)(AVBSFContext *ctx, AVPacket *pkt);
    void (*close)(AVBSFContext *ctx);
} AVBitStreamFilter;

#if FF_API_OLD_BSF
/**
 * Register a bitstream filter.
 *
 * The filter will be accessible to the application code through
 * av_bitstream_filter_next() or can be directly initialized with
 * av_bitstream_filter_init().
 *
 * @see avcodec_register_all()
 */
attribute_deprecated
void av_register_bitstream_filter(AVBitStreamFilter *bsf);

/**
 * Create and initialize a bitstream filter context given a bitstream
 * filter name.
 *
 * The returned context must be freed with av_bitstream_filter_close().
 *
 * @param name    the name of the bitstream filter
 * @return a bitstream filter context if a matching filter was found
 * and successfully initialized, NULL otherwise
 */
attribute_deprecated
AVBitStreamFilterContext *av_bitstream_filter_init(const char *name);

/**
 * Filter bitstream.
 *
 * This function filters the buffer buf with size buf_size, and places the
 * filtered buffer in the buffer pointed to by poutbuf.
 *
 * The output buffer must be freed by the caller.
 *
 * @param bsfc            bitstream filter context created by av_bitstream_filter_init()
 * @param avctx           AVCodecContext accessed by the filter, may be NULL.
 *                        If specified, this must point to the encoder context of the
 *                        output stream the packet is sent to.
 * @param args            arguments which specify the filter configuration, may be NULL
 * @param poutbuf         pointer which is updated to point to the filtered buffer
 * @param poutbuf_size    pointer which is updated to the filtered buffer size in bytes
 * @param buf             buffer containing the data to filter
 * @param buf_size        size in bytes of buf
 * @param keyframe        set to non-zero if the buffer to filter corresponds to a key-frame packet data
 * @return >= 0 in case of success, or a negative error code in case of failure
 *
 * If the return value is positive, an output buffer is allocated and
 * is available in *poutbuf, and is distinct from the input buffer.
 *
 * If the return value is 0, the output buffer is not allocated and
 * should be considered identical to the input buffer, or in case
 * *poutbuf was set it points to the input buffer (not necessarily to
 * its starting address). A special case is if *poutbuf was set to NULL and
 * *poutbuf_size was set to 0, which indicates the packet should be dropped.
 */
attribute_deprecated
int av_bitstream_filter_filter(AVBitStreamFilterContext *bsfc,
                               AVCodecContext *avctx, const char *args,
                               uint8_t **poutbuf, int *poutbuf_size,
                               const uint8_t *buf, int buf_size, int keyframe);

/**
 * Release bitstream filter context.
 *
 * @param bsf the bitstream filter context created with
 * av_bitstream_filter_init(), can be NULL
 */
attribute_deprecated
void av_bitstream_filter_close(AVBitStreamFilterContext *bsf);

/**
 * If f is NULL, return the first registered bitstream filter,
 * if f is non-NULL, return the next registered bitstream filter
 * after f, or NULL if f is the last one.
 *
 * This function can be used to iterate over all registered bitstream
 * filters.
 */
attribute_deprecated
AVBitStreamFilter *av_bitstream_filter_next(const AVBitStreamFilter *f);
#endif

/**
 * @return a bitstream filter with the specified name or NULL if no such
 *         bitstream filter exists.
 */
const AVBitStreamFilter *av_bsf_get_by_name(const char *name);

/**
 * Iterate over all registered bitstream filters.
 *
 * @param opaque a pointer where libavcodec will store the iteration state. Must
 *               point to NULL to start the iteration.
 *
 * @return the next registered bitstream filter or NULL when the iteration is
 *         finished
 */
const AVBitStreamFilter *av_bsf_next(void **opaque);

/**
 * Allocate a context for a given bitstream filter. The caller must fill in the
 * context parameters as described in the documentation and then call
 * av_bsf_init() before sending any data to the filter.
 *
 * @param filter the filter for which to allocate an instance.
 * @param ctx a pointer into which the pointer to the newly-allocated context
 *            will be written. It must be freed with av_bsf_free() after the
 *            filtering is done.
 *
 * @return 0 on success, a negative AVERROR code on failure
 */
int av_bsf_alloc(const AVBitStreamFilter *filter, AVBSFContext **ctx);

/**
 * Prepare the filter for use, after all the parameters and options have been
 * set.
 */
int av_bsf_init(AVBSFContext *ctx);

/**
 * Submit a packet for filtering.
 *
 * After sending each packet, the filter must be completely drained by calling
 * av_bsf_receive_packet() repeatedly until it returns AVERROR(EAGAIN) or
 * AVERROR_EOF.
 *
 * @param pkt the packet to filter. The bitstream filter will take ownership of
 * the packet and reset the contents of pkt. pkt is not touched if an error occurs.
 * This parameter may be NULL, which signals the end of the stream (i.e. no more
 * packets will be sent). That will cause the filter to output any packets it
 * may have buffered internally.
 *
 * @return 0 on success, a negative AVERROR on error.
 */
int av_bsf_send_packet(AVBSFContext *ctx, AVPacket *pkt);

/**
 * Retrieve a filtered packet.
 *
 * @param[out] pkt this struct will be filled with the contents of the filtered
 *                 packet. It is owned by the caller and must be freed using
 *                 av_packet_unref() when it is no longer needed.
 *                 This parameter should be "clean" (i.e. freshly allocated
 *                 with av_packet_alloc() or unreffed with av_packet_unref())
 *                 when this function is called. If this function returns
 *                 successfully, the contents of pkt will be completely
 *                 overwritten by the returned data. On failure, pkt is not
 *                 touched.
 *
 * @return 0 on success. AVERROR(EAGAIN) if more packets need to be sent to the
 * filter (using av_bsf_send_packet()) to get more output. AVERROR_EOF if there
 * will be no further output from the filter. Another negative AVERROR value if
 * an error occurs.
 *
 * @note one input packet may result in several output packets, so after sending
 * a packet with av_bsf_send_packet(), this function needs to be called
 * repeatedly until it stops returning 0. It is also possible for a filter to
 * output fewer packets than were sent to it, so this function may return
 * AVERROR(EAGAIN) immediately after a successful av_bsf_send_packet() call.
 */
int av_bsf_receive_packet(AVBSFContext *ctx, AVPacket *pkt);

/**
 * Free a bitstream filter context and everything associated with it; write NULL
 * into the supplied pointer.
 */
void av_bsf_free(AVBSFContext **ctx);

/**
 * Get the AVClass for AVBSFContext. It can be used in combination with
 * AV_OPT_SEARCH_FAKE_OBJ for examining options.
 *
 * @see av_opt_find().
 */
const AVClass *av_bsf_get_class(void);

/**
 * Structure for chain/list of bitstream filters.
 * Empty list can be allocated by av_bsf_list_alloc().
 */
typedef struct AVBSFList AVBSFList;

/**
 * Allocate empty list of bitstream filters.
 * The list must be later freed by av_bsf_list_free()
 * or finalized by av_bsf_list_finalize().
 *
 * @return Pointer to @ref AVBSFList on success, NULL in case of failure
 */
AVBSFList *av_bsf_list_alloc(void);

/**
 * Free list of bitstream filters.
 *
 * @param lst Pointer to pointer returned by av_bsf_list_alloc()
 */
void av_bsf_list_free(AVBSFList **lst);

/**
 * Append bitstream filter to the list of bitstream filters.
 *
 * @param lst List to append to
 * @param bsf Filter context to be appended
 *
 * @return >=0 on success, negative AVERROR in case of failure
 */
int av_bsf_list_append(AVBSFList *lst, AVBSFContext *bsf);

/**
 * Construct new bitstream filter context given it's name and options
 * and append it to the list of bitstream filters.
 *
 * @param lst      List to append to
 * @param bsf_name Name of the bitstream filter
 * @param options  Options for the bitstream filter, can be set to NULL
 *
 * @return >=0 on success, negative AVERROR in case of failure
 */
int av_bsf_list_append2(AVBSFList *lst, const char * bsf_name, AVDictionary **options);
/**
 * Finalize list of bitstream filters.
 *
 * This function will transform @ref AVBSFList to single @ref AVBSFContext,
 * so the whole chain of bitstream filters can be treated as single filter
 * freshly allocated by av_bsf_alloc().
 * If the call is successful, @ref AVBSFList structure is freed and lst
 * will be set to NULL. In case of failure, caller is responsible for
 * freeing the structure by av_bsf_list_free()
 *
 * @param      lst Filter list structure to be transformed
 * @param[out] bsf Pointer to be set to newly created @ref AVBSFContext structure
 *                 representing the chain of bitstream filters
 *
 * @return >=0 on success, negative AVERROR in case of failure
 */
int av_bsf_list_finalize(AVBSFList **lst, AVBSFContext **bsf);

/**
 * Parse string describing list of bitstream filters and create single
 * @ref AVBSFContext describing the whole chain of bitstream filters.
 * Resulting @ref AVBSFContext can be treated as any other @ref AVBSFContext freshly
 * allocated by av_bsf_alloc().
 *
 * @param      str String describing chain of bitstream filters in format
 *                 `bsf1[=opt1=val1:opt2=val2][,bsf2]`
 * @param[out] bsf Pointer to be set to newly created @ref AVBSFContext structure
 *                 representing the chain of bitstream filters
 *
 * @return >=0 on success, negative AVERROR in case of failure
 */
int av_bsf_list_parse_str(const char *str, AVBSFContext **bsf);

/**
 * Get null/pass-through bitstream filter.
 *
 * @param[out] bsf Pointer to be set to new instance of pass-through bitstream filter
 *
 * @return
 */
int av_bsf_get_null_filter(AVBSFContext **bsf);

/* memory */

/**
 * Same behaviour av_fast_malloc but the buffer has additional
 * AV_INPUT_BUFFER_PADDING_SIZE at the end which will always be 0.
 *
 * In addition the whole buffer will initially and after resizes
 * be 0-initialized so that no uninitialized data will ever appear.
 */
void av_fast_padded_malloc(void *ptr, unsigned int *size, size_t min_size);

/**
 * Same behaviour av_fast_padded_malloc except that buffer will always
 * be 0-initialized after call.
 */
void av_fast_padded_mallocz(void *ptr, unsigned int *size, size_t min_size);

/**
 * Encode extradata length to a buffer. Used by xiph codecs.
 *
 * @param s buffer to write to; must be at least (v/255+1) bytes long
 * @param v size of extradata in bytes
 * @return number of bytes written to the buffer.
 */
unsigned int av_xiphlacing(unsigned char *s, unsigned int v);

#if FF_API_MISSING_SAMPLE
/**
 * Log a generic warning message about a missing feature. This function is
 * intended to be used internally by FFmpeg (libavcodec, libavformat, etc.)
 * only, and would normally not be used by applications.
 * @param[in] avc a pointer to an arbitrary struct of which the first field is
 * a pointer to an AVClass struct
 * @param[in] feature string containing the name of the missing feature
 * @param[in] want_sample indicates if samples are wanted which exhibit this feature.
 * If want_sample is non-zero, additional verbiage will be added to the log
 * message which tells the user how to report samples to the development
 * mailing list.
 * @deprecated Use avpriv_report_missing_feature() instead.
 */
attribute_deprecated
void av_log_missing_feature(void *avc, const char *feature, int want_sample);

/**
 * Log a generic warning message asking for a sample. This function is
 * intended to be used internally by FFmpeg (libavcodec, libavformat, etc.)
 * only, and would normally not be used by applications.
 * @param[in] avc a pointer to an arbitrary struct of which the first field is
 * a pointer to an AVClass struct
 * @param[in] msg string containing an optional message, or NULL if no message
 * @deprecated Use avpriv_request_sample() instead.
 */
attribute_deprecated
void av_log_ask_for_sample(void *avc, const char *msg, ...) av_printf_format(2, 3);
#endif /* FF_API_MISSING_SAMPLE */

/**
 * Register the hardware accelerator hwaccel.
 */
void av_register_hwaccel(AVHWAccel *hwaccel);

/**
 * If hwaccel is NULL, returns the first registered hardware accelerator,
 * if hwaccel is non-NULL, returns the next registered hardware accelerator
 * after hwaccel, or NULL if hwaccel is the last one.
 */
AVHWAccel *av_hwaccel_next(const AVHWAccel *hwaccel);


/**
 * Lock operation used by lockmgr
 */
enum AVLockOp {
  AV_LOCK_CREATE,  ///< Create a mutex
  AV_LOCK_OBTAIN,  ///< Lock the mutex
  AV_LOCK_RELEASE, ///< Unlock the mutex
  AV_LOCK_DESTROY, ///< Free mutex resources
};

/**
 * Register a user provided lock manager supporting the operations
 * specified by AVLockOp. The "mutex" argument to the function points
 * to a (void *) where the lockmgr should store/get a pointer to a user
 * allocated mutex. It is NULL upon AV_LOCK_CREATE and equal to the
 * value left by the last call for all other ops. If the lock manager is
 * unable to perform the op then it should leave the mutex in the same
 * state as when it was called and return a non-zero value. However,
 * when called with AV_LOCK_DESTROY the mutex will always be assumed to
 * have been successfully destroyed. If av_lockmgr_register succeeds
 * it will return a non-negative value, if it fails it will return a
 * negative value and destroy all mutex and unregister all callbacks.
 * av_lockmgr_register is not thread-safe, it must be called from a
 * single thread before any calls which make use of locking are used.
 *
 * @param cb User defined callback. av_lockmgr_register invokes calls
 *           to this callback and the previously registered callback.
 *           The callback will be used to create more than one mutex
 *           each of which must be backed by its own underlying locking
 *           mechanism (i.e. do not use a single static object to
 *           implement your lock manager). If cb is set to NULL the
 *           lockmgr will be unregistered.
 */
int av_lockmgr_register(int (*cb)(void **mutex, enum AVLockOp op));

/**
 * Get the type of the given codec.
 */
enum AVMediaType avcodec_get_type(enum AVCodecID codec_id);

/**
 * Get the name of a codec.
 * @return  a static string identifying the codec; never NULL
 */
const char *avcodec_get_name(enum AVCodecID id);

/**
 * @return a positive value if s is open (i.e. avcodec_open2() was called on it
 * with no corresponding avcodec_close()), 0 otherwise.
 */
int avcodec_is_open(AVCodecContext *s);

/**
 * @return a non-zero number if codec is an encoder, zero otherwise
 */
int av_codec_is_encoder(const AVCodec *codec);

/**
 * @return a non-zero number if codec is a decoder, zero otherwise
 */
int av_codec_is_decoder(const AVCodec *codec);

/**
 * @return descriptor for given codec ID or NULL if no descriptor exists.
 */
const AVCodecDescriptor *avcodec_descriptor_get(enum AVCodecID id);

/**
 * Iterate over all codec descriptors known to libavcodec.
 *
 * @param prev previous descriptor. NULL to get the first descriptor.
 *
 * @return next descriptor or NULL after the last descriptor
 */
const AVCodecDescriptor *avcodec_descriptor_next(const AVCodecDescriptor *prev);

/**
 * @return codec descriptor with the given name or NULL if no such descriptor
 *         exists.
 */
const AVCodecDescriptor *avcodec_descriptor_get_by_name(const char *name);

/**
 * Allocate a CPB properties structure and initialize its fields to default
 * values.
 *
 * @param size if non-NULL, the size of the allocated struct will be written
 *             here. This is useful for embedding it in side data.
 *
 * @return the newly allocated struct or NULL on failure
 */
AVCPBProperties *av_cpb_properties_alloc(size_t *size);

/**
 * @}
 */

#endif /* AVCODEC_AVCODEC_H */<|MERGE_RESOLUTION|>--- conflicted
+++ resolved
@@ -1595,8 +1595,6 @@
     AV_PKT_DATA_SPHERICAL,
 
     /**
-<<<<<<< HEAD
-=======
      * Content light level (based on CTA-861.3). This metadata should be
      * associated with a video stream and contains data in the form of the
      * AVContentLightMetadata struct.
@@ -1611,7 +1609,6 @@
     AV_PKT_DATA_A53_CC,
 
     /**
->>>>>>> 01e291a5
      * The number of side data elements (in fact a bit more than it).
      * This is not part of the public API/ABI in the sense that it may
      * change when new side data types are added.
