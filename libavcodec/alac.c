/*
 * ALAC (Apple Lossless Audio Codec) decoder
 * Copyright (c) 2005 David Hammerton
 *
 * This file is part of FFmpeg.
 *
 * FFmpeg is free software; you can redistribute it and/or
 * modify it under the terms of the GNU Lesser General Public
 * License as published by the Free Software Foundation; either
 * version 2.1 of the License, or (at your option) any later version.
 *
 * FFmpeg is distributed in the hope that it will be useful,
 * but WITHOUT ANY WARRANTY; without even the implied warranty of
 * MERCHANTABILITY or FITNESS FOR A PARTICULAR PURPOSE.  See the GNU
 * Lesser General Public License for more details.
 *
 * You should have received a copy of the GNU Lesser General Public
 * License along with FFmpeg; if not, write to the Free Software
 * Foundation, Inc., 51 Franklin Street, Fifth Floor, Boston, MA 02110-1301 USA
 */

/**
 * @file
 * ALAC (Apple Lossless Audio Codec) decoder
 * @author 2005 David Hammerton
 * @see http://crazney.net/programs/itunes/alac.html
 *
 * Note: This decoder expects a 36-byte QuickTime atom to be
 * passed through the extradata[_size] fields. This atom is tacked onto
 * the end of an 'alac' stsd atom and has the following format:
 *
 * 32bit  atom size
 * 32bit  tag                  ("alac")
 * 32bit  tag version          (0)
 * 32bit  samples per frame    (used when not set explicitly in the frames)
 *  8bit  compatible version   (0)
 *  8bit  sample size
 *  8bit  history mult         (40)
 *  8bit  initial history      (10)
 *  8bit  rice param limit     (14)
 *  8bit  channels
 * 16bit  maxRun               (255)
 * 32bit  max coded frame size (0 means unknown)
 * 32bit  average bitrate      (0 means unknown)
 * 32bit  samplerate
 */

#include <inttypes.h>

#include "libavutil/channel_layout.h"
#include "libavutil/opt.h"
#include "avcodec.h"
#include "get_bits.h"
#include "bytestream.h"
#include "internal.h"
#include "thread.h"
#include "unary.h"
#include "mathops.h"
#include "alac_data.h"

#define ALAC_EXTRADATA_SIZE 36

typedef struct {
    AVClass *class;
    AVCodecContext *avctx;
    GetBitContext gb;
    int channels;

    int32_t *predict_error_buffer[2];
    int32_t *output_samples_buffer[2];
    int32_t *extra_bits_buffer[2];

    uint32_t max_samples_per_frame;
    uint8_t  sample_size;
    uint8_t  rice_history_mult;
    uint8_t  rice_initial_history;
    uint8_t  rice_limit;

    int extra_bits;     /**< number of extra bits beyond 16-bit */
    int nb_samples;     /**< number of samples in the current frame */

    int direct_output;
    int extra_bit_bug;
} ALACContext;

static inline unsigned int decode_scalar(GetBitContext *gb, int k, int bps)
{
    unsigned int x = get_unary_0_9(gb);

    if (x > 8) { /* RICE THRESHOLD */
        /* use alternative encoding */
        x = get_bits_long(gb, bps);
    } else if (k != 1) {
        int extrabits = show_bits(gb, k);

        /* multiply x by 2^k - 1, as part of their strange algorithm */
        x = (x << k) - x;

        if (extrabits > 1) {
            x += extrabits - 1;
            skip_bits(gb, k);
        } else
            skip_bits(gb, k - 1);
    }
    return x;
}

static int rice_decompress(ALACContext *alac, int32_t *output_buffer,
                            int nb_samples, int bps, int rice_history_mult)
{
    int i;
    unsigned int history = alac->rice_initial_history;
    int sign_modifier = 0;

    for (i = 0; i < nb_samples; i++) {
        int k;
        unsigned int x;

        if(get_bits_left(&alac->gb) <= 0)
            return -1;

        /* calculate rice param and decode next value */
        k = av_log2((history >> 9) + 3);
        k = FFMIN(k, alac->rice_limit);
        x = decode_scalar(&alac->gb, k, bps);
        x += sign_modifier;
        sign_modifier = 0;
        output_buffer[i] = (x >> 1) ^ -(x & 1);

        /* update the history */
        if (x > 0xffff)
            history = 0xffff;
        else
            history +=         x * rice_history_mult -
                       ((history * rice_history_mult) >> 9);

        /* special case: there may be compressed blocks of 0 */
        if ((history < 128) && (i + 1 < nb_samples)) {
            int block_size;

            /* calculate rice param and decode block size */
            k = 7 - av_log2(history) + ((history + 16) >> 6);
            k = FFMIN(k, alac->rice_limit);
            block_size = decode_scalar(&alac->gb, k, 16);

            if (block_size > 0) {
                if (block_size >= nb_samples - i) {
                    av_log(alac->avctx, AV_LOG_ERROR,
                           "invalid zero block size of %d %d %d\n", block_size,
                           nb_samples, i);
                    block_size = nb_samples - i - 1;
                }
                memset(&output_buffer[i + 1], 0,
                       block_size * sizeof(*output_buffer));
                i += block_size;
            }
            if (block_size <= 0xffff)
                sign_modifier = 1;
            history = 0;
        }
    }
    return 0;
}

static inline int sign_only(int v)
{
    return v ? FFSIGN(v) : 0;
}

static void lpc_prediction(int32_t *error_buffer, int32_t *buffer_out,
                           int nb_samples, int bps, int16_t *lpc_coefs,
                           int lpc_order, int lpc_quant)
{
    int i;
    int32_t *pred = buffer_out;

    /* first sample always copies */
    *buffer_out = *error_buffer;

    if (nb_samples <= 1)
        return;

    if (!lpc_order) {
        memcpy(&buffer_out[1], &error_buffer[1],
               (nb_samples - 1) * sizeof(*buffer_out));
        return;
    }

    if (lpc_order == 31) {
        /* simple 1st-order prediction */
        for (i = 1; i < nb_samples; i++) {
            buffer_out[i] = sign_extend(buffer_out[i - 1] + error_buffer[i],
                                        bps);
        }
        return;
    }

    /* read warm-up samples */
    for (i = 1; i <= lpc_order && i < nb_samples; i++)
        buffer_out[i] = sign_extend(buffer_out[i - 1] + error_buffer[i], bps);

    /* NOTE: 4 and 8 are very common cases that could be optimized. */

    for (; i < nb_samples; i++) {
        int j;
        int val = 0;
        int error_val = error_buffer[i];
        int error_sign;
        int d = *pred++;

        /* LPC prediction */
        for (j = 0; j < lpc_order; j++)
            val += (pred[j] - d) * lpc_coefs[j];
        val = (val + (1 << (lpc_quant - 1))) >> lpc_quant;
        val += d + error_val;
        buffer_out[i] = sign_extend(val, bps);

        /* adapt LPC coefficients */
        error_sign = sign_only(error_val);
        if (error_sign) {
            for (j = 0; j < lpc_order && error_val * error_sign > 0; j++) {
                int sign;
                val  = d - pred[j];
                sign = sign_only(val) * error_sign;
                lpc_coefs[j] -= sign;
                val *= sign;
                error_val -= (val >> lpc_quant) * (j + 1);
            }
        }
    }
}

static void decorrelate_stereo(int32_t *buffer[2], int nb_samples,
                               int decorr_shift, int decorr_left_weight)
{
    int i;

    for (i = 0; i < nb_samples; i++) {
        int32_t a, b;

        a = buffer[0][i];
        b = buffer[1][i];

        a -= (b * decorr_left_weight) >> decorr_shift;
        b += a;

        buffer[0][i] = b;
        buffer[1][i] = a;
    }
}

static void append_extra_bits(int32_t *buffer[2], int32_t *extra_bits_buffer[2],
                              int extra_bits, int channels, int nb_samples)
{
    int i, ch;

    for (ch = 0; ch < channels; ch++)
        for (i = 0; i < nb_samples; i++)
            buffer[ch][i] = (buffer[ch][i] << extra_bits) | extra_bits_buffer[ch][i];
}

static int decode_element(AVCodecContext *avctx, AVFrame *frame, int ch_index,
                          int channels)
{
    ALACContext *alac = avctx->priv_data;
    int has_size, bps, is_compressed, decorr_shift, decorr_left_weight, ret;
    uint32_t output_samples;
    int i, ch;

    skip_bits(&alac->gb, 4);  /* element instance tag */
    skip_bits(&alac->gb, 12); /* unused header bits */

    /* the number of output samples is stored in the frame */
    has_size = get_bits1(&alac->gb);

    alac->extra_bits = get_bits(&alac->gb, 2) << 3;
    bps = alac->sample_size - alac->extra_bits + channels - 1;
    if (bps > 32U) {
        av_log(avctx, AV_LOG_ERROR, "bps is unsupported: %d\n", bps);
        return AVERROR_PATCHWELCOME;
    }

    /* whether the frame is compressed */
    is_compressed = !get_bits1(&alac->gb);

    if (has_size)
        output_samples = get_bits_long(&alac->gb, 32);
    else
        output_samples = alac->max_samples_per_frame;
    if (!output_samples || output_samples > alac->max_samples_per_frame) {
        av_log(avctx, AV_LOG_ERROR, "invalid samples per frame: %"PRIu32"\n",
               output_samples);
        return AVERROR_INVALIDDATA;
    }
    if (!alac->nb_samples) {
        ThreadFrame tframe = { .f = frame };
        /* get output buffer */
        frame->nb_samples = output_samples;
        if ((ret = ff_thread_get_buffer(avctx, &tframe, 0)) < 0)
            return ret;
    } else if (output_samples != alac->nb_samples) {
        av_log(avctx, AV_LOG_ERROR, "sample count mismatch: %"PRIu32" != %d\n",
               output_samples, alac->nb_samples);
        return AVERROR_INVALIDDATA;
    }
    alac->nb_samples = output_samples;
    if (alac->direct_output) {
        for (ch = 0; ch < channels; ch++)
            alac->output_samples_buffer[ch] = (int32_t *)frame->extended_data[ch_index + ch];
    }

    if (is_compressed) {
        int16_t lpc_coefs[2][32];
        int lpc_order[2];
        int prediction_type[2];
        int lpc_quant[2];
        int rice_history_mult[2];

        if (!alac->rice_limit) {
<<<<<<< HEAD
            avpriv_request_sample(alac->avctx, "Compression with rice limit 0");
=======
            avpriv_request_sample(alac->avctx,
                                  "Compression with rice limit 0");
>>>>>>> cb532420
            return AVERROR(ENOSYS);
        }

        decorr_shift       = get_bits(&alac->gb, 8);
        decorr_left_weight = get_bits(&alac->gb, 8);

        for (ch = 0; ch < channels; ch++) {
            prediction_type[ch]   = get_bits(&alac->gb, 4);
            lpc_quant[ch]         = get_bits(&alac->gb, 4);
            rice_history_mult[ch] = get_bits(&alac->gb, 3);
            lpc_order[ch]         = get_bits(&alac->gb, 5);

            if (lpc_order[ch] >= alac->max_samples_per_frame)
                return AVERROR_INVALIDDATA;

            /* read the predictor table */
            for (i = lpc_order[ch] - 1; i >= 0; i--)
                lpc_coefs[ch][i] = get_sbits(&alac->gb, 16);
        }

        if (alac->extra_bits) {
            for (i = 0; i < alac->nb_samples; i++) {
                if(get_bits_left(&alac->gb) <= 0)
                    return -1;
                for (ch = 0; ch < channels; ch++)
                    alac->extra_bits_buffer[ch][i] = get_bits(&alac->gb, alac->extra_bits);
            }
        }
        for (ch = 0; ch < channels; ch++) {
            int ret=rice_decompress(alac, alac->predict_error_buffer[ch],
                            alac->nb_samples, bps,
                            rice_history_mult[ch] * alac->rice_history_mult / 4);
            if(ret<0)
                return ret;

            /* adaptive FIR filter */
            if (prediction_type[ch] == 15) {
                /* Prediction type 15 runs the adaptive FIR twice.
                 * The first pass uses the special-case coef_num = 31, while
                 * the second pass uses the coefs from the bitstream.
                 *
                 * However, this prediction type is not currently used by the
                 * reference encoder.
                 */
                lpc_prediction(alac->predict_error_buffer[ch],
                               alac->predict_error_buffer[ch],
                               alac->nb_samples, bps, NULL, 31, 0);
            } else if (prediction_type[ch] > 0) {
                av_log(avctx, AV_LOG_WARNING, "unknown prediction type: %i\n",
                       prediction_type[ch]);
            }
            lpc_prediction(alac->predict_error_buffer[ch],
                           alac->output_samples_buffer[ch], alac->nb_samples,
                           bps, lpc_coefs[ch], lpc_order[ch], lpc_quant[ch]);
        }
    } else {
        /* not compressed, easy case */
        for (i = 0; i < alac->nb_samples; i++) {
            if(get_bits_left(&alac->gb) <= 0)
                return -1;
            for (ch = 0; ch < channels; ch++) {
                alac->output_samples_buffer[ch][i] =
                         get_sbits_long(&alac->gb, alac->sample_size);
            }
        }
        alac->extra_bits   = 0;
        decorr_shift       = 0;
        decorr_left_weight = 0;
    }

    if (alac->extra_bits && alac->extra_bit_bug) {
        append_extra_bits(alac->output_samples_buffer, alac->extra_bits_buffer,
                          alac->extra_bits, channels, alac->nb_samples);
    }

    if (channels == 2 && decorr_left_weight) {
        decorrelate_stereo(alac->output_samples_buffer, alac->nb_samples,
                           decorr_shift, decorr_left_weight);
    }

    if (alac->extra_bits && !alac->extra_bit_bug) {
        append_extra_bits(alac->output_samples_buffer, alac->extra_bits_buffer,
                          alac->extra_bits, channels, alac->nb_samples);
    }

    if(av_sample_fmt_is_planar(avctx->sample_fmt)) {
    switch(alac->sample_size) {
    case 16: {
        for (ch = 0; ch < channels; ch++) {
            int16_t *outbuffer = (int16_t *)frame->extended_data[ch_index + ch];
            for (i = 0; i < alac->nb_samples; i++)
                *outbuffer++ = alac->output_samples_buffer[ch][i];
        }}
        break;
    case 24: {
        for (ch = 0; ch < channels; ch++) {
            for (i = 0; i < alac->nb_samples; i++)
                alac->output_samples_buffer[ch][i] <<= 8;
        }}
        break;
    }
    }else{
        switch(alac->sample_size) {
        case 16: {
            int16_t *outbuffer = ((int16_t *)frame->extended_data[0]) + ch_index;
            for (i = 0; i < alac->nb_samples; i++) {
                for (ch = 0; ch < channels; ch++)
                    *outbuffer++ = alac->output_samples_buffer[ch][i];
                outbuffer += alac->channels - channels;
            }
            }
            break;
        case 24: {
            int32_t *outbuffer = ((int32_t *)frame->extended_data[0]) + ch_index;
            for (i = 0; i < alac->nb_samples; i++) {
                for (ch = 0; ch < channels; ch++)
                    *outbuffer++ = alac->output_samples_buffer[ch][i] << 8;
                outbuffer += alac->channels - channels;
            }
            }
            break;
        case 32: {
            int32_t *outbuffer = ((int32_t *)frame->extended_data[0]) + ch_index;
            for (i = 0; i < alac->nb_samples; i++) {
                for (ch = 0; ch < channels; ch++)
                    *outbuffer++ = alac->output_samples_buffer[ch][i];
                outbuffer += alac->channels - channels;
            }
            }
            break;
        }
    }

    return 0;
}

static int alac_decode_frame(AVCodecContext *avctx, void *data,
                             int *got_frame_ptr, AVPacket *avpkt)
{
    ALACContext *alac = avctx->priv_data;
    AVFrame *frame    = data;
    enum AlacRawDataBlockType element;
    int channels;
    int ch, ret, got_end;

    if ((ret = init_get_bits8(&alac->gb, avpkt->data, avpkt->size)) < 0)
        return ret;

    got_end = 0;
    alac->nb_samples = 0;
    ch = 0;
    while (get_bits_left(&alac->gb) >= 3) {
        element = get_bits(&alac->gb, 3);
        if (element == TYPE_END) {
            got_end = 1;
            break;
        }
        if (element > TYPE_CPE && element != TYPE_LFE) {
            av_log(avctx, AV_LOG_ERROR, "syntax element unsupported: %d\n", element);
            return AVERROR_PATCHWELCOME;
        }

        channels = (element == TYPE_CPE) ? 2 : 1;
        if (ch + channels > alac->channels ||
            ff_alac_channel_layout_offsets[alac->channels - 1][ch] + channels > alac->channels) {
            av_log(avctx, AV_LOG_ERROR, "invalid element channel count\n");
            return AVERROR_INVALIDDATA;
        }

        ret = decode_element(avctx, frame,
                             ff_alac_channel_layout_offsets[alac->channels - 1][ch],
                             channels);
        if (ret < 0 && get_bits_left(&alac->gb))
            return ret;

        ch += channels;
    }
    if (!got_end) {
        av_log(avctx, AV_LOG_ERROR, "no end tag found. incomplete packet.\n");
        return AVERROR_INVALIDDATA;
    }

    if (avpkt->size * 8 - get_bits_count(&alac->gb) > 8) {
        av_log(avctx, AV_LOG_ERROR, "Error : %d bits left\n",
               avpkt->size * 8 - get_bits_count(&alac->gb));
    }

    if (alac->channels == ch)
        *got_frame_ptr = 1;
    else
        av_log(avctx, AV_LOG_WARNING, "Failed to decode all channels\n");

    return avpkt->size;
}

static av_cold int alac_decode_close(AVCodecContext *avctx)
{
    ALACContext *alac = avctx->priv_data;

    int ch;
    for (ch = 0; ch < FFMIN(alac->channels, 2); ch++) {
        av_freep(&alac->predict_error_buffer[ch]);
        if (!alac->direct_output)
            av_freep(&alac->output_samples_buffer[ch]);
        av_freep(&alac->extra_bits_buffer[ch]);
    }

    return 0;
}

static int allocate_buffers(ALACContext *alac)
{
    int ch;
    int buf_size = alac->max_samples_per_frame * sizeof(int32_t);

    for (ch = 0; ch < FFMIN(alac->channels, 2); ch++) {
        FF_ALLOC_OR_GOTO(alac->avctx, alac->predict_error_buffer[ch],
                         buf_size, buf_alloc_fail);

        alac->direct_output = alac->sample_size > 16 && av_sample_fmt_is_planar(alac->avctx->sample_fmt);
        if (!alac->direct_output) {
            FF_ALLOC_OR_GOTO(alac->avctx, alac->output_samples_buffer[ch],
                             buf_size, buf_alloc_fail);
        }

        FF_ALLOC_OR_GOTO(alac->avctx, alac->extra_bits_buffer[ch],
                         buf_size, buf_alloc_fail);
    }
    return 0;
buf_alloc_fail:
    alac_decode_close(alac->avctx);
    return AVERROR(ENOMEM);
}

static int alac_set_info(ALACContext *alac)
{
    GetByteContext gb;

    bytestream2_init(&gb, alac->avctx->extradata,
                     alac->avctx->extradata_size);

    bytestream2_skipu(&gb, 12); // size:4, alac:4, version:4

    alac->max_samples_per_frame = bytestream2_get_be32u(&gb);
    if (!alac->max_samples_per_frame ||
        alac->max_samples_per_frame > INT_MAX / sizeof(int32_t)) {
        av_log(alac->avctx, AV_LOG_ERROR,
               "max samples per frame invalid: %"PRIu32"\n",
               alac->max_samples_per_frame);
        return AVERROR_INVALIDDATA;
    }
    bytestream2_skipu(&gb, 1);  // compatible version
    alac->sample_size          = bytestream2_get_byteu(&gb);
    alac->rice_history_mult    = bytestream2_get_byteu(&gb);
    alac->rice_initial_history = bytestream2_get_byteu(&gb);
    alac->rice_limit           = bytestream2_get_byteu(&gb);
    alac->channels             = bytestream2_get_byteu(&gb);
    bytestream2_get_be16u(&gb); // maxRun
    bytestream2_get_be32u(&gb); // max coded frame size
    bytestream2_get_be32u(&gb); // average bitrate
    bytestream2_get_be32u(&gb); // samplerate

    return 0;
}

static av_cold int alac_decode_init(AVCodecContext * avctx)
{
    int ret;
    int req_packed;
    ALACContext *alac = avctx->priv_data;
    alac->avctx = avctx;

    /* initialize from the extradata */
    if (alac->avctx->extradata_size < ALAC_EXTRADATA_SIZE) {
        av_log(avctx, AV_LOG_ERROR, "extradata is too small\n");
        return AVERROR_INVALIDDATA;
    }
    if (alac_set_info(alac)) {
        av_log(avctx, AV_LOG_ERROR, "set_info failed\n");
        return -1;
    }

    req_packed = LIBAVCODEC_VERSION_MAJOR < 55 && !av_sample_fmt_is_planar(avctx->request_sample_fmt);
    switch (alac->sample_size) {
    case 16: avctx->sample_fmt = req_packed ? AV_SAMPLE_FMT_S16 : AV_SAMPLE_FMT_S16P;
             break;
    case 24:
    case 32: avctx->sample_fmt = req_packed ? AV_SAMPLE_FMT_S32 : AV_SAMPLE_FMT_S32P;
             break;
    default: avpriv_request_sample(avctx, "Sample depth %d", alac->sample_size);
             return AVERROR_PATCHWELCOME;
    }
    avctx->bits_per_raw_sample = alac->sample_size;

    if (alac->channels < 1) {
        av_log(avctx, AV_LOG_WARNING, "Invalid channel count\n");
        alac->channels = avctx->channels;
    } else {
        if (alac->channels > ALAC_MAX_CHANNELS)
            alac->channels = avctx->channels;
        else
            avctx->channels = alac->channels;
    }
    if (avctx->channels > ALAC_MAX_CHANNELS || avctx->channels <= 0 ) {
        av_log(avctx, AV_LOG_ERROR, "Unsupported channel count: %d\n",
               avctx->channels);
        return AVERROR_PATCHWELCOME;
    }
    avctx->channel_layout = ff_alac_channel_layouts[alac->channels - 1];

    if ((ret = allocate_buffers(alac)) < 0) {
        av_log(avctx, AV_LOG_ERROR, "Error allocating buffers\n");
        return ret;
    }

    return 0;
}

static int init_thread_copy(AVCodecContext *avctx)
{
    ALACContext *alac = avctx->priv_data;
    alac->avctx = avctx;
    return allocate_buffers(alac);
}

static const AVOption options[] = {
    { "extra_bits_bug", "Force non-standard decoding process",
      offsetof(ALACContext, extra_bit_bug), AV_OPT_TYPE_INT, { .i64 = 0 },
      0, 1, AV_OPT_FLAG_AUDIO_PARAM | AV_OPT_FLAG_DECODING_PARAM },
    { NULL },
};

static const AVClass alac_class = {
    .class_name = "alac",
    .item_name  = av_default_item_name,
    .option     = options,
    .version    = LIBAVUTIL_VERSION_INT,
};

AVCodec ff_alac_decoder = {
    .name           = "alac",
    .long_name      = NULL_IF_CONFIG_SMALL("ALAC (Apple Lossless Audio Codec)"),
    .type           = AVMEDIA_TYPE_AUDIO,
    .id             = AV_CODEC_ID_ALAC,
    .priv_data_size = sizeof(ALACContext),
    .init           = alac_decode_init,
    .close          = alac_decode_close,
    .decode         = alac_decode_frame,
    .init_thread_copy = ONLY_IF_THREADS_ENABLED(init_thread_copy),
    .capabilities   = CODEC_CAP_DR1 | CODEC_CAP_FRAME_THREADS,
    .priv_class     = &alac_class
};<|MERGE_RESOLUTION|>--- conflicted
+++ resolved
@@ -317,12 +317,8 @@
         int rice_history_mult[2];
 
         if (!alac->rice_limit) {
-<<<<<<< HEAD
-            avpriv_request_sample(alac->avctx, "Compression with rice limit 0");
-=======
             avpriv_request_sample(alac->avctx,
                                   "Compression with rice limit 0");
->>>>>>> cb532420
             return AVERROR(ENOSYS);
         }
 
