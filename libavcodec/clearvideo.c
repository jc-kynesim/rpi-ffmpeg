--- conflicted
+++ resolved
@@ -297,15 +297,12 @@
             return AVERROR_INVALIDDATA;
         }
 
-<<<<<<< HEAD
-=======
         if ((ret = ff_reget_buffer(avctx, c->pic)) < 0)
             return ret;
 
         c->pic->key_frame = frame_type & 0x20 ? 1 : 0;
         c->pic->pict_type = frame_type & 0x20 ? AV_PICTURE_TYPE_I : AV_PICTURE_TYPE_P;
 
->>>>>>> 01e291a5
         bytestream2_get_be32(&gb); // frame size;
         c->ac_quant        = bytestream2_get_byte(&gb);
         c->luma_dc_quant   = 32;
