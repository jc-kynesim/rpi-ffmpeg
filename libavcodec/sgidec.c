--- conflicted
+++ resolved
@@ -202,15 +202,9 @@
         return AVERROR_INVALIDDATA;
     }
 
-<<<<<<< HEAD
-    if (av_image_check_size(s->width, s->height, 0, avctx))
-        return AVERROR_INVALIDDATA;
-    avcodec_set_dimensions(avctx, s->width, s->height);
-=======
     ret = ff_set_dimensions(avctx, s->width, s->height);
     if (ret < 0)
         return ret;
->>>>>>> c755870d
 
     if ((ret = ff_get_buffer(avctx, p, 0)) < 0)
         return ret;
