/*
 * Chinese AVS video (AVS1-P2, JiZhun profile) decoder.
 * Copyright (c) 2006  Stefan Gehrer <stefan.gehrer@gmx.de>
 *
 * MMX-optimized DSP functions, based on H.264 optimizations by
 * Michael Niedermayer and Loren Merritt
 *
 * This file is part of FFmpeg.
 *
 * FFmpeg is free software; you can redistribute it and/or
 * modify it under the terms of the GNU Lesser General Public
 * License as published by the Free Software Foundation; either
 * version 2.1 of the License, or (at your option) any later version.
 *
 * FFmpeg is distributed in the hope that it will be useful,
 * but WITHOUT ANY WARRANTY; without even the implied warranty of
 * MERCHANTABILITY or FITNESS FOR A PARTICULAR PURPOSE.  See the GNU
 * Lesser General Public License for more details.
 *
 * You should have received a copy of the GNU Lesser General Public
 * License along with FFmpeg; if not, write to the Free Software
 * Foundation, Inc., 51 Franklin Street, Fifth Floor, Boston, MA 02110-1301 USA
 */

#include "libavutil/attributes.h"
#include "libavutil/common.h"
#include "libavutil/cpu.h"
#include "libavutil/x86/asm.h"
#include "libavutil/x86/cpu.h"
#include "libavcodec/cavsdsp.h"
#include "libavcodec/idctdsp.h"
#include "constants.h"
#include "fpel.h"
#include "idctdsp.h"
#include "config.h"

#if HAVE_MMX_INLINE

/* in/out: mma=mma+mmb, mmb=mmb-mma */
#define SUMSUB_BA( a, b ) \
    "paddw "#b", "#a" \n\t"\
    "paddw "#b", "#b" \n\t"\
    "psubw "#a", "#b" \n\t"

/*****************************************************************************
 *
 * inverse transform
 *
 ****************************************************************************/

static inline void cavs_idct8_1d(int16_t *block, uint64_t bias)
{
    __asm__ volatile(
        "movq 112(%0), %%mm4  \n\t" /* mm4 = src7 */
        "movq  16(%0), %%mm5  \n\t" /* mm5 = src1 */
        "movq  80(%0), %%mm2  \n\t" /* mm2 = src5 */
        "movq  48(%0), %%mm7  \n\t" /* mm7 = src3 */
        "movq   %%mm4, %%mm0  \n\t"
        "movq   %%mm5, %%mm3  \n\t"
        "movq   %%mm2, %%mm6  \n\t"
        "movq   %%mm7, %%mm1  \n\t"

        "paddw  %%mm4, %%mm4  \n\t" /* mm4 = 2*src7 */
        "paddw  %%mm3, %%mm3  \n\t" /* mm3 = 2*src1 */
        "paddw  %%mm6, %%mm6  \n\t" /* mm6 = 2*src5 */
        "paddw  %%mm1, %%mm1  \n\t" /* mm1 = 2*src3 */
        "paddw  %%mm4, %%mm0  \n\t" /* mm0 = 3*src7 */
        "paddw  %%mm3, %%mm5  \n\t" /* mm5 = 3*src1 */
        "paddw  %%mm6, %%mm2  \n\t" /* mm2 = 3*src5 */
        "paddw  %%mm1, %%mm7  \n\t" /* mm7 = 3*src3 */
        "psubw  %%mm4, %%mm5  \n\t" /* mm5 = 3*src1 - 2*src7 = a0 */
        "paddw  %%mm6, %%mm7  \n\t" /* mm7 = 3*src3 + 2*src5 = a1 */
        "psubw  %%mm2, %%mm1  \n\t" /* mm1 = 2*src3 - 3*src5 = a2 */
        "paddw  %%mm0, %%mm3  \n\t" /* mm3 = 2*src1 + 3*src7 = a3 */

        "movq   %%mm5, %%mm4  \n\t"
        "movq   %%mm7, %%mm6  \n\t"
        "movq   %%mm3, %%mm0  \n\t"
        "movq   %%mm1, %%mm2  \n\t"
        SUMSUB_BA( %%mm7, %%mm5 )   /* mm7 = a0 + a1  mm5 = a0 - a1 */
        "paddw  %%mm3, %%mm7  \n\t" /* mm7 = a0 + a1 + a3 */
        "paddw  %%mm1, %%mm5  \n\t" /* mm5 = a0 - a1 + a2 */
        "paddw  %%mm7, %%mm7  \n\t"
        "paddw  %%mm5, %%mm5  \n\t"
        "paddw  %%mm6, %%mm7  \n\t" /* mm7 = b4 */
        "paddw  %%mm4, %%mm5  \n\t" /* mm5 = b5 */

        SUMSUB_BA( %%mm1, %%mm3 )   /* mm1 = a3 + a2  mm3 = a3 - a2 */
        "psubw  %%mm1, %%mm4  \n\t" /* mm4 = a0 - a2 - a3 */
        "movq   %%mm4, %%mm1  \n\t" /* mm1 = a0 - a2 - a3 */
        "psubw  %%mm6, %%mm3  \n\t" /* mm3 = a3 - a2 - a1 */
        "paddw  %%mm1, %%mm1  \n\t"
        "paddw  %%mm3, %%mm3  \n\t"
        "psubw  %%mm2, %%mm1  \n\t" /* mm1 = b7 */
        "paddw  %%mm0, %%mm3  \n\t" /* mm3 = b6 */

        "movq  32(%0), %%mm2  \n\t" /* mm2 = src2 */
        "movq  96(%0), %%mm6  \n\t" /* mm6 = src6 */
        "movq   %%mm2, %%mm4  \n\t"
        "movq   %%mm6, %%mm0  \n\t"
        "psllw  $2,    %%mm4  \n\t" /* mm4 = 4*src2 */
        "psllw  $2,    %%mm6  \n\t" /* mm6 = 4*src6 */
        "paddw  %%mm4, %%mm2  \n\t" /* mm2 = 5*src2 */
        "paddw  %%mm6, %%mm0  \n\t" /* mm0 = 5*src6 */
        "paddw  %%mm2, %%mm2  \n\t"
        "paddw  %%mm0, %%mm0  \n\t"
        "psubw  %%mm0, %%mm4  \n\t" /* mm4 = 4*src2 - 10*src6 = a7 */
        "paddw  %%mm2, %%mm6  \n\t" /* mm6 = 4*src6 + 10*src2 = a6 */

        "movq    (%0), %%mm2  \n\t" /* mm2 = src0 */
        "movq  64(%0), %%mm0  \n\t" /* mm0 = src4 */
        SUMSUB_BA( %%mm0, %%mm2 )   /* mm0 = src0+src4  mm2 = src0-src4 */
        "psllw  $3,    %%mm0  \n\t"
        "psllw  $3,    %%mm2  \n\t"
        "paddw  %1,    %%mm0  \n\t" /* add rounding bias */
        "paddw  %1,    %%mm2  \n\t" /* add rounding bias */

        SUMSUB_BA( %%mm6, %%mm0 )   /* mm6 = a4 + a6  mm0 = a4 - a6 */
        SUMSUB_BA( %%mm4, %%mm2 )   /* mm4 = a5 + a7  mm2 = a5 - a7 */
        SUMSUB_BA( %%mm7, %%mm6 )   /* mm7 = dst0  mm6 = dst7 */
        SUMSUB_BA( %%mm5, %%mm4 )   /* mm5 = dst1  mm4 = dst6 */
        SUMSUB_BA( %%mm3, %%mm2 )   /* mm3 = dst2  mm2 = dst5 */
        SUMSUB_BA( %%mm1, %%mm0 )   /* mm1 = dst3  mm0 = dst4 */
        :: "r"(block), "m"(bias)
    );
}

#define SBUTTERFLY(a,b,t,n,m)\
    "mov" #m " " #a ", " #t "         \n\t" /* abcd */\
    "punpckl" #n " " #b ", " #a "     \n\t" /* aebf */\
    "punpckh" #n " " #b ", " #t "     \n\t" /* cgdh */\

#define TRANSPOSE4(a,b,c,d,t)\
    SBUTTERFLY(a,b,t,wd,q) /* a=aebf t=cgdh */\
    SBUTTERFLY(c,d,b,wd,q) /* c=imjn b=kolp */\
    SBUTTERFLY(a,c,d,dq,q) /* a=aeim d=bfjn */\
    SBUTTERFLY(t,b,c,dq,q) /* t=cgko c=dhlp */

static void cavs_idct8_add_mmx(uint8_t *dst, int16_t *block, int stride)
{
    int i;
    DECLARE_ALIGNED(8, int16_t, b2)[64];

    for(i=0; i<2; i++){
        DECLARE_ALIGNED(8, uint64_t, tmp);

        cavs_idct8_1d(block+4*i, ff_pw_4.a);

        __asm__ volatile(
            "psraw     $3, %%mm7  \n\t"
            "psraw     $3, %%mm6  \n\t"
            "psraw     $3, %%mm5  \n\t"
            "psraw     $3, %%mm4  \n\t"
            "psraw     $3, %%mm3  \n\t"
            "psraw     $3, %%mm2  \n\t"
            "psraw     $3, %%mm1  \n\t"
            "psraw     $3, %%mm0  \n\t"
            "movq   %%mm7,    %0   \n\t"
            TRANSPOSE4( %%mm0, %%mm2, %%mm4, %%mm6, %%mm7 )
            "movq   %%mm0,  8(%1)  \n\t"
            "movq   %%mm6, 24(%1)  \n\t"
            "movq   %%mm7, 40(%1)  \n\t"
            "movq   %%mm4, 56(%1)  \n\t"
            "movq    %0,    %%mm7  \n\t"
            TRANSPOSE4( %%mm7, %%mm5, %%mm3, %%mm1, %%mm0 )
            "movq   %%mm7,   (%1)  \n\t"
            "movq   %%mm1, 16(%1)  \n\t"
            "movq   %%mm0, 32(%1)  \n\t"
            "movq   %%mm3, 48(%1)  \n\t"
            : "=m"(tmp)
            : "r"(b2+32*i)
            : "memory"
        );
    }

    for(i=0; i<2; i++){
        cavs_idct8_1d(b2+4*i, ff_pw_64.a);

        __asm__ volatile(
            "psraw     $7, %%mm7  \n\t"
            "psraw     $7, %%mm6  \n\t"
            "psraw     $7, %%mm5  \n\t"
            "psraw     $7, %%mm4  \n\t"
            "psraw     $7, %%mm3  \n\t"
            "psraw     $7, %%mm2  \n\t"
            "psraw     $7, %%mm1  \n\t"
            "psraw     $7, %%mm0  \n\t"
            "movq   %%mm7,    (%0)  \n\t"
            "movq   %%mm5,  16(%0)  \n\t"
            "movq   %%mm3,  32(%0)  \n\t"
            "movq   %%mm1,  48(%0)  \n\t"
            "movq   %%mm0,  64(%0)  \n\t"
            "movq   %%mm2,  80(%0)  \n\t"
            "movq   %%mm4,  96(%0)  \n\t"
            "movq   %%mm6, 112(%0)  \n\t"
            :: "r"(b2+4*i)
            : "memory"
        );
    }

    ff_add_pixels_clamped_mmx(b2, dst, stride);
}

#endif /* HAVE_MMX_INLINE */

#if (HAVE_MMXEXT_INLINE || HAVE_AMD3DNOW_INLINE)

/*****************************************************************************
 *
 * motion compensation
 *
 ****************************************************************************/

/* vertical filter [-1 -2 96 42 -7  0]  */
#define QPEL_CAVSV1(A,B,C,D,E,F,OP,ADD, MUL1, MUL2) \
        "movd (%0), "#F"            \n\t"\
        "movq "#C", %%mm6           \n\t"\
        "pmullw "MANGLE(MUL1)", %%mm6\n\t"\
        "movq "#D", %%mm7           \n\t"\
        "pmullw "MANGLE(MUL2)", %%mm7\n\t"\
        "psllw $3, "#E"             \n\t"\
        "psubw "#E", %%mm6          \n\t"\
        "psraw $3, "#E"             \n\t"\
        "paddw %%mm7, %%mm6         \n\t"\
        "paddw "#E", %%mm6          \n\t"\
        "paddw "#B", "#B"           \n\t"\
        "pxor %%mm7, %%mm7          \n\t"\
        "add %2, %0                 \n\t"\
        "punpcklbw %%mm7, "#F"      \n\t"\
        "psubw "#B", %%mm6          \n\t"\
        "psraw $1, "#B"             \n\t"\
        "psubw "#A", %%mm6          \n\t"\
        "paddw "MANGLE(ADD)", %%mm6 \n\t"\
        "psraw $7, %%mm6            \n\t"\
        "packuswb %%mm6, %%mm6      \n\t"\
        OP(%%mm6, (%1), A, d)            \
        "add %3, %1                 \n\t"

/* vertical filter [ 0 -1  5  5 -1  0]  */
#define QPEL_CAVSV2(A,B,C,D,E,F,OP,ADD, MUL1, MUL2) \
        "movd (%0), "#F"            \n\t"\
        "movq "#C", %%mm6           \n\t"\
        "paddw "#D", %%mm6          \n\t"\
        "pmullw "MANGLE(MUL1)", %%mm6\n\t"\
        "add %2, %0                 \n\t"\
        "punpcklbw %%mm7, "#F"      \n\t"\
        "psubw "#B", %%mm6          \n\t"\
        "psubw "#E", %%mm6          \n\t"\
        "paddw "MANGLE(ADD)", %%mm6 \n\t"\
        "psraw $3, %%mm6            \n\t"\
        "packuswb %%mm6, %%mm6      \n\t"\
        OP(%%mm6, (%1), A, d)            \
        "add %3, %1                 \n\t"

/* vertical filter [ 0 -7 42 96 -2 -1]  */
#define QPEL_CAVSV3(A,B,C,D,E,F,OP,ADD, MUL1, MUL2) \
        "movd (%0), "#F"            \n\t"\
        "movq "#C", %%mm6           \n\t"\
        "pmullw "MANGLE(MUL2)", %%mm6\n\t"\
        "movq "#D", %%mm7           \n\t"\
        "pmullw "MANGLE(MUL1)", %%mm7\n\t"\
        "psllw $3, "#B"             \n\t"\
        "psubw "#B", %%mm6          \n\t"\
        "psraw $3, "#B"             \n\t"\
        "paddw %%mm7, %%mm6         \n\t"\
        "paddw "#B", %%mm6          \n\t"\
        "paddw "#E", "#E"           \n\t"\
        "pxor %%mm7, %%mm7          \n\t"\
        "add %2, %0                 \n\t"\
        "punpcklbw %%mm7, "#F"      \n\t"\
        "psubw "#E", %%mm6          \n\t"\
        "psraw $1, "#E"             \n\t"\
        "psubw "#F", %%mm6          \n\t"\
        "paddw "MANGLE(ADD)", %%mm6 \n\t"\
        "psraw $7, %%mm6            \n\t"\
        "packuswb %%mm6, %%mm6      \n\t"\
        OP(%%mm6, (%1), A, d)            \
        "add %3, %1                 \n\t"


#define QPEL_CAVSVNUM(VOP,OP,ADD,MUL1,MUL2)\
    int w= 2;\
    src -= 2*srcStride;\
    \
    while(w--){\
      __asm__ volatile(\
        "pxor %%mm7, %%mm7          \n\t"\
        "movd (%0), %%mm0           \n\t"\
        "add %2, %0                 \n\t"\
        "movd (%0), %%mm1           \n\t"\
        "add %2, %0                 \n\t"\
        "movd (%0), %%mm2           \n\t"\
        "add %2, %0                 \n\t"\
        "movd (%0), %%mm3           \n\t"\
        "add %2, %0                 \n\t"\
        "movd (%0), %%mm4           \n\t"\
        "add %2, %0                 \n\t"\
        "punpcklbw %%mm7, %%mm0     \n\t"\
        "punpcklbw %%mm7, %%mm1     \n\t"\
        "punpcklbw %%mm7, %%mm2     \n\t"\
        "punpcklbw %%mm7, %%mm3     \n\t"\
        "punpcklbw %%mm7, %%mm4     \n\t"\
        VOP(%%mm0, %%mm1, %%mm2, %%mm3, %%mm4, %%mm5, OP, ADD, MUL1, MUL2)\
        VOP(%%mm1, %%mm2, %%mm3, %%mm4, %%mm5, %%mm0, OP, ADD, MUL1, MUL2)\
        VOP(%%mm2, %%mm3, %%mm4, %%mm5, %%mm0, %%mm1, OP, ADD, MUL1, MUL2)\
        VOP(%%mm3, %%mm4, %%mm5, %%mm0, %%mm1, %%mm2, OP, ADD, MUL1, MUL2)\
        VOP(%%mm4, %%mm5, %%mm0, %%mm1, %%mm2, %%mm3, OP, ADD, MUL1, MUL2)\
        VOP(%%mm5, %%mm0, %%mm1, %%mm2, %%mm3, %%mm4, OP, ADD, MUL1, MUL2)\
        VOP(%%mm0, %%mm1, %%mm2, %%mm3, %%mm4, %%mm5, OP, ADD, MUL1, MUL2)\
        VOP(%%mm1, %%mm2, %%mm3, %%mm4, %%mm5, %%mm0, OP, ADD, MUL1, MUL2)\
        \
        : "+a"(src), "+c"(dst)\
        : "S"((x86_reg)srcStride), "r"((x86_reg)dstStride)\
          NAMED_CONSTRAINTS_ADD(ADD,MUL1,MUL2)\
        : "memory"\
     );\
     if(h==16){\
        __asm__ volatile(\
            VOP(%%mm2, %%mm3, %%mm4, %%mm5, %%mm0, %%mm1, OP, ADD, MUL1, MUL2)\
            VOP(%%mm3, %%mm4, %%mm5, %%mm0, %%mm1, %%mm2, OP, ADD, MUL1, MUL2)\
            VOP(%%mm4, %%mm5, %%mm0, %%mm1, %%mm2, %%mm3, OP, ADD, MUL1, MUL2)\
            VOP(%%mm5, %%mm0, %%mm1, %%mm2, %%mm3, %%mm4, OP, ADD, MUL1, MUL2)\
            VOP(%%mm0, %%mm1, %%mm2, %%mm3, %%mm4, %%mm5, OP, ADD, MUL1, MUL2)\
            VOP(%%mm1, %%mm2, %%mm3, %%mm4, %%mm5, %%mm0, OP, ADD, MUL1, MUL2)\
            VOP(%%mm2, %%mm3, %%mm4, %%mm5, %%mm0, %%mm1, OP, ADD, MUL1, MUL2)\
            VOP(%%mm3, %%mm4, %%mm5, %%mm0, %%mm1, %%mm2, OP, ADD, MUL1, MUL2)\
            \
           : "+a"(src), "+c"(dst)\
           : "S"((x86_reg)srcStride), "r"((x86_reg)dstStride)\
             NAMED_CONSTRAINTS_ADD(ADD,MUL1,MUL2)\
           : "memory"\
        );\
     }\
     src += 4-(h+5)*srcStride;\
     dst += 4-h*dstStride;\
   }

#define QPEL_CAVS(OPNAME, OP, MMX)\
static void OPNAME ## cavs_qpel8_h_ ## MMX(uint8_t *dst, uint8_t *src, int dstStride, int srcStride){\
    int h=8;\
    __asm__ volatile(\
        "pxor %%mm7, %%mm7          \n\t"\
        "movq "MANGLE(ff_pw_5)", %%mm6\n\t"\
        "1:                         \n\t"\
        "movq    (%0), %%mm0        \n\t"\
        "movq   1(%0), %%mm2        \n\t"\
        "movq %%mm0, %%mm1          \n\t"\
        "movq %%mm2, %%mm3          \n\t"\
        "punpcklbw %%mm7, %%mm0     \n\t"\
        "punpckhbw %%mm7, %%mm1     \n\t"\
        "punpcklbw %%mm7, %%mm2     \n\t"\
        "punpckhbw %%mm7, %%mm3     \n\t"\
        "paddw %%mm2, %%mm0         \n\t"\
        "paddw %%mm3, %%mm1         \n\t"\
        "pmullw %%mm6, %%mm0        \n\t"\
        "pmullw %%mm6, %%mm1        \n\t"\
        "movq   -1(%0), %%mm2       \n\t"\
        "movq    2(%0), %%mm4       \n\t"\
        "movq %%mm2, %%mm3          \n\t"\
        "movq %%mm4, %%mm5          \n\t"\
        "punpcklbw %%mm7, %%mm2     \n\t"\
        "punpckhbw %%mm7, %%mm3     \n\t"\
        "punpcklbw %%mm7, %%mm4     \n\t"\
        "punpckhbw %%mm7, %%mm5     \n\t"\
        "paddw %%mm4, %%mm2         \n\t"\
        "paddw %%mm3, %%mm5         \n\t"\
        "psubw %%mm2, %%mm0         \n\t"\
        "psubw %%mm5, %%mm1         \n\t"\
        "movq "MANGLE(ff_pw_4)", %%mm5\n\t"\
        "paddw %%mm5, %%mm0         \n\t"\
        "paddw %%mm5, %%mm1         \n\t"\
        "psraw $3, %%mm0            \n\t"\
        "psraw $3, %%mm1            \n\t"\
        "packuswb %%mm1, %%mm0      \n\t"\
        OP(%%mm0, (%1),%%mm5, q)         \
        "add %3, %0                 \n\t"\
        "add %4, %1                 \n\t"\
        "decl %2                    \n\t"\
        " jnz 1b                    \n\t"\
        : "+a"(src), "+c"(dst), "+m"(h)\
        : "d"((x86_reg)srcStride), "S"((x86_reg)dstStride)\
          NAMED_CONSTRAINTS_ADD(ff_pw_4,ff_pw_5)\
        : "memory"\
    );\
}\
\
static inline void OPNAME ## cavs_qpel8or16_v1_ ## MMX(uint8_t *dst, uint8_t *src, int dstStride, int srcStride, int h){\
  QPEL_CAVSVNUM(QPEL_CAVSV1,OP,ff_pw_64,ff_pw_96,ff_pw_42)      \
}\
\
static inline void OPNAME ## cavs_qpel8or16_v2_ ## MMX(uint8_t *dst, uint8_t *src, int dstStride, int srcStride, int h){\
  QPEL_CAVSVNUM(QPEL_CAVSV2,OP,ff_pw_4,ff_pw_5,ff_pw_42)        \
}\
\
static inline void OPNAME ## cavs_qpel8or16_v3_ ## MMX(uint8_t *dst, uint8_t *src, int dstStride, int srcStride, int h){\
  QPEL_CAVSVNUM(QPEL_CAVSV3,OP,ff_pw_64,ff_pw_96,ff_pw_42)      \
}\
\
static void OPNAME ## cavs_qpel8_v1_ ## MMX(uint8_t *dst, uint8_t *src, int dstStride, int srcStride){\
    OPNAME ## cavs_qpel8or16_v1_ ## MMX(dst  , src  , dstStride, srcStride, 8);\
}\
static void OPNAME ## cavs_qpel16_v1_ ## MMX(uint8_t *dst, uint8_t *src, int dstStride, int srcStride){\
    OPNAME ## cavs_qpel8or16_v1_ ## MMX(dst  , src  , dstStride, srcStride, 16);\
    OPNAME ## cavs_qpel8or16_v1_ ## MMX(dst+8, src+8, dstStride, srcStride, 16);\
}\
\
static void OPNAME ## cavs_qpel8_v2_ ## MMX(uint8_t *dst, uint8_t *src, int dstStride, int srcStride){\
    OPNAME ## cavs_qpel8or16_v2_ ## MMX(dst  , src  , dstStride, srcStride, 8);\
}\
static void OPNAME ## cavs_qpel16_v2_ ## MMX(uint8_t *dst, uint8_t *src, int dstStride, int srcStride){\
    OPNAME ## cavs_qpel8or16_v2_ ## MMX(dst  , src  , dstStride, srcStride, 16);\
    OPNAME ## cavs_qpel8or16_v2_ ## MMX(dst+8, src+8, dstStride, srcStride, 16);\
}\
\
static void OPNAME ## cavs_qpel8_v3_ ## MMX(uint8_t *dst, uint8_t *src, int dstStride, int srcStride){\
    OPNAME ## cavs_qpel8or16_v3_ ## MMX(dst  , src  , dstStride, srcStride, 8);\
}\
static void OPNAME ## cavs_qpel16_v3_ ## MMX(uint8_t *dst, uint8_t *src, int dstStride, int srcStride){\
    OPNAME ## cavs_qpel8or16_v3_ ## MMX(dst  , src  , dstStride, srcStride, 16);\
    OPNAME ## cavs_qpel8or16_v3_ ## MMX(dst+8, src+8, dstStride, srcStride, 16);\
}\
\
static void OPNAME ## cavs_qpel16_h_ ## MMX(uint8_t *dst, uint8_t *src, int dstStride, int srcStride){\
    OPNAME ## cavs_qpel8_h_ ## MMX(dst  , src  , dstStride, srcStride);\
    OPNAME ## cavs_qpel8_h_ ## MMX(dst+8, src+8, dstStride, srcStride);\
    src += 8*srcStride;\
    dst += 8*dstStride;\
    OPNAME ## cavs_qpel8_h_ ## MMX(dst  , src  , dstStride, srcStride);\
    OPNAME ## cavs_qpel8_h_ ## MMX(dst+8, src+8, dstStride, srcStride);\
}\

#define CAVS_MC(OPNAME, SIZE, MMX) \
static void OPNAME ## cavs_qpel ## SIZE ## _mc20_ ## MMX(uint8_t *dst, uint8_t *src, ptrdiff_t stride)\
{\
    OPNAME ## cavs_qpel ## SIZE ## _h_ ## MMX(dst, src, stride, stride);\
}\
\
static void OPNAME ## cavs_qpel ## SIZE ## _mc01_ ## MMX(uint8_t *dst, uint8_t *src, ptrdiff_t stride)\
{\
    OPNAME ## cavs_qpel ## SIZE ## _v1_ ## MMX(dst, src, stride, stride);\
}\
\
static void OPNAME ## cavs_qpel ## SIZE ## _mc02_ ## MMX(uint8_t *dst, uint8_t *src, ptrdiff_t stride)\
{\
    OPNAME ## cavs_qpel ## SIZE ## _v2_ ## MMX(dst, src, stride, stride);\
}\
\
static void OPNAME ## cavs_qpel ## SIZE ## _mc03_ ## MMX(uint8_t *dst, uint8_t *src, ptrdiff_t stride)\
{\
    OPNAME ## cavs_qpel ## SIZE ## _v3_ ## MMX(dst, src, stride, stride);\
}\

#define PUT_OP(a,b,temp, size) "mov" #size " " #a ", " #b "    \n\t"
#define AVG_3DNOW_OP(a,b,temp, size) \
"mov" #size " " #b ", " #temp "   \n\t"\
"pavgusb " #temp ", " #a "        \n\t"\
"mov" #size " " #a ", " #b "      \n\t"
#define AVG_MMXEXT_OP(a, b, temp, size) \
"mov" #size " " #b ", " #temp "   \n\t"\
"pavgb " #temp ", " #a "          \n\t"\
"mov" #size " " #a ", " #b "      \n\t"

#endif /* (HAVE_MMXEXT_INLINE || HAVE_AMD3DNOW_INLINE) */

#if HAVE_MMX_EXTERNAL
static void put_cavs_qpel8_mc00_mmx(uint8_t *dst, uint8_t *src,
                                    ptrdiff_t stride)
{
    ff_put_pixels8_mmx(dst, src, stride, 8);
}

static void avg_cavs_qpel8_mc00_mmx(uint8_t *dst, uint8_t *src,
                                    ptrdiff_t stride)
{
    ff_avg_pixels8_mmx(dst, src, stride, 8);
}

static void avg_cavs_qpel8_mc00_mmxext(uint8_t *dst, uint8_t *src,
                                       ptrdiff_t stride)
{
    ff_avg_pixels8_mmxext(dst, src, stride, 8);
}

static void put_cavs_qpel16_mc00_mmx(uint8_t *dst, uint8_t *src,
                                     ptrdiff_t stride)
{
    ff_put_pixels16_mmx(dst, src, stride, 16);
}

static void avg_cavs_qpel16_mc00_mmx(uint8_t *dst, uint8_t *src,
                                     ptrdiff_t stride)
{
    ff_avg_pixels16_mmx(dst, src, stride, 16);
}

static void avg_cavs_qpel16_mc00_mmxext(uint8_t *dst, uint8_t *src,
                                        ptrdiff_t stride)
{
    ff_avg_pixels16_mmxext(dst, src, stride, 16);
}

static void put_cavs_qpel16_mc00_sse2(uint8_t *dst, uint8_t *src,
                                      ptrdiff_t stride)
{
    ff_put_pixels16_sse2(dst, src, stride, 16);
}

static void avg_cavs_qpel16_mc00_sse2(uint8_t *dst, uint8_t *src,
                                      ptrdiff_t stride)
{
    ff_avg_pixels16_sse2(dst, src, stride, 16);
}
#endif

static av_cold void cavsdsp_init_mmx(CAVSDSPContext *c,
                                     AVCodecContext *avctx)
{
#if HAVE_MMX_EXTERNAL
    c->put_cavs_qpel_pixels_tab[0][0] = put_cavs_qpel16_mc00_mmx;
    c->put_cavs_qpel_pixels_tab[1][0] = put_cavs_qpel8_mc00_mmx;
    c->avg_cavs_qpel_pixels_tab[0][0] = avg_cavs_qpel16_mc00_mmx;
    c->avg_cavs_qpel_pixels_tab[1][0] = avg_cavs_qpel8_mc00_mmx;
#endif

#if HAVE_MMX_INLINE
    c->cavs_idct8_add = cavs_idct8_add_mmx;
<<<<<<< HEAD
    c->idct_perm      = FF_TRANSPOSE_IDCT_PERM;
=======
    c->idct_perm      = FF_IDCT_PERM_TRANSPOSE;
}
>>>>>>> b4987f72
#endif /* HAVE_MMX_INLINE */
}

#define DSPFUNC(PFX, IDX, NUM, EXT)                                                       \
    c->PFX ## _cavs_qpel_pixels_tab[IDX][ 2] = PFX ## _cavs_qpel ## NUM ## _mc20_ ## EXT; \
    c->PFX ## _cavs_qpel_pixels_tab[IDX][ 4] = PFX ## _cavs_qpel ## NUM ## _mc01_ ## EXT; \
    c->PFX ## _cavs_qpel_pixels_tab[IDX][ 8] = PFX ## _cavs_qpel ## NUM ## _mc02_ ## EXT; \
    c->PFX ## _cavs_qpel_pixels_tab[IDX][12] = PFX ## _cavs_qpel ## NUM ## _mc03_ ## EXT; \

#if HAVE_MMXEXT_INLINE
QPEL_CAVS(put_,        PUT_OP, mmxext)
QPEL_CAVS(avg_, AVG_MMXEXT_OP, mmxext)

CAVS_MC(put_,  8, mmxext)
CAVS_MC(put_, 16, mmxext)
CAVS_MC(avg_,  8, mmxext)
CAVS_MC(avg_, 16, mmxext)
#endif /* HAVE_MMXEXT_INLINE */

#if HAVE_AMD3DNOW_INLINE
QPEL_CAVS(put_,       PUT_OP, 3dnow)
QPEL_CAVS(avg_, AVG_3DNOW_OP, 3dnow)

CAVS_MC(put_, 8, 3dnow)
CAVS_MC(put_, 16,3dnow)
CAVS_MC(avg_, 8, 3dnow)
CAVS_MC(avg_, 16,3dnow)

static av_cold void cavsdsp_init_3dnow(CAVSDSPContext *c,
                                       AVCodecContext *avctx)
{
    DSPFUNC(put, 0, 16, 3dnow);
    DSPFUNC(put, 1,  8, 3dnow);
    DSPFUNC(avg, 0, 16, 3dnow);
    DSPFUNC(avg, 1,  8, 3dnow);
}
#endif /* HAVE_AMD3DNOW_INLINE */

av_cold void ff_cavsdsp_init_x86(CAVSDSPContext *c, AVCodecContext *avctx)
{
    int cpu_flags = av_get_cpu_flags();

    cavsdsp_init_mmx(c, avctx);
#if HAVE_AMD3DNOW_INLINE
    if (INLINE_AMD3DNOW(cpu_flags))
        cavsdsp_init_3dnow(c, avctx);
#endif /* HAVE_AMD3DNOW_INLINE */
#if HAVE_MMXEXT_INLINE
    if (INLINE_MMXEXT(cpu_flags)) {
        DSPFUNC(put, 0, 16, mmxext);
        DSPFUNC(put, 1,  8, mmxext);
        DSPFUNC(avg, 0, 16, mmxext);
        DSPFUNC(avg, 1,  8, mmxext);
    }
#endif
#if HAVE_MMX_EXTERNAL
    if (EXTERNAL_MMXEXT(cpu_flags)) {
        c->avg_cavs_qpel_pixels_tab[0][0] = avg_cavs_qpel16_mc00_mmxext;
        c->avg_cavs_qpel_pixels_tab[1][0] = avg_cavs_qpel8_mc00_mmxext;
    }
#endif
#if HAVE_SSE2_EXTERNAL
    if (EXTERNAL_SSE2(cpu_flags)) {
        c->put_cavs_qpel_pixels_tab[0][0] = put_cavs_qpel16_mc00_sse2;
        c->avg_cavs_qpel_pixels_tab[0][0] = avg_cavs_qpel16_mc00_sse2;
    }
#endif
}<|MERGE_RESOLUTION|>--- conflicted
+++ resolved
@@ -524,12 +524,7 @@
 
 #if HAVE_MMX_INLINE
     c->cavs_idct8_add = cavs_idct8_add_mmx;
-<<<<<<< HEAD
-    c->idct_perm      = FF_TRANSPOSE_IDCT_PERM;
-=======
     c->idct_perm      = FF_IDCT_PERM_TRANSPOSE;
-}
->>>>>>> b4987f72
 #endif /* HAVE_MMX_INLINE */
 }
 
