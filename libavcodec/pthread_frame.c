/*
 * This file is part of FFmpeg.
 *
 * FFmpeg is free software; you can redistribute it and/or
 * modify it under the terms of the GNU Lesser General Public
 * License as published by the Free Software Foundation; either
 * version 2.1 of the License, or (at your option) any later version.
 *
 * FFmpeg is distributed in the hope that it will be useful,
 * but WITHOUT ANY WARRANTY; without even the implied warranty of
 * MERCHANTABILITY or FITNESS FOR A PARTICULAR PURPOSE.  See the GNU
 * Lesser General Public License for more details.
 *
 * You should have received a copy of the GNU Lesser General Public
 * License along with FFmpeg; if not, write to the Free Software
 * Foundation, Inc., 51 Franklin Street, Fifth Floor, Boston, MA 02110-1301 USA
 */

/**
 * @file
 * Frame multithreading support functions
 * @see doc/multithreading.txt
 */

#include "config.h"

#include <stdatomic.h>
#include <stdint.h>

#include "avcodec.h"
#include "hwaccel.h"
#include "internal.h"
#include "pthread_internal.h"
#include "thread.h"
#include "version.h"

#include "libavutil/avassert.h"
#include "libavutil/buffer.h"
#include "libavutil/common.h"
#include "libavutil/cpu.h"
#include "libavutil/frame.h"
#include "libavutil/internal.h"
#include "libavutil/log.h"
#include "libavutil/mem.h"
#include "libavutil/opt.h"
#include "libavutil/thread.h"

enum {
    ///< Set when the thread is awaiting a packet.
    STATE_INPUT_READY,
    ///< Set before the codec has called ff_thread_finish_setup().
    STATE_SETTING_UP,
    /**
     * Set when the codec calls get_buffer().
     * State is returned to STATE_SETTING_UP afterwards.
     */
    STATE_GET_BUFFER,
     /**
      * Set when the codec calls get_format().
      * State is returned to STATE_SETTING_UP afterwards.
      */
    STATE_GET_FORMAT,
    ///< Set after the codec has called ff_thread_finish_setup().
    STATE_SETUP_FINISHED,
};

/**
 * Context used by codec threads and stored in their AVCodecInternal thread_ctx.
 */
typedef struct PerThreadContext {
    struct FrameThreadContext *parent;

    pthread_t      thread;
    int            thread_init;
    pthread_cond_t input_cond;      ///< Used to wait for a new packet from the main thread.
    pthread_cond_t progress_cond;   ///< Used by child threads to wait for progress to change.
    pthread_cond_t output_cond;     ///< Used by the main thread to wait for frames to finish.

    pthread_mutex_t mutex;          ///< Mutex used to protect the contents of the PerThreadContext.
    pthread_mutex_t progress_mutex; ///< Mutex used to protect frame progress values and progress_cond.

    AVCodecContext *avctx;          ///< Context used to decode packets passed to this thread.

    AVPacket       avpkt;           ///< Input packet (for decoding) or output (for encoding).

    AVFrame *frame;                 ///< Output frame (for decoding) or input (for encoding).
    int     got_frame;              ///< The output of got_picture_ptr from the last avcodec_decode_video() call.
    int     result;                 ///< The result of the last codec decode/encode() call.

    atomic_int state;

    /**
     * Array of frames passed to ff_thread_release_buffer().
     * Frames are released after all threads referencing them are finished.
     */
    AVFrame *released_buffers;
    int  num_released_buffers;
    int      released_buffers_allocated;

    AVFrame *requested_frame;       ///< AVFrame the codec passed to get_buffer()
    int      requested_flags;       ///< flags passed to get_buffer() for requested_frame

    const enum AVPixelFormat *available_formats; ///< Format array for get_format()
    enum AVPixelFormat result_format;            ///< get_format() result

    int die;                        ///< Set when the thread should exit.

    int hwaccel_serializing;
    int async_serializing;

    atomic_int debug_threads;       ///< Set if the FF_DEBUG_THREADS option is set.
} PerThreadContext;

/**
 * Context stored in the client AVCodecInternal thread_ctx.
 */
typedef struct FrameThreadContext {
    PerThreadContext *threads;     ///< The contexts for each thread.
    PerThreadContext *prev_thread; ///< The last thread submit_packet() was called on.

    pthread_mutex_t buffer_mutex;  ///< Mutex used to protect get/release_buffer().
    /**
     * This lock is used for ensuring threads run in serial when hwaccel
     * is used.
     */
    pthread_mutex_t hwaccel_mutex;
    pthread_mutex_t async_mutex;
    pthread_cond_t async_cond;
    int async_lock;

    int next_decoding;             ///< The next context to submit a packet to.
    int next_finished;             ///< The next context to return output from.

    int delaying;                  /**<
                                    * Set for the first N packets, where N is the number of threads.
                                    * While it is set, ff_thread_en/decode_frame won't return any results.
                                    */
} FrameThreadContext;

#define THREAD_SAFE_CALLBACKS(avctx) \
((avctx)->thread_safe_callbacks || (avctx)->get_buffer2 == avcodec_default_get_buffer2)

static void async_lock(FrameThreadContext *fctx)
{
    pthread_mutex_lock(&fctx->async_mutex);
    while (fctx->async_lock)
        pthread_cond_wait(&fctx->async_cond, &fctx->async_mutex);
    fctx->async_lock = 1;
    pthread_mutex_unlock(&fctx->async_mutex);
}

static void async_unlock(FrameThreadContext *fctx)
{
    pthread_mutex_lock(&fctx->async_mutex);
    av_assert0(fctx->async_lock);
    fctx->async_lock = 0;
    pthread_cond_broadcast(&fctx->async_cond);
    pthread_mutex_unlock(&fctx->async_mutex);
}

/**
 * Codec worker thread.
 *
 * Automatically calls ff_thread_finish_setup() if the codec does
 * not provide an update_thread_context method, or if the codec returns
 * before calling it.
 */
static attribute_align_arg void *frame_worker_thread(void *arg)
{
    PerThreadContext *p = arg;
    AVCodecContext *avctx = p->avctx;
    const AVCodec *codec = avctx->codec;

    pthread_mutex_lock(&p->mutex);
    while (1) {
        while (atomic_load(&p->state) == STATE_INPUT_READY && !p->die)
            pthread_cond_wait(&p->input_cond, &p->mutex);

        if (p->die) break;

        if (!codec->update_thread_context && THREAD_SAFE_CALLBACKS(avctx))
            ff_thread_finish_setup(avctx);

        /* If a decoder supports hwaccel, then it must call ff_get_format().
         * Since that call must happen before ff_thread_finish_setup(), the
         * decoder is required to implement update_thread_context() and call
         * ff_thread_finish_setup() manually. Therefore the above
         * ff_thread_finish_setup() call did not happen and hwaccel_serializing
         * cannot be true here. */
        av_assert0(!p->hwaccel_serializing);

        /* if the previous thread uses hwaccel then we take the lock to ensure
         * the threads don't run concurrently */
        if (avctx->hwaccel) {
            pthread_mutex_lock(&p->parent->hwaccel_mutex);
            p->hwaccel_serializing = 1;
        }

        av_frame_unref(p->frame);
        p->got_frame = 0;
        p->result = codec->decode(avctx, p->frame, &p->got_frame, &p->avpkt);

        if ((p->result < 0 || !p->got_frame) && p->frame->buf[0]) {
            if (avctx->internal->allocate_progress)
                av_log(avctx, AV_LOG_ERROR, "A frame threaded decoder did not "
                       "free the frame on failure. This is a bug, please report it.\n");
            av_frame_unref(p->frame);
        }

        if (atomic_load(&p->state) == STATE_SETTING_UP)
            ff_thread_finish_setup(avctx);

        if (p->hwaccel_serializing) {
            p->hwaccel_serializing = 0;
            pthread_mutex_unlock(&p->parent->hwaccel_mutex);
        }

        if (p->async_serializing) {
            p->async_serializing = 0;

            async_unlock(p->parent);
        }

        pthread_mutex_lock(&p->progress_mutex);

        atomic_store(&p->state, STATE_INPUT_READY);

        pthread_cond_broadcast(&p->progress_cond);
        pthread_cond_signal(&p->output_cond);
        pthread_mutex_unlock(&p->progress_mutex);
    }
    pthread_mutex_unlock(&p->mutex);

    return NULL;
}

/**
 * Update the next thread's AVCodecContext with values from the reference thread's context.
 *
 * @param dst The destination context.
 * @param src The source context.
 * @param for_user 0 if the destination is a codec thread, 1 if the destination is the user's thread
 * @return 0 on success, negative error code on failure
 */
static int update_context_from_thread(AVCodecContext *dst, AVCodecContext *src, int for_user)
{
    int err = 0;

    if (dst != src && (for_user || !(av_codec_get_codec_descriptor(src)->props & AV_CODEC_PROP_INTRA_ONLY))) {
        dst->time_base = src->time_base;
        dst->framerate = src->framerate;
        dst->width     = src->width;
        dst->height    = src->height;
        dst->pix_fmt   = src->pix_fmt;
        dst->sw_pix_fmt = src->sw_pix_fmt;

        dst->coded_width  = src->coded_width;
        dst->coded_height = src->coded_height;

        dst->has_b_frames = src->has_b_frames;
        dst->idct_algo    = src->idct_algo;

        dst->bits_per_coded_sample = src->bits_per_coded_sample;
        dst->sample_aspect_ratio   = src->sample_aspect_ratio;
#if FF_API_AFD
FF_DISABLE_DEPRECATION_WARNINGS
        dst->dtg_active_format     = src->dtg_active_format;
FF_ENABLE_DEPRECATION_WARNINGS
#endif /* FF_API_AFD */

        dst->profile = src->profile;
        dst->level   = src->level;

        dst->bits_per_raw_sample = src->bits_per_raw_sample;
        dst->ticks_per_frame     = src->ticks_per_frame;
        dst->color_primaries     = src->color_primaries;

        dst->color_trc   = src->color_trc;
        dst->colorspace  = src->colorspace;
        dst->color_range = src->color_range;
        dst->chroma_sample_location = src->chroma_sample_location;

        dst->hwaccel = src->hwaccel;
        dst->hwaccel_context = src->hwaccel_context;

        dst->channels       = src->channels;
        dst->sample_rate    = src->sample_rate;
        dst->sample_fmt     = src->sample_fmt;
        dst->channel_layout = src->channel_layout;
        dst->internal->hwaccel_priv_data = src->internal->hwaccel_priv_data;

        if (!!dst->hw_frames_ctx != !!src->hw_frames_ctx ||
            (dst->hw_frames_ctx && dst->hw_frames_ctx->data != src->hw_frames_ctx->data)) {
            av_buffer_unref(&dst->hw_frames_ctx);

            if (src->hw_frames_ctx) {
                dst->hw_frames_ctx = av_buffer_ref(src->hw_frames_ctx);
                if (!dst->hw_frames_ctx)
                    return AVERROR(ENOMEM);
            }
        }

        dst->hwaccel_flags = src->hwaccel_flags;
    }

    if (for_user) {
        dst->delay       = src->thread_count - 1;
#if FF_API_CODED_FRAME
FF_DISABLE_DEPRECATION_WARNINGS
        dst->coded_frame = src->coded_frame;
FF_ENABLE_DEPRECATION_WARNINGS
#endif
    } else {
        if (dst->codec->update_thread_context)
            err = dst->codec->update_thread_context(dst, src);
    }

    return err;
}

/**
 * Update the next thread's AVCodecContext with values set by the user.
 *
 * @param dst The destination context.
 * @param src The source context.
 * @return 0 on success, negative error code on failure
 */
static int update_context_from_user(AVCodecContext *dst, AVCodecContext *src)
{
#define copy_fields(s, e) memcpy(&dst->s, &src->s, (char*)&dst->e - (char*)&dst->s);
    dst->flags          = src->flags;

    dst->draw_horiz_band= src->draw_horiz_band;
    dst->get_buffer2    = src->get_buffer2;

    dst->opaque   = src->opaque;
    dst->debug    = src->debug;
    dst->debug_mv = src->debug_mv;

    dst->slice_flags = src->slice_flags;
    dst->flags2      = src->flags2;

    copy_fields(skip_loop_filter, subtitle_header);

    dst->frame_number     = src->frame_number;
    dst->reordered_opaque = src->reordered_opaque;
    dst->thread_safe_callbacks = src->thread_safe_callbacks;

    if (src->slice_count && src->slice_offset) {
        if (dst->slice_count < src->slice_count) {
            int err = av_reallocp_array(&dst->slice_offset, src->slice_count,
                                        sizeof(*dst->slice_offset));
            if (err < 0)
                return err;
        }
        memcpy(dst->slice_offset, src->slice_offset,
               src->slice_count * sizeof(*dst->slice_offset));
    }
    dst->slice_count = src->slice_count;
    return 0;
#undef copy_fields
}

/// Releases the buffers that this decoding thread was the last user of.
static void release_delayed_buffers(PerThreadContext *p)
{
    FrameThreadContext *fctx = p->parent;

    while (p->num_released_buffers > 0) {
        AVFrame *f;

        pthread_mutex_lock(&fctx->buffer_mutex);

        // fix extended data in case the caller screwed it up
        av_assert0(p->avctx->codec_type == AVMEDIA_TYPE_VIDEO ||
                   p->avctx->codec_type == AVMEDIA_TYPE_AUDIO);
        f = &p->released_buffers[--p->num_released_buffers];
        f->extended_data = f->data;
        av_frame_unref(f);

        pthread_mutex_unlock(&fctx->buffer_mutex);
    }
}

static int submit_packet(PerThreadContext *p, AVCodecContext *user_avctx,
                         AVPacket *avpkt)
{
    FrameThreadContext *fctx = p->parent;
    PerThreadContext *prev_thread = fctx->prev_thread;
    const AVCodec *codec = p->avctx->codec;
    int ret;

    if (!avpkt->size && !(codec->capabilities & AV_CODEC_CAP_DELAY))
        return 0;

    pthread_mutex_lock(&p->mutex);

    ret = update_context_from_user(p->avctx, user_avctx);
    if (ret) {
        pthread_mutex_unlock(&p->mutex);
        return ret;
    }
<<<<<<< HEAD
=======
    atomic_store_explicit(&p->debug_threads,
                          (p->avctx->debug & FF_DEBUG_THREADS) != 0,
                          memory_order_relaxed);
>>>>>>> 01e291a5

    release_delayed_buffers(p);

    if (prev_thread) {
        int err;
        if (atomic_load(&prev_thread->state) == STATE_SETTING_UP) {
            pthread_mutex_lock(&prev_thread->progress_mutex);
            while (atomic_load(&prev_thread->state) == STATE_SETTING_UP)
                pthread_cond_wait(&prev_thread->progress_cond, &prev_thread->progress_mutex);
            pthread_mutex_unlock(&prev_thread->progress_mutex);
        }

        err = update_context_from_thread(p->avctx, prev_thread->avctx, 0);
        if (err) {
            pthread_mutex_unlock(&p->mutex);
            return err;
        }
    }

    av_packet_unref(&p->avpkt);
    ret = av_packet_ref(&p->avpkt, avpkt);
    if (ret < 0) {
        pthread_mutex_unlock(&p->mutex);
        av_log(p->avctx, AV_LOG_ERROR, "av_packet_ref() failed in submit_packet()\n");
        return ret;
    }

    atomic_store(&p->state, STATE_SETTING_UP);
    pthread_cond_signal(&p->input_cond);
    pthread_mutex_unlock(&p->mutex);

    /*
     * If the client doesn't have a thread-safe get_buffer(),
     * then decoding threads call back to the main thread,
     * and it calls back to the client here.
     */

    if (!p->avctx->thread_safe_callbacks && (
         p->avctx->get_format != avcodec_default_get_format ||
         p->avctx->get_buffer2 != avcodec_default_get_buffer2)) {
        while (atomic_load(&p->state) != STATE_SETUP_FINISHED && atomic_load(&p->state) != STATE_INPUT_READY) {
            int call_done = 1;
            pthread_mutex_lock(&p->progress_mutex);
            while (atomic_load(&p->state) == STATE_SETTING_UP)
                pthread_cond_wait(&p->progress_cond, &p->progress_mutex);

            switch (atomic_load_explicit(&p->state, memory_order_acquire)) {
            case STATE_GET_BUFFER:
                p->result = ff_get_buffer(p->avctx, p->requested_frame, p->requested_flags);
                break;
            case STATE_GET_FORMAT:
                p->result_format = ff_get_format(p->avctx, p->available_formats);
                break;
            default:
                call_done = 0;
                break;
            }
            if (call_done) {
                atomic_store(&p->state, STATE_SETTING_UP);
                pthread_cond_signal(&p->progress_cond);
            }
            pthread_mutex_unlock(&p->progress_mutex);
        }
    }

    fctx->prev_thread = p;
    fctx->next_decoding++;

    return 0;
}

int ff_thread_decode_frame(AVCodecContext *avctx,
                           AVFrame *picture, int *got_picture_ptr,
                           AVPacket *avpkt)
{
    FrameThreadContext *fctx = avctx->internal->thread_ctx;
    int finished = fctx->next_finished;
    PerThreadContext *p;
    int err;

    /* release the async lock, permitting blocked hwaccel threads to
     * go forward while we are in this function */
    async_unlock(fctx);

    /*
     * Submit a packet to the next decoding thread.
     */

    p = &fctx->threads[fctx->next_decoding];
    err = submit_packet(p, avctx, avpkt);
    if (err)
        goto finish;

    /*
     * If we're still receiving the initial packets, don't return a frame.
     */

    if (fctx->next_decoding > (avctx->thread_count-1-(avctx->codec_id == AV_CODEC_ID_FFV1)))
        fctx->delaying = 0;

    if (fctx->delaying) {
        *got_picture_ptr=0;
        if (avpkt->size) {
            err = avpkt->size;
            goto finish;
        }
    }

    /*
     * Return the next available frame from the oldest thread.
     * If we're at the end of the stream, then we have to skip threads that
     * didn't output a frame/error, because we don't want to accidentally signal
     * EOF (avpkt->size == 0 && *got_picture_ptr == 0 && err >= 0).
     */

    do {
        p = &fctx->threads[finished++];

        if (atomic_load(&p->state) != STATE_INPUT_READY) {
            pthread_mutex_lock(&p->progress_mutex);
            while (atomic_load_explicit(&p->state, memory_order_relaxed) != STATE_INPUT_READY)
                pthread_cond_wait(&p->output_cond, &p->progress_mutex);
            pthread_mutex_unlock(&p->progress_mutex);
        }

        av_frame_move_ref(picture, p->frame);
        *got_picture_ptr = p->got_frame;
        picture->pkt_dts = p->avpkt.dts;
        err = p->result;

        /*
         * A later call with avkpt->size == 0 may loop over all threads,
         * including this one, searching for a frame/error to return before being
         * stopped by the "finished != fctx->next_finished" condition.
         * Make sure we don't mistakenly return the same frame/error again.
         */
        p->got_frame = 0;
        p->result = 0;

        if (finished >= avctx->thread_count) finished = 0;
    } while (!avpkt->size && !*got_picture_ptr && err >= 0 && finished != fctx->next_finished);

    update_context_from_thread(avctx, p->avctx, 1);

    if (fctx->next_decoding >= avctx->thread_count) fctx->next_decoding = 0;

    fctx->next_finished = finished;

    /* return the size of the consumed packet if no error occurred */
    if (err >= 0)
        err = avpkt->size;
finish:
    async_lock(fctx);
    return err;
}

void ff_thread_report_progress(ThreadFrame *f, int n, int field)
{
    PerThreadContext *p;
    atomic_int *progress = f->progress ? (atomic_int*)f->progress->data : NULL;

    if (!progress ||
        atomic_load_explicit(&progress[field], memory_order_relaxed) >= n)
        return;

    p = f->owner[field]->internal->thread_ctx;
<<<<<<< HEAD
=======

    if (atomic_load_explicit(&p->debug_threads, memory_order_relaxed))
        av_log(f->owner[field], AV_LOG_DEBUG,
               "%p finished %d field %d\n", progress, n, field);
>>>>>>> 01e291a5

    pthread_mutex_lock(&p->progress_mutex);
    if (f->owner[field]->debug&FF_DEBUG_THREADS)
        av_log(f->owner[field], AV_LOG_DEBUG,
               "%p finished %d field %d\n", progress, n, field);

    atomic_store_explicit(&progress[field], n, memory_order_release);

    pthread_cond_broadcast(&p->progress_cond);
    pthread_mutex_unlock(&p->progress_mutex);
}

void ff_thread_await_progress(ThreadFrame *f, int n, int field)
{
    PerThreadContext *p;
    atomic_int *progress = f->progress ? (atomic_int*)f->progress->data : NULL;

    if (!progress ||
        atomic_load_explicit(&progress[field], memory_order_acquire) >= n)
        return;

    p = f->owner[field]->internal->thread_ctx;
<<<<<<< HEAD
=======

    if (atomic_load_explicit(&p->debug_threads, memory_order_relaxed))
        av_log(f->owner[field], AV_LOG_DEBUG,
               "thread awaiting %d field %d from %p\n", n, field, progress);
>>>>>>> 01e291a5

    pthread_mutex_lock(&p->progress_mutex);
    if (f->owner[field]->debug&FF_DEBUG_THREADS)
        av_log(f->owner[field], AV_LOG_DEBUG,
               "thread awaiting %d field %d from %p\n", n, field, progress);
    while (atomic_load_explicit(&progress[field], memory_order_relaxed) < n)
        pthread_cond_wait(&p->progress_cond, &p->progress_mutex);
    pthread_mutex_unlock(&p->progress_mutex);
}

void ff_thread_finish_setup(AVCodecContext *avctx) {
    PerThreadContext *p = avctx->internal->thread_ctx;

    if (!(avctx->active_thread_type&FF_THREAD_FRAME)) return;

    if (avctx->hwaccel && !p->hwaccel_serializing) {
        pthread_mutex_lock(&p->parent->hwaccel_mutex);
        p->hwaccel_serializing = 1;
    }

    /* this assumes that no hwaccel calls happen before ff_thread_finish_setup() */
    if (avctx->hwaccel &&
        !(avctx->hwaccel->caps_internal & HWACCEL_CAP_ASYNC_SAFE)) {
        p->async_serializing = 1;

        async_lock(p->parent);
    }

    pthread_mutex_lock(&p->progress_mutex);
    if(atomic_load(&p->state) == STATE_SETUP_FINISHED){
        av_log(avctx, AV_LOG_WARNING, "Multiple ff_thread_finish_setup() calls\n");
    }

    atomic_store(&p->state, STATE_SETUP_FINISHED);

    pthread_cond_broadcast(&p->progress_cond);
    pthread_mutex_unlock(&p->progress_mutex);
}

/// Waits for all threads to finish.
static void park_frame_worker_threads(FrameThreadContext *fctx, int thread_count)
{
    int i;

    async_unlock(fctx);

    for (i = 0; i < thread_count; i++) {
        PerThreadContext *p = &fctx->threads[i];

        if (atomic_load(&p->state) != STATE_INPUT_READY) {
            pthread_mutex_lock(&p->progress_mutex);
            while (atomic_load(&p->state) != STATE_INPUT_READY)
                pthread_cond_wait(&p->output_cond, &p->progress_mutex);
            pthread_mutex_unlock(&p->progress_mutex);
        }
        p->got_frame = 0;
    }

    async_lock(fctx);
}

void ff_frame_thread_free(AVCodecContext *avctx, int thread_count)
{
    FrameThreadContext *fctx = avctx->internal->thread_ctx;
    const AVCodec *codec = avctx->codec;
    int i;

    park_frame_worker_threads(fctx, thread_count);

    if (fctx->prev_thread && fctx->prev_thread != fctx->threads)
        if (update_context_from_thread(fctx->threads->avctx, fctx->prev_thread->avctx, 0) < 0) {
            av_log(avctx, AV_LOG_ERROR, "Final thread update failed\n");
            fctx->prev_thread->avctx->internal->is_copy = fctx->threads->avctx->internal->is_copy;
            fctx->threads->avctx->internal->is_copy = 1;
        }

    for (i = 0; i < thread_count; i++) {
        PerThreadContext *p = &fctx->threads[i];

        pthread_mutex_lock(&p->mutex);
        p->die = 1;
        pthread_cond_signal(&p->input_cond);
        pthread_mutex_unlock(&p->mutex);

        if (p->thread_init)
            pthread_join(p->thread, NULL);
        p->thread_init=0;

        if (codec->close && p->avctx)
            codec->close(p->avctx);

        release_delayed_buffers(p);
        av_frame_free(&p->frame);
    }

    for (i = 0; i < thread_count; i++) {
        PerThreadContext *p = &fctx->threads[i];

        pthread_mutex_destroy(&p->mutex);
        pthread_mutex_destroy(&p->progress_mutex);
        pthread_cond_destroy(&p->input_cond);
        pthread_cond_destroy(&p->progress_cond);
        pthread_cond_destroy(&p->output_cond);
        av_packet_unref(&p->avpkt);
        av_freep(&p->released_buffers);

        if (i && p->avctx) {
            av_freep(&p->avctx->priv_data);
            av_freep(&p->avctx->slice_offset);
        }

        if (p->avctx) {
            av_freep(&p->avctx->internal);
            av_buffer_unref(&p->avctx->hw_frames_ctx);
        }

        av_freep(&p->avctx);
    }

    av_freep(&fctx->threads);
    pthread_mutex_destroy(&fctx->buffer_mutex);
    pthread_mutex_destroy(&fctx->hwaccel_mutex);
    pthread_mutex_destroy(&fctx->async_mutex);
    pthread_cond_destroy(&fctx->async_cond);

    av_freep(&avctx->internal->thread_ctx);

    if (avctx->priv_data && avctx->codec && avctx->codec->priv_class)
        av_opt_free(avctx->priv_data);
    avctx->codec = NULL;
}

int ff_frame_thread_init(AVCodecContext *avctx)
{
    int thread_count = avctx->thread_count;
    const AVCodec *codec = avctx->codec;
    AVCodecContext *src = avctx;
    FrameThreadContext *fctx;
    int i, err = 0;

#if HAVE_W32THREADS
    w32thread_init();
#endif

    if (!thread_count) {
        int nb_cpus = av_cpu_count();
#if FF_API_DEBUG_MV
        if ((avctx->debug & (FF_DEBUG_VIS_QP | FF_DEBUG_VIS_MB_TYPE)) || avctx->debug_mv)
            nb_cpus = 1;
#endif
        // use number of cores + 1 as thread count if there is more than one
        if (nb_cpus > 1)
            thread_count = avctx->thread_count = FFMIN(nb_cpus + 1, MAX_AUTO_THREADS);
        else
            thread_count = avctx->thread_count = 1;
    }

    if (thread_count <= 1) {
        avctx->active_thread_type = 0;
        return 0;
    }

    avctx->internal->thread_ctx = fctx = av_mallocz(sizeof(FrameThreadContext));
    if (!fctx)
        return AVERROR(ENOMEM);

    fctx->threads = av_mallocz_array(thread_count, sizeof(PerThreadContext));
    if (!fctx->threads) {
        av_freep(&avctx->internal->thread_ctx);
        return AVERROR(ENOMEM);
    }

    pthread_mutex_init(&fctx->buffer_mutex, NULL);
    pthread_mutex_init(&fctx->hwaccel_mutex, NULL);
    pthread_mutex_init(&fctx->async_mutex, NULL);
    pthread_cond_init(&fctx->async_cond, NULL);

    fctx->async_lock = 1;
    fctx->delaying = 1;

    for (i = 0; i < thread_count; i++) {
        AVCodecContext *copy = av_malloc(sizeof(AVCodecContext));
        PerThreadContext *p  = &fctx->threads[i];

        pthread_mutex_init(&p->mutex, NULL);
        pthread_mutex_init(&p->progress_mutex, NULL);
        pthread_cond_init(&p->input_cond, NULL);
        pthread_cond_init(&p->progress_cond, NULL);
        pthread_cond_init(&p->output_cond, NULL);

        p->frame = av_frame_alloc();
        if (!p->frame) {
            av_freep(&copy);
            err = AVERROR(ENOMEM);
            goto error;
        }

        p->parent = fctx;
        p->avctx  = copy;

        if (!copy) {
            err = AVERROR(ENOMEM);
            goto error;
        }

        *copy = *src;

        copy->internal = av_malloc(sizeof(AVCodecInternal));
        if (!copy->internal) {
            copy->priv_data = NULL;
            err = AVERROR(ENOMEM);
            goto error;
        }
        *copy->internal = *src->internal;
        copy->internal->thread_ctx = p;
        copy->internal->last_pkt_props = &p->avpkt;

        if (!i) {
            src = copy;

            if (codec->init)
                err = codec->init(copy);

            update_context_from_thread(avctx, copy, 1);
        } else {
            copy->priv_data = av_malloc(codec->priv_data_size);
            if (!copy->priv_data) {
                err = AVERROR(ENOMEM);
                goto error;
            }
            memcpy(copy->priv_data, src->priv_data, codec->priv_data_size);
            copy->internal->is_copy = 1;

            if (codec->init_thread_copy)
                err = codec->init_thread_copy(copy);
        }

        if (err) goto error;

        atomic_init(&p->debug_threads, (copy->debug & FF_DEBUG_THREADS) != 0);

        err = AVERROR(pthread_create(&p->thread, NULL, frame_worker_thread, p));
        p->thread_init= !err;
        if(!p->thread_init)
            goto error;
    }

    return 0;

error:
    ff_frame_thread_free(avctx, i+1);

    return err;
}

void ff_thread_flush(AVCodecContext *avctx)
{
    int i;
    FrameThreadContext *fctx = avctx->internal->thread_ctx;

    if (!fctx) return;

    park_frame_worker_threads(fctx, avctx->thread_count);
    if (fctx->prev_thread) {
        if (fctx->prev_thread != &fctx->threads[0])
            update_context_from_thread(fctx->threads[0].avctx, fctx->prev_thread->avctx, 0);
    }

    fctx->next_decoding = fctx->next_finished = 0;
    fctx->delaying = 1;
    fctx->prev_thread = NULL;
    for (i = 0; i < avctx->thread_count; i++) {
        PerThreadContext *p = &fctx->threads[i];
        // Make sure decode flush calls with size=0 won't return old frames
        p->got_frame = 0;
        av_frame_unref(p->frame);
        p->result = 0;

        release_delayed_buffers(p);

        if (avctx->codec->flush)
            avctx->codec->flush(p->avctx);
    }
}

int ff_thread_can_start_frame(AVCodecContext *avctx)
{
    PerThreadContext *p = avctx->internal->thread_ctx;
    if ((avctx->active_thread_type&FF_THREAD_FRAME) && atomic_load(&p->state) != STATE_SETTING_UP &&
        (avctx->codec->update_thread_context || !THREAD_SAFE_CALLBACKS(avctx))) {
        return 0;
    }
    return 1;
}

static int thread_get_buffer_internal(AVCodecContext *avctx, ThreadFrame *f, int flags)
{
    PerThreadContext *p = avctx->internal->thread_ctx;
    int err;

    f->owner[0] = f->owner[1] = avctx;

    ff_init_buffer_info(avctx, f->f);

    if (!(avctx->active_thread_type & FF_THREAD_FRAME))
        return ff_get_buffer(avctx, f->f, flags);

    if (atomic_load(&p->state) != STATE_SETTING_UP &&
        (avctx->codec->update_thread_context || !THREAD_SAFE_CALLBACKS(avctx))) {
        av_log(avctx, AV_LOG_ERROR, "get_buffer() cannot be called after ff_thread_finish_setup()\n");
        return -1;
    }

    if (avctx->internal->allocate_progress) {
        atomic_int *progress;
        f->progress = av_buffer_alloc(2 * sizeof(*progress));
        if (!f->progress) {
            return AVERROR(ENOMEM);
        }
        progress = (atomic_int*)f->progress->data;

        atomic_init(&progress[0], -1);
        atomic_init(&progress[1], -1);
    }

    pthread_mutex_lock(&p->parent->buffer_mutex);
    if (avctx->thread_safe_callbacks ||
        avctx->get_buffer2 == avcodec_default_get_buffer2) {
        err = ff_get_buffer(avctx, f->f, flags);
    } else {
        pthread_mutex_lock(&p->progress_mutex);
        p->requested_frame = f->f;
        p->requested_flags = flags;
        atomic_store_explicit(&p->state, STATE_GET_BUFFER, memory_order_release);
        pthread_cond_broadcast(&p->progress_cond);

        while (atomic_load(&p->state) != STATE_SETTING_UP)
            pthread_cond_wait(&p->progress_cond, &p->progress_mutex);

        err = p->result;

        pthread_mutex_unlock(&p->progress_mutex);

    }
    if (!THREAD_SAFE_CALLBACKS(avctx) && !avctx->codec->update_thread_context)
        ff_thread_finish_setup(avctx);
    if (err)
        av_buffer_unref(&f->progress);

    pthread_mutex_unlock(&p->parent->buffer_mutex);

    return err;
}

enum AVPixelFormat ff_thread_get_format(AVCodecContext *avctx, const enum AVPixelFormat *fmt)
{
    enum AVPixelFormat res;
    PerThreadContext *p = avctx->internal->thread_ctx;
    if (!(avctx->active_thread_type & FF_THREAD_FRAME) || avctx->thread_safe_callbacks ||
        avctx->get_format == avcodec_default_get_format)
        return ff_get_format(avctx, fmt);
    if (atomic_load(&p->state) != STATE_SETTING_UP) {
        av_log(avctx, AV_LOG_ERROR, "get_format() cannot be called after ff_thread_finish_setup()\n");
        return -1;
    }
    pthread_mutex_lock(&p->progress_mutex);
    p->available_formats = fmt;
    atomic_store(&p->state, STATE_GET_FORMAT);
    pthread_cond_broadcast(&p->progress_cond);

    while (atomic_load(&p->state) != STATE_SETTING_UP)
        pthread_cond_wait(&p->progress_cond, &p->progress_mutex);

    res = p->result_format;

    pthread_mutex_unlock(&p->progress_mutex);

    return res;
}

int ff_thread_get_buffer(AVCodecContext *avctx, ThreadFrame *f, int flags)
{
    int ret = thread_get_buffer_internal(avctx, f, flags);
    if (ret < 0)
        av_log(avctx, AV_LOG_ERROR, "thread_get_buffer() failed\n");
    return ret;
}

void ff_thread_release_buffer(AVCodecContext *avctx, ThreadFrame *f)
{
    PerThreadContext *p = avctx->internal->thread_ctx;
    FrameThreadContext *fctx;
    AVFrame *dst, *tmp;
    int can_direct_free = !(avctx->active_thread_type & FF_THREAD_FRAME) ||
                          avctx->thread_safe_callbacks                   ||
                          avctx->get_buffer2 == avcodec_default_get_buffer2;

    if (!f->f || !f->f->buf[0])
        return;

    if (avctx->debug & FF_DEBUG_BUFFERS)
        av_log(avctx, AV_LOG_DEBUG, "thread_release_buffer called on pic %p\n", f);

    av_buffer_unref(&f->progress);
    f->owner[0] = f->owner[1] = NULL;

    if (can_direct_free) {
        av_frame_unref(f->f);
        return;
    }

    fctx = p->parent;
    pthread_mutex_lock(&fctx->buffer_mutex);

    if (p->num_released_buffers + 1 >= INT_MAX / sizeof(*p->released_buffers))
        goto fail;
    tmp = av_fast_realloc(p->released_buffers, &p->released_buffers_allocated,
                          (p->num_released_buffers + 1) *
                          sizeof(*p->released_buffers));
    if (!tmp)
        goto fail;
    p->released_buffers = tmp;

    dst = &p->released_buffers[p->num_released_buffers];
    av_frame_move_ref(dst, f->f);

    p->num_released_buffers++;

fail:
    pthread_mutex_unlock(&fctx->buffer_mutex);
}<|MERGE_RESOLUTION|>--- conflicted
+++ resolved
@@ -400,12 +400,9 @@
         pthread_mutex_unlock(&p->mutex);
         return ret;
     }
-<<<<<<< HEAD
-=======
     atomic_store_explicit(&p->debug_threads,
                           (p->avctx->debug & FF_DEBUG_THREADS) != 0,
                           memory_order_relaxed);
->>>>>>> 01e291a5
 
     release_delayed_buffers(p);
 
@@ -572,18 +569,12 @@
         return;
 
     p = f->owner[field]->internal->thread_ctx;
-<<<<<<< HEAD
-=======
 
     if (atomic_load_explicit(&p->debug_threads, memory_order_relaxed))
         av_log(f->owner[field], AV_LOG_DEBUG,
                "%p finished %d field %d\n", progress, n, field);
->>>>>>> 01e291a5
 
     pthread_mutex_lock(&p->progress_mutex);
-    if (f->owner[field]->debug&FF_DEBUG_THREADS)
-        av_log(f->owner[field], AV_LOG_DEBUG,
-               "%p finished %d field %d\n", progress, n, field);
 
     atomic_store_explicit(&progress[field], n, memory_order_release);
 
@@ -601,18 +592,12 @@
         return;
 
     p = f->owner[field]->internal->thread_ctx;
-<<<<<<< HEAD
-=======
 
     if (atomic_load_explicit(&p->debug_threads, memory_order_relaxed))
         av_log(f->owner[field], AV_LOG_DEBUG,
                "thread awaiting %d field %d from %p\n", n, field, progress);
->>>>>>> 01e291a5
 
     pthread_mutex_lock(&p->progress_mutex);
-    if (f->owner[field]->debug&FF_DEBUG_THREADS)
-        av_log(f->owner[field], AV_LOG_DEBUG,
-               "thread awaiting %d field %d from %p\n", n, field, progress);
     while (atomic_load_explicit(&progress[field], memory_order_relaxed) < n)
         pthread_cond_wait(&p->progress_cond, &p->progress_mutex);
     pthread_mutex_unlock(&p->progress_mutex);
