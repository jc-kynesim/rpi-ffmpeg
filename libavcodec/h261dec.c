/*
 * H261 decoder
 * Copyright (c) 2002-2004 Michael Niedermayer <michaelni@gmx.at>
 * Copyright (c) 2004 Maarten Daniels
 *
 * This file is part of FFmpeg.
 *
 * FFmpeg is free software; you can redistribute it and/or
 * modify it under the terms of the GNU Lesser General Public
 * License as published by the Free Software Foundation; either
 * version 2.1 of the License, or (at your option) any later version.
 *
 * FFmpeg is distributed in the hope that it will be useful,
 * but WITHOUT ANY WARRANTY; without even the implied warranty of
 * MERCHANTABILITY or FITNESS FOR A PARTICULAR PURPOSE.  See the GNU
 * Lesser General Public License for more details.
 *
 * You should have received a copy of the GNU Lesser General Public
 * License along with FFmpeg; if not, write to the Free Software
 * Foundation, Inc., 51 Franklin Street, Fifth Floor, Boston, MA 02110-1301 USA
 */

/**
 * @file
 * H.261 decoder.
 */

#include "libavutil/avassert.h"
#include "avcodec.h"
#include "mpegvideo.h"
#include "h263.h"
#include "h261.h"
#include "h261data.h"

#define H261_MBA_VLC_BITS 9
#define H261_MTYPE_VLC_BITS 6
#define H261_MV_VLC_BITS 7
#define H261_CBP_VLC_BITS 9
#define TCOEFF_VLC_BITS 9
#define MBA_STUFFING 33
#define MBA_STARTCODE 34

static VLC h261_mba_vlc;
static VLC h261_mtype_vlc;
static VLC h261_mv_vlc;
static VLC h261_cbp_vlc;

static int h261_decode_block(H261Context *h, int16_t *block, int n, int coded);

static av_cold void h261_decode_init_vlc(H261Context *h)
{
    static int done = 0;

    if (!done) {
        done = 1;
        INIT_VLC_STATIC(&h261_mba_vlc, H261_MBA_VLC_BITS, 35,
<<<<<<< HEAD
                 ff_h261_mba_bits, 1, 1,
                 ff_h261_mba_code, 1, 1, 662);
        INIT_VLC_STATIC(&h261_mtype_vlc, H261_MTYPE_VLC_BITS, 10,
                 ff_h261_mtype_bits, 1, 1,
                 ff_h261_mtype_code, 1, 1, 80);
        INIT_VLC_STATIC(&h261_mv_vlc, H261_MV_VLC_BITS, 17,
                 &ff_h261_mv_tab[0][1], 2, 1,
                 &ff_h261_mv_tab[0][0], 2, 1, 144);
        INIT_VLC_STATIC(&h261_cbp_vlc, H261_CBP_VLC_BITS, 63,
                 &ff_h261_cbp_tab[0][1], 2, 1,
                 &ff_h261_cbp_tab[0][0], 2, 1, 512);
        ff_init_rl(&ff_h261_rl_tcoeff, ff_h261_rl_table_store);
        INIT_VLC_RL(ff_h261_rl_tcoeff, 552);
=======
                        h261_mba_bits, 1, 1,
                        h261_mba_code, 1, 1, 662);
        INIT_VLC_STATIC(&h261_mtype_vlc, H261_MTYPE_VLC_BITS, 10,
                        h261_mtype_bits, 1, 1,
                        h261_mtype_code, 1, 1, 80);
        INIT_VLC_STATIC(&h261_mv_vlc, H261_MV_VLC_BITS, 17,
                        &h261_mv_tab[0][1], 2, 1,
                        &h261_mv_tab[0][0], 2, 1, 144);
        INIT_VLC_STATIC(&h261_cbp_vlc, H261_CBP_VLC_BITS, 63,
                        &h261_cbp_tab[0][1], 2, 1,
                        &h261_cbp_tab[0][0], 2, 1, 512);
        ff_init_rl(&h261_rl_tcoeff, ff_h261_rl_table_store);
        INIT_VLC_RL(h261_rl_tcoeff, 552);
>>>>>>> b78f81c8
    }
}

static av_cold int h261_decode_init(AVCodecContext *avctx)
{
    H261Context *h          = avctx->priv_data;
    MpegEncContext *const s = &h->s;

    // set defaults
    ff_MPV_decode_defaults(s);
    s->avctx       = avctx;
    s->width       = s->avctx->coded_width;
    s->height      = s->avctx->coded_height;
    s->codec_id    = s->avctx->codec->id;
    s->out_format  = FMT_H261;
    s->low_delay   = 1;
    avctx->pix_fmt = AV_PIX_FMT_YUV420P;
    s->codec_id    = avctx->codec->id;

    h261_decode_init_vlc(h);

    h->gob_start_code_skipped = 0;

    return 0;
}

/**
 * Decode the group of blocks header or slice header.
 * @return <0 if an error occurred
 */
static int h261_decode_gob_header(H261Context *h)
{
    unsigned int val;
    MpegEncContext *const s = &h->s;

    if (!h->gob_start_code_skipped) {
        /* Check for GOB Start Code */
        val = show_bits(&s->gb, 15);
        if (val)
            return -1;

        /* We have a GBSC */
        skip_bits(&s->gb, 16);
    }

    h->gob_start_code_skipped = 0;

    h->gob_number = get_bits(&s->gb, 4); /* GN */
    s->qscale     = get_bits(&s->gb, 5); /* GQUANT */

    /* Check if gob_number is valid */
    if (s->mb_height == 18) { // CIF
        if ((h->gob_number <= 0) || (h->gob_number > 12))
            return -1;
    } else { // QCIF
        if ((h->gob_number != 1) && (h->gob_number != 3) &&
            (h->gob_number != 5))
            return -1;
    }

    /* GEI */
    while (get_bits1(&s->gb) != 0)
        skip_bits(&s->gb, 8);

    if (s->qscale == 0) {
        av_log(s->avctx, AV_LOG_ERROR, "qscale has forbidden 0 value\n");
        if (s->avctx->err_recognition & (AV_EF_BITSTREAM | AV_EF_COMPLIANT))
            return -1;
    }

    /* For the first transmitted macroblock in a GOB, MBA is the absolute
     * address. For subsequent macroblocks, MBA is the difference between
     * the absolute addresses of the macroblock and the last transmitted
     * macroblock. */
    h->current_mba = 0;
    h->mba_diff    = 0;

    return 0;
}

/**
 * Decode the group of blocks / video packet header.
 * @return <0 if no resync found
 */
static int ff_h261_resync(H261Context *h)
{
    MpegEncContext *const s = &h->s;
    int left, ret;

    if (h->gob_start_code_skipped) {
        ret = h261_decode_gob_header(h);
        if (ret >= 0)
            return 0;
    } else {
        if (show_bits(&s->gb, 15) == 0) {
            ret = h261_decode_gob_header(h);
            if (ret >= 0)
                return 0;
        }
        // OK, it is not where it is supposed to be ...
        s->gb = s->last_resync_gb;
        align_get_bits(&s->gb);
        left = get_bits_left(&s->gb);

        for (; left > 15 + 1 + 4 + 5; left -= 8) {
            if (show_bits(&s->gb, 15) == 0) {
                GetBitContext bak = s->gb;

                ret = h261_decode_gob_header(h);
                if (ret >= 0)
                    return 0;

                s->gb = bak;
            }
            skip_bits(&s->gb, 8);
        }
    }

    return -1;
}

/**
 * Decode skipped macroblocks.
 * @return 0
 */
static int h261_decode_mb_skipped(H261Context *h, int mba1, int mba2)
{
    MpegEncContext *const s = &h->s;
    int i;

    s->mb_intra = 0;

    for (i = mba1; i < mba2; i++) {
        int j, xy;

        s->mb_x = ((h->gob_number - 1) % 2) * 11 + i % 11;
        s->mb_y = ((h->gob_number - 1) / 2) * 3 + i / 11;
        xy      = s->mb_x + s->mb_y * s->mb_stride;
        ff_init_block_index(s);
        ff_update_block_index(s);

        for (j = 0; j < 6; j++)
            s->block_last_index[j] = -1;

        s->mv_dir                      = MV_DIR_FORWARD;
        s->mv_type                     = MV_TYPE_16X16;
        s->current_picture.mb_type[xy] = MB_TYPE_SKIP | MB_TYPE_16x16 | MB_TYPE_L0;
        s->mv[0][0][0]                 = 0;
        s->mv[0][0][1]                 = 0;
        s->mb_skipped                  = 1;
        h->mtype                      &= ~MB_TYPE_H261_FIL;

        ff_MPV_decode_mb(s, s->block);
    }

    return 0;
}

<<<<<<< HEAD
static int decode_mv_component(GetBitContext *gb, int v){
    static const int mvmap[17] = {
        0, -1, -2, -3, -4, -5, -6, -7, -8, -9, -10, -11, -12, -13, -14, -15, -16
    };
=======
static int decode_mv_component(GetBitContext *gb, int v)
{
>>>>>>> b78f81c8
    int mv_diff = get_vlc2(gb, h261_mv_vlc.table, H261_MV_VLC_BITS, 2);

    /* check if mv_diff is valid */
    if (mv_diff < 0)
        return v;

    mv_diff = mvmap[mv_diff];

    if (mv_diff && !get_bits1(gb))
        mv_diff = -mv_diff;

    v += mv_diff;
    if (v <= -16)
        v += 32;
    else if (v >= 16)
        v -= 32;

    return v;
}

static int h261_decode_mb(H261Context *h)
{
    MpegEncContext *const s = &h->s;
    int i, cbp, xy;

    cbp = 63;
    // Read mba
    do {
        h->mba_diff = get_vlc2(&s->gb, h261_mba_vlc.table,
                               H261_MBA_VLC_BITS, 2);

        /* Check for slice end */
        /* NOTE: GOB can be empty (no MB data) or exist only of MBA_stuffing */
        if (h->mba_diff == MBA_STARTCODE) { // start code
            h->gob_start_code_skipped = 1;
            return SLICE_END;
        }
    } while (h->mba_diff == MBA_STUFFING); // stuffing

    if (h->mba_diff < 0) {
        if (get_bits_left(&s->gb) <= 7)
            return SLICE_END;

        av_log(s->avctx, AV_LOG_ERROR, "illegal mba at %d %d\n", s->mb_x, s->mb_y);
        return SLICE_ERROR;
    }

    h->mba_diff    += 1;
    h->current_mba += h->mba_diff;

    if (h->current_mba > MBA_STUFFING)
        return SLICE_ERROR;

    s->mb_x = ((h->gob_number - 1) % 2) * 11 + ((h->current_mba - 1) % 11);
    s->mb_y = ((h->gob_number - 1) / 2) * 3 + ((h->current_mba - 1) / 11);
    xy      = s->mb_x + s->mb_y * s->mb_stride;
    ff_init_block_index(s);
    ff_update_block_index(s);

    // Read mtype
    h->mtype = get_vlc2(&s->gb, h261_mtype_vlc.table, H261_MTYPE_VLC_BITS, 2);
    if (h->mtype < 0) {
        av_log(s->avctx, AV_LOG_ERROR, "illegal mtype %d\n", h->mtype);
        return SLICE_ERROR;
    }
    h->mtype = ff_h261_mtype_map[h->mtype];

    // Read mquant
    if (IS_QUANT(h->mtype))
        ff_set_qscale(s, get_bits(&s->gb, 5));

    s->mb_intra = IS_INTRA4x4(h->mtype);

    // Read mv
    if (IS_16X16(h->mtype)) {
        /* Motion vector data is included for all MC macroblocks. MVD is
         * obtained from the macroblock vector by subtracting the vector
         * of the preceding macroblock. For this calculation the vector
         * of the preceding macroblock is regarded as zero in the
         * following three situations:
         * 1) evaluating MVD for macroblocks 1, 12 and 23;
         * 2) evaluating MVD for macroblocks in which MBA does not represent a difference of 1;
         * 3) MTYPE of the previous macroblock was not MC. */
        if ((h->current_mba ==  1) || (h->current_mba == 12) ||
            (h->current_mba == 23) || (h->mba_diff != 1)) {
            h->current_mv_x = 0;
            h->current_mv_y = 0;
        }

        h->current_mv_x = decode_mv_component(&s->gb, h->current_mv_x);
        h->current_mv_y = decode_mv_component(&s->gb, h->current_mv_y);
    } else {
        h->current_mv_x = 0;
        h->current_mv_y = 0;
    }

    // Read cbp
    if (HAS_CBP(h->mtype))
        cbp = get_vlc2(&s->gb, h261_cbp_vlc.table, H261_CBP_VLC_BITS, 2) + 1;

    if (s->mb_intra) {
        s->current_picture.mb_type[xy] = MB_TYPE_INTRA;
        goto intra;
    }

    //set motion vectors
    s->mv_dir                      = MV_DIR_FORWARD;
    s->mv_type                     = MV_TYPE_16X16;
    s->current_picture.mb_type[xy] = MB_TYPE_16x16 | MB_TYPE_L0;
    s->mv[0][0][0]                 = h->current_mv_x * 2; // gets divided by 2 in motion compensation
    s->mv[0][0][1]                 = h->current_mv_y * 2;

intra:
    /* decode each block */
    if (s->mb_intra || HAS_CBP(h->mtype)) {
        s->dsp.clear_blocks(s->block[0]);
        for (i = 0; i < 6; i++) {
            if (h261_decode_block(h, s->block[i], i, cbp & 32) < 0)
                return SLICE_ERROR;
            cbp += cbp;
        }
    } else {
        for (i = 0; i < 6; i++)
            s->block_last_index[i] = -1;
    }

    ff_MPV_decode_mb(s, s->block);

    return SLICE_OK;
}

/**
 * Decode a macroblock.
 * @return <0 if an error occurred
 */
static int h261_decode_block(H261Context *h, int16_t *block, int n, int coded)
{
    MpegEncContext *const s = &h->s;
    int code, level, i, j, run;
    RLTable *rl = &ff_h261_rl_tcoeff;
    const uint8_t *scan_table;

    /* For the variable length encoding there are two code tables, one being
     * used for the first transmitted LEVEL in INTER, INTER + MC and
     * INTER + MC + FIL blocks, the second for all other LEVELs except the
     * first one in INTRA blocks which is fixed length coded with 8 bits.
     * NOTE: The two code tables only differ in one VLC so we handle that
     * manually. */
    scan_table = s->intra_scantable.permutated;
    if (s->mb_intra) {
        /* DC coef */
        level = get_bits(&s->gb, 8);
        // 0 (00000000b) and -128 (10000000b) are FORBIDDEN
        if ((level & 0x7F) == 0) {
            av_log(s->avctx, AV_LOG_ERROR, "illegal dc %d at %d %d\n",
                   level, s->mb_x, s->mb_y);
            return -1;
        }
        /* The code 1000 0000 is not used, the reconstruction level of 1024
         * being coded as 1111 1111. */
        if (level == 255)
            level = 128;
        block[0] = level;
        i        = 1;
    } else if (coded) {
        // Run  Level   Code
        // EOB          Not possible for first level when cbp is available (that's why the table is different)
        // 0    1       1s
        // *    *       0*
        int check = show_bits(&s->gb, 2);
        i = 0;
        if (check & 0x2) {
            skip_bits(&s->gb, 2);
            block[0] = (check & 0x1) ? -1 : 1;
            i        = 1;
        }
    } else {
        i = 0;
    }
    if (!coded) {
        s->block_last_index[n] = i - 1;
        return 0;
    }
    for (;;) {
        code = get_vlc2(&s->gb, rl->vlc.table, TCOEFF_VLC_BITS, 2);
        if (code < 0) {
            av_log(s->avctx, AV_LOG_ERROR, "illegal ac vlc code at %dx%d\n",
                   s->mb_x, s->mb_y);
            return -1;
        }
        if (code == rl->n) {
            /* escape */
            /* The remaining combinations of (run, level) are encoded with a
             * 20-bit word consisting of 6 bits escape, 6 bits run and 8 bits
             * level. */
            run   = get_bits(&s->gb, 6);
            level = get_sbits(&s->gb, 8);
        } else if (code == 0) {
            break;
        } else {
            run   = rl->table_run[code];
            level = rl->table_level[code];
            if (get_bits1(&s->gb))
                level = -level;
        }
        i += run;
        if (i >= 64) {
            av_log(s->avctx, AV_LOG_ERROR, "run overflow at %dx%d\n",
                   s->mb_x, s->mb_y);
            return -1;
        }
        j        = scan_table[i];
        block[j] = level;
        i++;
    }
    s->block_last_index[n] = i - 1;
    return 0;
}

/**
 * Decode the H.261 picture header.
 * @return <0 if no startcode found
 */
static int h261_decode_picture_header(H261Context *h)
{
    MpegEncContext *const s = &h->s;
    int format, i;
    uint32_t startcode = 0;

    for (i = get_bits_left(&s->gb); i > 24; i -= 1) {
        startcode = ((startcode << 1) | get_bits(&s->gb, 1)) & 0x000FFFFF;

        if (startcode == 0x10)
            break;
    }

    if (startcode != 0x10) {
        av_log(s->avctx, AV_LOG_ERROR, "Bad picture start code\n");
        return -1;
    }

    /* temporal reference */
    i = get_bits(&s->gb, 5); /* picture timestamp */
    if (i < (s->picture_number & 31))
        i += 32;
    s->picture_number = (s->picture_number & ~31) + i;

    s->avctx->time_base      = (AVRational) { 1001, 30000 };
    s->current_picture.f.pts = s->picture_number;

    /* PTYPE starts here */
    skip_bits1(&s->gb); /* split screen off */
    skip_bits1(&s->gb); /* camera  off */
    skip_bits1(&s->gb); /* freeze picture release off */

    format = get_bits1(&s->gb);

    // only 2 formats possible
    if (format == 0) { // QCIF
        s->width     = 176;
        s->height    = 144;
        s->mb_width  = 11;
        s->mb_height = 9;
    } else { // CIF
        s->width     = 352;
        s->height    = 288;
        s->mb_width  = 22;
        s->mb_height = 18;
    }

    s->mb_num = s->mb_width * s->mb_height;

    skip_bits1(&s->gb); /* still image mode off */
    skip_bits1(&s->gb); /* Reserved */

    /* PEI */
    while (get_bits1(&s->gb) != 0)
        skip_bits(&s->gb, 8);

    /* H.261 has no I-frames, but if we pass AV_PICTURE_TYPE_I for the first
     * frame, the codec crashes if it does not contain all I-blocks
     * (e.g. when a packet is lost). */
    s->pict_type = AV_PICTURE_TYPE_P;

    h->gob_number = 0;
    return 0;
}

static int h261_decode_gob(H261Context *h)
{
    MpegEncContext *const s = &h->s;

    ff_set_qscale(s, s->qscale);

    /* decode mb's */
    while (h->current_mba <= MBA_STUFFING) {
        int ret;
        /* DCT & quantize */
        ret = h261_decode_mb(h);
        if (ret < 0) {
            if (ret == SLICE_END) {
                h261_decode_mb_skipped(h, h->current_mba, 33);
                return 0;
            }
            av_log(s->avctx, AV_LOG_ERROR, "Error at MB: %d\n",
                   s->mb_x + s->mb_y * s->mb_stride);
            return -1;
        }

        h261_decode_mb_skipped(h,
                               h->current_mba - h->mba_diff,
                               h->current_mba - 1);
    }

    return -1;
}

/**
 * returns the number of bytes consumed for building the current frame
 */
static int get_consumed_bytes(MpegEncContext *s, int buf_size)
{
    int pos = get_bits_count(&s->gb) >> 3;
    if (pos == 0)
        pos = 1;      // avoid infinite loops (i doubt that is needed but ...)
    if (pos + 10 > buf_size)
        pos = buf_size;               // oops ;)

    return pos;
}

static int h261_decode_frame(AVCodecContext *avctx, void *data,
                             int *got_frame, AVPacket *avpkt)
{
    const uint8_t *buf = avpkt->data;
    int buf_size       = avpkt->size;
    H261Context *h     = avctx->priv_data;
    MpegEncContext *s  = &h->s;
    int ret;
    AVFrame *pict = data;

    av_dlog(avctx, "*****frame %d size=%d\n", avctx->frame_number, buf_size);
    av_dlog(avctx, "bytes=%x %x %x %x\n", buf[0], buf[1], buf[2], buf[3]);
    s->flags  = avctx->flags;
    s->flags2 = avctx->flags2;

    h->gob_start_code_skipped = 0;

retry:
    init_get_bits(&s->gb, buf, buf_size * 8);

    if (!s->context_initialized)
        // we need the IDCT permutaton for reading a custom matrix
        if (ff_MPV_common_init(s) < 0)
            return -1;

    /* We need to set current_picture_ptr before reading the header,
     * otherwise we cannot store anything in there. */
    if (s->current_picture_ptr == NULL || s->current_picture_ptr->f.data[0]) {
        int i = ff_find_unused_picture(s, 0);
        if (i < 0)
            return i;
        s->current_picture_ptr = &s->picture[i];
    }

    ret = h261_decode_picture_header(h);

    /* skip if the header was thrashed */
    if (ret < 0) {
        av_log(s->avctx, AV_LOG_ERROR, "header damaged\n");
        return -1;
    }

    if (s->width != avctx->coded_width || s->height != avctx->coded_height) {
        ParseContext pc = s->parse_context; // FIXME move this demuxing hack to libavformat
        s->parse_context.buffer = 0;
        ff_MPV_common_end(s);
        s->parse_context = pc;
    }
    if (!s->context_initialized) {
        avcodec_set_dimensions(avctx, s->width, s->height);

        goto retry;
    }

    // for skipping the frame
    s->current_picture.f.pict_type = s->pict_type;
    s->current_picture.f.key_frame = s->pict_type == AV_PICTURE_TYPE_I;

    if ((avctx->skip_frame >= AVDISCARD_NONREF && s->pict_type == AV_PICTURE_TYPE_B) ||
        (avctx->skip_frame >= AVDISCARD_NONKEY && s->pict_type != AV_PICTURE_TYPE_I) ||
         avctx->skip_frame >= AVDISCARD_ALL)
        return get_consumed_bytes(s, buf_size);

    if (ff_MPV_frame_start(s, avctx) < 0)
        return -1;

    ff_mpeg_er_frame_start(s);

    /* decode each macroblock */
    s->mb_x = 0;
    s->mb_y = 0;

    while (h->gob_number < (s->mb_height == 18 ? 12 : 5)) {
        if (ff_h261_resync(h) < 0)
            break;
        h261_decode_gob(h);
    }
    ff_MPV_frame_end(s);

<<<<<<< HEAD
    av_assert0(s->current_picture.f.pict_type == s->current_picture_ptr->f.pict_type);
    av_assert0(s->current_picture.f.pict_type == s->pict_type);
=======
    assert(s->current_picture.f.pict_type == s->current_picture_ptr->f.pict_type);
    assert(s->current_picture.f.pict_type == s->pict_type);
>>>>>>> b78f81c8

    if ((ret = av_frame_ref(pict, &s->current_picture_ptr->f)) < 0)
        return ret;
    ff_print_debug_info(s, s->current_picture_ptr, pict);

    *got_frame = 1;

    return get_consumed_bytes(s, buf_size);
}

static av_cold int h261_decode_end(AVCodecContext *avctx)
{
    H261Context *h    = avctx->priv_data;
    MpegEncContext *s = &h->s;

    ff_MPV_common_end(s);
    return 0;
}

AVCodec ff_h261_decoder = {
    .name           = "h261",
    .type           = AVMEDIA_TYPE_VIDEO,
    .id             = AV_CODEC_ID_H261,
    .priv_data_size = sizeof(H261Context),
    .init           = h261_decode_init,
    .close          = h261_decode_end,
    .decode         = h261_decode_frame,
    .capabilities   = CODEC_CAP_DR1,
    .max_lowres     = 3,
    .long_name      = NULL_IF_CONFIG_SMALL("H.261"),
};<|MERGE_RESOLUTION|>--- conflicted
+++ resolved
@@ -54,35 +54,19 @@
     if (!done) {
         done = 1;
         INIT_VLC_STATIC(&h261_mba_vlc, H261_MBA_VLC_BITS, 35,
-<<<<<<< HEAD
-                 ff_h261_mba_bits, 1, 1,
-                 ff_h261_mba_code, 1, 1, 662);
+                        ff_h261_mba_bits, 1, 1,
+                        ff_h261_mba_code, 1, 1, 662);
         INIT_VLC_STATIC(&h261_mtype_vlc, H261_MTYPE_VLC_BITS, 10,
-                 ff_h261_mtype_bits, 1, 1,
-                 ff_h261_mtype_code, 1, 1, 80);
+                        ff_h261_mtype_bits, 1, 1,
+                        ff_h261_mtype_code, 1, 1, 80);
         INIT_VLC_STATIC(&h261_mv_vlc, H261_MV_VLC_BITS, 17,
-                 &ff_h261_mv_tab[0][1], 2, 1,
-                 &ff_h261_mv_tab[0][0], 2, 1, 144);
+                        &ff_h261_mv_tab[0][1], 2, 1,
+                        &ff_h261_mv_tab[0][0], 2, 1, 144);
         INIT_VLC_STATIC(&h261_cbp_vlc, H261_CBP_VLC_BITS, 63,
-                 &ff_h261_cbp_tab[0][1], 2, 1,
-                 &ff_h261_cbp_tab[0][0], 2, 1, 512);
+                        &ff_h261_cbp_tab[0][1], 2, 1,
+                        &ff_h261_cbp_tab[0][0], 2, 1, 512);
         ff_init_rl(&ff_h261_rl_tcoeff, ff_h261_rl_table_store);
         INIT_VLC_RL(ff_h261_rl_tcoeff, 552);
-=======
-                        h261_mba_bits, 1, 1,
-                        h261_mba_code, 1, 1, 662);
-        INIT_VLC_STATIC(&h261_mtype_vlc, H261_MTYPE_VLC_BITS, 10,
-                        h261_mtype_bits, 1, 1,
-                        h261_mtype_code, 1, 1, 80);
-        INIT_VLC_STATIC(&h261_mv_vlc, H261_MV_VLC_BITS, 17,
-                        &h261_mv_tab[0][1], 2, 1,
-                        &h261_mv_tab[0][0], 2, 1, 144);
-        INIT_VLC_STATIC(&h261_cbp_vlc, H261_CBP_VLC_BITS, 63,
-                        &h261_cbp_tab[0][1], 2, 1,
-                        &h261_cbp_tab[0][0], 2, 1, 512);
-        ff_init_rl(&h261_rl_tcoeff, ff_h261_rl_table_store);
-        INIT_VLC_RL(h261_rl_tcoeff, 552);
->>>>>>> b78f81c8
     }
 }
 
@@ -241,15 +225,11 @@
     return 0;
 }
 
-<<<<<<< HEAD
-static int decode_mv_component(GetBitContext *gb, int v){
+static int decode_mv_component(GetBitContext *gb, int v)
+{
     static const int mvmap[17] = {
         0, -1, -2, -3, -4, -5, -6, -7, -8, -9, -10, -11, -12, -13, -14, -15, -16
     };
-=======
-static int decode_mv_component(GetBitContext *gb, int v)
-{
->>>>>>> b78f81c8
     int mv_diff = get_vlc2(gb, h261_mv_vlc.table, H261_MV_VLC_BITS, 2);
 
     /* check if mv_diff is valid */
@@ -660,13 +640,8 @@
     }
     ff_MPV_frame_end(s);
 
-<<<<<<< HEAD
     av_assert0(s->current_picture.f.pict_type == s->current_picture_ptr->f.pict_type);
     av_assert0(s->current_picture.f.pict_type == s->pict_type);
-=======
-    assert(s->current_picture.f.pict_type == s->current_picture_ptr->f.pict_type);
-    assert(s->current_picture.f.pict_type == s->pict_type);
->>>>>>> b78f81c8
 
     if ((ret = av_frame_ref(pict, &s->current_picture_ptr->f)) < 0)
         return ret;
