--- conflicted
+++ resolved
@@ -446,9 +446,6 @@
     return AVERROR(ENOMEM);
 }
 
-<<<<<<< HEAD
-static int pred_weight_table(HEVCContext *s, GetBitContext *gb)
-=======
 static void default_pred_weight_table(HEVCContext * const s)
 {
   unsigned int i;
@@ -472,8 +469,7 @@
   }
 }
 
-static void pred_weight_table(HEVCContext *s, GetBitContext *gb)
->>>>>>> 0d0fab1d
+static int pred_weight_table(HEVCContext *s, GetBitContext *gb)
 {
     int i = 0;
     int j = 0;
