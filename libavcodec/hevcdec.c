--- conflicted
+++ resolved
@@ -4364,7 +4364,6 @@
         if (ret < 0)
             return ret;
 
-<<<<<<< HEAD
         // The definition of _N unit types is "non-reference for other frames
         // with the same temporal_id" so they may/will be ref frames for pics
         // with a higher temporal_id.
@@ -4391,10 +4390,7 @@
             s->is_decoded = 0;
             break;
         }
-        if (s->max_ra == INT_MAX) {
-            if (s->nal_unit_type == HEVC_NAL_CRA_NUT || IS_BLA(s)) {
-                s->max_ra = s->poc;
-=======
+
         if (s->sh.first_slice_in_pic_flag) {
             if (s->max_ra == INT_MAX) {
                 if (s->nal_unit_type == HEVC_NAL_CRA_NUT || IS_BLA(s)) {
@@ -4409,7 +4405,6 @@
                 s->poc <= s->max_ra) {
                 s->is_decoded = 0;
                 break;
->>>>>>> c1c50650
             } else {
                 if (s->nal_unit_type == HEVC_NAL_RASL_R && s->poc > s->max_ra)
                     s->max_ra = INT_MIN;
