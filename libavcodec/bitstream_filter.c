--- conflicted
+++ resolved
@@ -21,12 +21,8 @@
 #include <string.h>
 
 #include "avcodec.h"
-<<<<<<< HEAD
 #include "libavutil/atomic.h"
-=======
-
 #include "libavutil/internal.h"
->>>>>>> 33d18982
 #include "libavutil/mem.h"
 
 #if FF_API_OLD_BSF
@@ -45,42 +41,15 @@
 
 void av_register_bitstream_filter(AVBitStreamFilter *bsf)
 {
-<<<<<<< HEAD
-    do {
-        bsf->next = first_bitstream_filter;
-    } while(bsf->next != avpriv_atomic_ptr_cas((void * volatile *)&first_bitstream_filter, bsf->next, bsf));
-=======
->>>>>>> 33d18982
 }
 
 typedef struct BSFCompatContext {
     AVBSFContext *ctx;
+    int extradata_updated;
 } BSFCompatContext;
 
 AVBitStreamFilterContext *av_bitstream_filter_init(const char *name)
 {
-<<<<<<< HEAD
-    AVBitStreamFilter *bsf = NULL;
-
-    while (bsf = av_bitstream_filter_next(bsf)) {
-        if (!strcmp(name, bsf->name)) {
-            AVBitStreamFilterContext *bsfc =
-                av_mallocz(sizeof(AVBitStreamFilterContext));
-            if (!bsfc)
-                return NULL;
-            bsfc->filter    = bsf;
-            bsfc->priv_data = NULL;
-            if (bsf->priv_data_size) {
-                bsfc->priv_data = av_mallocz(bsf->priv_data_size);
-                if (!bsfc->priv_data) {
-                    av_freep(&bsfc);
-                    return NULL;
-                }
-            }
-            return bsfc;
-        }
-    }
-=======
     AVBitStreamFilterContext *ctx = NULL;
     BSFCompatContext         *priv = NULL;
     const AVBitStreamFilter *bsf;
@@ -108,26 +77,20 @@
         av_bsf_free(&priv->ctx);
     av_freep(&priv);
     av_freep(&ctx);
->>>>>>> 33d18982
     return NULL;
 }
 
 void av_bitstream_filter_close(AVBitStreamFilterContext *bsfc)
 {
-<<<<<<< HEAD
+    BSFCompatContext *priv;
+
     if (!bsfc)
         return;
-    if (bsfc->filter->close)
-        bsfc->filter->close(bsfc);
-    av_freep(&bsfc->priv_data);
-    av_freep(&bsfc->args);
-    av_parser_close(bsfc->parser);
-=======
-    BSFCompatContext *priv = bsfc->priv_data;
+
+    priv = bsfc->priv_data;
 
     av_bsf_free(&priv->ctx);
     av_freep(&bsfc->priv_data);
->>>>>>> 33d18982
     av_free(bsfc);
 }
 
@@ -136,13 +99,6 @@
                                uint8_t **poutbuf, int *poutbuf_size,
                                const uint8_t *buf, int buf_size, int keyframe)
 {
-<<<<<<< HEAD
-    *poutbuf      = (uint8_t *)buf;
-    *poutbuf_size = buf_size;
-    return bsfc->filter->filter(bsfc, avctx, args ? args : bsfc->args,
-                                poutbuf, poutbuf_size, buf, buf_size, keyframe);
-}
-=======
     BSFCompatContext *priv = bsfc->priv_data;
     AVPacket pkt = { 0 };
     int ret;
@@ -161,17 +117,6 @@
         ret = av_bsf_init(priv->ctx);
         if (ret < 0)
             return ret;
-
-        if (priv->ctx->par_out->extradata_size) {
-            av_freep(&avctx->extradata);
-            avctx->extradata_size = 0;
-            avctx->extradata = av_mallocz(priv->ctx->par_out->extradata_size + AV_INPUT_BUFFER_PADDING_SIZE);
-            if (!avctx->extradata)
-                return AVERROR(ENOMEM);
-            memcpy(avctx->extradata, priv->ctx->par_out->extradata,
-                   priv->ctx->par_out->extradata_size);
-            avctx->extradata_size = priv->ctx->par_out->extradata_size;
-        }
     }
 
     pkt.data = buf;
@@ -207,8 +152,22 @@
         av_packet_unref(&pkt);
     }
 
+    if (!priv->extradata_updated) {
+        /* update extradata in avctx from the output codec parameters */
+        if (priv->ctx->par_out->extradata_size && (!args || !strstr(args, "private_spspps_buf"))) {
+            av_freep(&avctx->extradata);
+            avctx->extradata_size = 0;
+            avctx->extradata = av_mallocz(priv->ctx->par_out->extradata_size + AV_INPUT_BUFFER_PADDING_SIZE);
+            if (!avctx->extradata)
+                return AVERROR(ENOMEM);
+            memcpy(avctx->extradata, priv->ctx->par_out->extradata, priv->ctx->par_out->extradata_size);
+            avctx->extradata_size = priv->ctx->par_out->extradata_size;
+        }
+
+        priv->extradata_updated = 1;
+    }
+
     return 1;
 }
 FF_ENABLE_DEPRECATION_WARNINGS
-#endif
->>>>>>> 33d18982
+#endif