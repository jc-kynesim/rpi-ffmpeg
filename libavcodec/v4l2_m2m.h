--- conflicted
+++ resolved
@@ -115,10 +115,7 @@
 
     /* req pkt */
     int req_pkt;
-<<<<<<< HEAD
-=======
     int reorder_size;
->>>>>>> d533c2b5
 
     /* Ext data sent */
     int extdata_sent;
