--- conflicted
+++ resolved
@@ -67,18 +67,11 @@
 typedef struct xlat_track_s {
     unsigned int track_no;
     int64_t last_pts;
-<<<<<<< HEAD
-    int64_t last_pkt_dts;
     int64_t last_opaque;
     V4L2m2mTrackEl track_els[FF_V4L2_M2M_TRACK_SIZE];
 } xlat_track_t;
-=======
-    int64_t last_opaque;
-    V4L2m2mTrackEl track_els[FF_V4L2_M2M_TRACK_SIZE];
-} xlat_track_t;
 
 struct dmabufs_ctl;
->>>>>>> 687067d0
 
 typedef struct V4L2m2mContext {
     char devname[PATH_MAX];
@@ -108,18 +101,11 @@
     /* generate DRM frames */
     int output_drm;
 
-<<<<<<< HEAD
+    /* input frames are drmprime */
+    int input_drm;
+
     /* Frame tracking */
     xlat_track_t xlat;
-    int pending_hw;
-    int pending_n;
-=======
-    /* input frames are drmprime */
-    int input_drm;
-
-    /* Frame tracking */
-    xlat_track_t xlat;
->>>>>>> 687067d0
 
     pts_stats_t pts_stat;
 
@@ -128,13 +114,6 @@
 
     /* Ext data sent */
     int extdata_sent;
-<<<<<<< HEAD
-
-#define FF_V4L2_QUIRK_REINIT_ALWAYS     1
-    /* Quirks */
-    unsigned int quirks;
-
-=======
     /* Ext data sent in packet - overrides ctx */
     void * extdata_data;
     size_t extdata_size;
@@ -145,7 +124,6 @@
     unsigned int quirks;
 
     struct dmabufs_ctl * db_ctl;
->>>>>>> 687067d0
 } V4L2m2mContext;
 
 typedef struct V4L2m2mPriv {
@@ -156,10 +134,7 @@
 
     int num_output_buffers;
     int num_capture_buffers;
-<<<<<<< HEAD
-=======
     const char * dmabuf_alloc;
->>>>>>> 687067d0
     enum AVPixelFormat pix_fmt;
 } V4L2m2mPriv;
 
