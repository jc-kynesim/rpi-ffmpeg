--- conflicted
+++ resolved
@@ -29,16 +29,8 @@
  * Public libavcodec DXVA2 header.
  */
 
-<<<<<<< HEAD
-#if defined(_WIN32_WINNT) && _WIN32_WINNT < 0x0600
-#undef _WIN32_WINNT
-#endif
-
-#if !defined(_WIN32_WINNT)
-=======
 #if !defined(_WIN32_WINNT) || _WIN32_WINNT < 0x0600
 #undef _WIN32_WINNT
->>>>>>> b8962d64
 #define _WIN32_WINNT 0x0600
 #endif
 
