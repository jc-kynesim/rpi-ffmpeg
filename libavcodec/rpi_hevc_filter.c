/*
 * HEVC video decoder
 *
 * Copyright (C) 2012 - 2013 Guillaume Martres
 * Copyright (C) 2013 Seppo Tomperi
 * Copyright (C) 2013 Wassim Hamidouche
 *
 * This file is part of FFmpeg.
 *
 * FFmpeg is free software; you can redistribute it and/or
 * modify it under the terms of the GNU Lesser General Public
 * License as published by the Free Software Foundation; either
 * version 2.1 of the License, or (at your option) any later version.
 *
 * FFmpeg is distributed in the hope that it will be useful,
 * but WITHOUT ANY WARRANTY; without even the implied warranty of
 * MERCHANTABILITY or FITNESS FOR A PARTICULAR PURPOSE.  See the GNU
 * Lesser General Public License for more details.
 *
 * You should have received a copy of the GNU Lesser General Public
 * License along with FFmpeg; if not, write to the Free Software
 * Foundation, Inc., 51 Franklin Street, Fifth Floor, Boston, MA 02110-1301 USA
 */

//#define DISABLE_SAO
//#define DISABLE_DEBLOCK
//#define DISABLE_STRENGTHS
// define DISABLE_DEBLOCK_NONREF for a 6% speed boost (by skipping deblocking on unimportant frames)
//#define DISABLE_DEBLOCK_NONREF

#include "libavutil/common.h"
#include "libavutil/internal.h"

#include "cabac_functions.h"
#include "rpi_hevcdec.h"

#include "bit_depth_template.c"

#include "rpi_qpu.h"
#include "rpi_zc.h"
#include "libavutil/rpi_sand_fns.h"

#include <pthread.h>

#define LUMA 0
#define CB 1
#define CR 2

static const uint8_t tctable[54] = {
    0, 0, 0, 0, 0, 0, 0,  0,  0,  0,  0,  0,  0,  0,  0,  0, 0, 0, 1, // QP  0...18
    1, 1, 1, 1, 1, 1, 1,  1,  2,  2,  2,  2,  3,  3,  3,  3, 4, 4, 4, // QP 19...37
    5, 5, 6, 6, 7, 8, 9, 10, 11, 13, 14, 16, 18, 20, 22, 24           // QP 38...53
};

static const uint8_t betatable[52] = {
     0,  0,  0,  0,  0,  0,  0,  0,  0,  0,  0,  0,  0,  0,  0,  0,  6,  7,  8, // QP 0...18
     9, 10, 11, 12, 13, 14, 15, 16, 17, 18, 20, 22, 24, 26, 28, 30, 32, 34, 36, // QP 19...37
    38, 40, 42, 44, 46, 48, 50, 52, 54, 56, 58, 60, 62, 64                      // QP 38...51
};

static int chroma_tc(HEVCRpiContext *s, int qp_y, int c_idx, int tc_offset)
{
    static const int qp_c[] = {
        29, 30, 31, 32, 33, 33, 34, 34, 35, 35, 36, 36, 37, 37
    };
    int qp, qp_i, offset, idxt;

    // slice qp offset is not used for deblocking
    if (c_idx == 1)
        offset = s->ps.pps->cb_qp_offset;
    else
        offset = s->ps.pps->cr_qp_offset;

    qp_i = av_clip(qp_y + offset, 0, 57);
    if (ctx_cfmt(s) == 1) {
        if (qp_i < 30)
            qp = qp_i;
        else if (qp_i > 43)
            qp = qp_i - 6;
        else
            qp = qp_c[qp_i - 30];
    } else {
        qp = av_clip(qp_i, 0, 51);
    }

    idxt = av_clip(qp + DEFAULT_INTRA_TC_OFFSET + tc_offset, 0, 53);
    return tctable[idxt];
}

static inline int get_qPy_pred(const HEVCRpiContext * const s, HEVCRpiLocalContext * const lc, int xBase, int yBase, int log2_cb_size)
{
    int ctb_size_mask        = (1 << s->ps.sps->log2_ctb_size) - 1;
    int MinCuQpDeltaSizeMask = ~((1 << (s->ps.sps->log2_ctb_size -
                                      s->ps.pps->diff_cu_qp_delta_depth)) - 1);
    int xQgBase              = xBase & MinCuQpDeltaSizeMask;
    int yQgBase              = yBase & MinCuQpDeltaSizeMask;
    int min_cb_width         = s->ps.sps->min_cb_width;
    int x_cb                 = xQgBase >> s->ps.sps->log2_min_cb_size;
    int y_cb                 = yQgBase >> s->ps.sps->log2_min_cb_size;
    int availableA           = (xBase   & ctb_size_mask) &&
                               (xQgBase & ctb_size_mask);
    int availableB           = (yBase   & ctb_size_mask) &&
                               (yQgBase & ctb_size_mask);
    const int qPy_pred = lc->qPy_pred;

    return ((!availableA ? qPy_pred : s->qp_y_tab[(x_cb - 1) + y_cb * min_cb_width]) +
            (!availableB ? qPy_pred : s->qp_y_tab[x_cb + (y_cb - 1) * min_cb_width]) + 1) >> 1;
}

// * Only called from bitstream decode in foreground
//   so should be safe
void ff_hevc_rpi_set_qPy(const HEVCRpiContext * const s, HEVCRpiLocalContext * const lc, int xBase, int yBase, int log2_cb_size)
{
    const int qp_y = get_qPy_pred(s, lc, xBase, yBase, log2_cb_size);

    if (lc->tu.cu_qp_delta != 0) {
        int off = s->ps.sps->qp_bd_offset;
        lc->qp_y = FFUMOD(qp_y + lc->tu.cu_qp_delta + 52 + 2 * off,
                                 52 + off) - off;
    } else
        lc->qp_y = qp_y;
}

static int get_qPy(const HEVCRpiContext * const s, const int xC, const int yC)
{
    const int log2_min_cb_size  = s->ps.sps->log2_min_cb_size;
    const int x                 = xC >> log2_min_cb_size;
    const int y                 = yC >> log2_min_cb_size;
    return s->qp_y_tab[x + y * s->ps.sps->min_cb_width];
}

static inline unsigned int pixel_shift(const HEVCRpiContext * const s, const unsigned int c_idx)
{
    return c_idx != 0 ? 1 + s->ps.sps->pixel_shift : s->ps.sps->pixel_shift;
}

static void copy_CTB(uint8_t *dst, const uint8_t *src, int width, int height,
                     ptrdiff_t stride_dst, ptrdiff_t stride_src)
{
int i, j;

    if (((intptr_t)dst | (intptr_t)src | stride_dst | stride_src) & 15) {
        for (i = 0; i < height; i++) {
            for (j = 0; j < width; j+=8)
                AV_COPY64U(dst+j, src+j);
            dst += stride_dst;
            src += stride_src;
        }
    } else {
        for (i = 0; i < height; i++) {
            for (j = 0; j < width; j+=16)
                AV_COPY128(dst+j, src+j);
            dst += stride_dst;
            src += stride_src;
        }
    }
}

// "DSP" these?
static void copy_pixel(uint8_t *dst, const uint8_t *src, int pixel_shift)
{
    switch (pixel_shift)
    {
        case 2:
            *(uint32_t *)dst = *(uint32_t *)src;
            break;
        case 1:
            *(uint16_t *)dst = *(uint16_t *)src;
            break;
        default:
            *dst = *src;
            break;
    }
}

static void copy_vert(uint8_t *dst, const uint8_t *src,
                      int pixel_shift, int height,
                      ptrdiff_t stride_dst, ptrdiff_t stride_src)
{
    int i;
    switch (pixel_shift)
    {
        case 2:
            for (i = 0; i < height; i++) {
                *(uint32_t *)dst = *(uint32_t *)src;
                dst += stride_dst;
                src += stride_src;
            }
            break;
        case 1:
            for (i = 0; i < height; i++) {
                *(uint16_t *)dst = *(uint16_t *)src;
                dst += stride_dst;
                src += stride_src;
            }
            break;
        default:
            for (i = 0; i < height; i++) {
                *dst = *src;
                dst += stride_dst;
                src += stride_src;
            }
            break;
    }
}

static void copy_CTB_to_hv(const HEVCRpiContext * const s, const uint8_t * const src,
                           ptrdiff_t stride_src, int x, int y, int width, int height,
                           int c_idx, int x_ctb, int y_ctb)
{
    const unsigned int sh = pixel_shift(s, c_idx);
    const unsigned int w = s->ps.sps->width >> ctx_hshift(s, c_idx);
    const unsigned int h = s->ps.sps->height >> ctx_vshift(s, c_idx);

    /* copy horizontal edges */
    memcpy(s->sao_pixel_buffer_h[c_idx] + (((2 * y_ctb) * w + x) << sh),
        src, width << sh);
    memcpy(s->sao_pixel_buffer_h[c_idx] + (((2 * y_ctb + 1) * w + x) << sh),
        src + stride_src * (height - 1), width << sh);

    /* copy vertical edges */
    copy_vert(s->sao_pixel_buffer_v[c_idx] + (((2 * x_ctb) * h + y) << sh), src, sh, height, 1 << sh, stride_src);

    copy_vert(s->sao_pixel_buffer_v[c_idx] + (((2 * x_ctb + 1) * h + y) << sh), src + ((width - 1) << sh), sh, height, 1 << sh, stride_src);
}

// N.B. Src & dst are swapped as this is a restore!
static void restore_tqb_pixels(const HEVCRpiContext * const s,
                               uint8_t *src1, const uint8_t *dst1,
                               ptrdiff_t stride_src, ptrdiff_t stride_dst,
                               int x0, int y0, int width, int height, int c_idx)
{
    if ( s->ps.pps->transquant_bypass_enable_flag ||
            (s->ps.sps->pcm.loop_filter_disable_flag && s->ps.sps->pcm_enabled_flag)) {
        int x, y;
        int min_pu_size  = 1 << s->ps.sps->log2_min_pu_size;
        const unsigned int hshift = ctx_hshift(s, c_idx);
        const unsigned int vshift = ctx_vshift(s, c_idx);
        int x_min        = ((x0         ) >> s->ps.sps->log2_min_pu_size);
        int y_min        = ((y0         ) >> s->ps.sps->log2_min_pu_size);
        int x_max        = ((x0 + width ) >> s->ps.sps->log2_min_pu_size);
        int y_max        = ((y0 + height) >> s->ps.sps->log2_min_pu_size);
        const unsigned int sh = pixel_shift(s, c_idx);
        int len          = (min_pu_size >> hshift) << sh;
        for (y = y_min; y < y_max; y++) {
            for (x = x_min; x < x_max; x++) {
                if (s->is_pcm[y * s->ps.sps->min_pu_width + x]) {
                    int n;
                    uint8_t *src = src1 + (((y << s->ps.sps->log2_min_pu_size) - y0) >> vshift) * stride_src + ((((x << s->ps.sps->log2_min_pu_size) - x0) >> hshift) << sh);
                    const uint8_t *dst = dst1 + (((y << s->ps.sps->log2_min_pu_size) - y0) >> vshift) * stride_dst + ((((x << s->ps.sps->log2_min_pu_size) - x0) >> hshift) << sh);
                    for (n = 0; n < (min_pu_size >> vshift); n++) {
                        memcpy(src, dst, len);
                        src += stride_src;
                        dst += stride_dst;
                    }
                }
            }
        }
    }
}

#define CTB(tab, x, y) ((tab)[(y) * s->ps.sps->ctb_width + (x)])

static void sao_filter_CTB(const HEVCRpiContext * const s, const int x, const int y)
{
#if SAO_FILTER_N == 5
    static const uint8_t sao_tab[8] = { 0 /* 8 */, 1 /* 16 */, 2 /* 24 */, 2 /* 32 */, 3, 3 /* 48 */, 4, 4 /* 64 */};
#elif SAO_FILTER_N == 6
    static const uint8_t sao_tab[8] = { 0 /* 8 */, 1 /* 16 */, 5 /* 24 */, 2 /* 32 */, 3, 3 /* 48 */, 4, 4 /* 64 */};
#else
#error Confused by size of sao fn array
#endif
    int c_idx;
    int edges[4];  // 0 left 1 top 2 right 3 bottom
    int x_ctb                = x >> s->ps.sps->log2_ctb_size;
    int y_ctb                = y >> s->ps.sps->log2_ctb_size;
    int ctb_addr_rs          = y_ctb * s->ps.sps->ctb_width + x_ctb;
    int ctb_addr_ts          = s->ps.pps->ctb_addr_rs_to_ts[ctb_addr_rs];
    SAOParams *sao           = &CTB(s->sao, x_ctb, y_ctb);
    // flags indicating unfilterable edges
    uint8_t vert_edge[]      = { 0, 0 };
    uint8_t horiz_edge[]     = { 0, 0 };
    uint8_t diag_edge[]      = { 0, 0, 0, 0 };
    uint8_t lfase            = CTB(s->filter_slice_edges, x_ctb, y_ctb);
    uint8_t no_tile_filter   = s->ps.pps->tiles_enabled_flag &&
                               !s->ps.pps->loop_filter_across_tiles_enabled_flag;
    uint8_t restore          = no_tile_filter || !lfase;
    uint8_t left_tile_edge   = 0;
    uint8_t right_tile_edge  = 0;
    uint8_t up_tile_edge     = 0;
    uint8_t bottom_tile_edge = 0;
    const int sliced = 1;
    const int plane_count = sliced ? 2 : (ctx_cfmt(s) != 0 ? 3 : 1);

    edges[0]   = x_ctb == 0;
    edges[1]   = y_ctb == 0;
    edges[2]   = x_ctb == s->ps.sps->ctb_width  - 1;
    edges[3]   = y_ctb == s->ps.sps->ctb_height - 1;

#ifdef DISABLE_SAO
    return;
#endif

    if (restore) {
        if (!edges[0]) {
            left_tile_edge  = no_tile_filter && s->ps.pps->tile_id[ctb_addr_ts] != s->ps.pps->tile_id[s->ps.pps->ctb_addr_rs_to_ts[ctb_addr_rs-1]];
            vert_edge[0]    = (!lfase && CTB(s->tab_slice_address, x_ctb, y_ctb) != CTB(s->tab_slice_address, x_ctb - 1, y_ctb)) || left_tile_edge;
        }
        if (!edges[2]) {
            right_tile_edge = no_tile_filter && s->ps.pps->tile_id[ctb_addr_ts] != s->ps.pps->tile_id[s->ps.pps->ctb_addr_rs_to_ts[ctb_addr_rs+1]];
            vert_edge[1]    = (!lfase && CTB(s->tab_slice_address, x_ctb, y_ctb) != CTB(s->tab_slice_address, x_ctb + 1, y_ctb)) || right_tile_edge;
        }
        if (!edges[1]) {
            up_tile_edge     = no_tile_filter && s->ps.pps->tile_id[ctb_addr_ts] != s->ps.pps->tile_id[s->ps.pps->ctb_addr_rs_to_ts[ctb_addr_rs - s->ps.sps->ctb_width]];
            horiz_edge[0]    = (!lfase && CTB(s->tab_slice_address, x_ctb, y_ctb) != CTB(s->tab_slice_address, x_ctb, y_ctb - 1)) || up_tile_edge;
        }
        if (!edges[3]) {
            bottom_tile_edge = no_tile_filter && s->ps.pps->tile_id[ctb_addr_ts] != s->ps.pps->tile_id[s->ps.pps->ctb_addr_rs_to_ts[ctb_addr_rs + s->ps.sps->ctb_width]];
            horiz_edge[1]    = (!lfase && CTB(s->tab_slice_address, x_ctb, y_ctb) != CTB(s->tab_slice_address, x_ctb, y_ctb + 1)) || bottom_tile_edge;
        }
        if (!edges[0] && !edges[1]) {
            diag_edge[0] = (!lfase && CTB(s->tab_slice_address, x_ctb, y_ctb) != CTB(s->tab_slice_address, x_ctb - 1, y_ctb - 1)) || left_tile_edge || up_tile_edge;
        }
        if (!edges[1] && !edges[2]) {
            diag_edge[1] = (!lfase && CTB(s->tab_slice_address, x_ctb, y_ctb) != CTB(s->tab_slice_address, x_ctb + 1, y_ctb - 1)) || right_tile_edge || up_tile_edge;
        }
        if (!edges[2] && !edges[3]) {
            diag_edge[2] = (!lfase && CTB(s->tab_slice_address, x_ctb, y_ctb) != CTB(s->tab_slice_address, x_ctb + 1, y_ctb + 1)) || right_tile_edge || bottom_tile_edge;
        }
        if (!edges[0] && !edges[3]) {
            diag_edge[3] = (!lfase && CTB(s->tab_slice_address, x_ctb, y_ctb) != CTB(s->tab_slice_address, x_ctb - 1, y_ctb + 1)) || left_tile_edge || bottom_tile_edge;
        }
    }

    for (c_idx = 0; c_idx < plane_count; c_idx++) {
        const unsigned int vshift = ctx_vshift(s, c_idx);
        const unsigned int hshift = ctx_hshift(s, c_idx);
        const int x0 = x >> hshift;
        const int y0 = y >> vshift;
        const ptrdiff_t stride_src = frame_stride1(s->frame, c_idx);
        int ctb_size_h = (1 << (s->ps.sps->log2_ctb_size)) >> hshift;
        int ctb_size_v = (1 << (s->ps.sps->log2_ctb_size)) >> vshift;
        int width    = FFMIN(ctb_size_h, (s->ps.sps->width  >> hshift) - x0);
        const int height = FFMIN(ctb_size_v, (s->ps.sps->height >> vshift) - y0);
        int tab      = sao_tab[(FFALIGN(width, 8) >> 3) - 1];
        ptrdiff_t stride_dst;
        uint8_t *dst;

        const unsigned int sh = s->ps.sps->pixel_shift + (sliced && c_idx != 0);
        const int wants_lr = sao->type_idx[c_idx] == SAO_EDGE && sao->eo_class[c_idx] != 1 /* Vertical */;
        uint8_t * const src = !sliced ?
                &s->frame->data[c_idx][y0 * stride_src + (x0 << sh)] :
            c_idx == 0 ?
                av_rpi_sand_frame_pos_y(s->frame, x0, y0) :
                av_rpi_sand_frame_pos_c(s->frame, x0, y0);
        const uint8_t * const src_l = edges[0] || !wants_lr ? NULL :
            !sliced ? src - (1 << sh) :
            c_idx == 0 ?
                av_rpi_sand_frame_pos_y(s->frame, x0 - 1, y0) :
                av_rpi_sand_frame_pos_c(s->frame, x0 - 1, y0);
        const uint8_t * const src_r = edges[2] || !wants_lr ? NULL :
            !sliced ? src + (width << sh) :
            c_idx == 0 ?
                av_rpi_sand_frame_pos_y(s->frame, x0 + width, y0) :
                av_rpi_sand_frame_pos_c(s->frame, x0 + width, y0);

        if (sliced && c_idx > 1) {
            break;
        }

#ifdef RPI_DEBLOCK_VPU
        /*if (c_idx == 1) {
            printf("x=%d y=%d idx=%d\n",x0,y0,sao->type_idx[c_idx]);
        }*/
        if (c_idx == 1 && s->enable_rpi_deblock) {
            vert_edge[0] |= edges[0];
            vert_edge[1] |= edges[2];
            horiz_edge[0] |= edges[1];
            horiz_edge[1] |= edges[3];
            diag_edge[0] |= (edges[0] || edges[1]);
            diag_edge[1] |= (edges[1] || edges[2]);
            diag_edge[2] |= (edges[2] || edges[3]);
            diag_edge[3] |= (edges[0] || edges[3]);
        }
        if (c_idx==1 && s->enable_rpi_deblock) {
            // Need to prepare two 32bit words describing the deblocking for a 8x16 region
            // x,y is luma position
            // x0,y0 is chroma position
            // width and height in chroma samples (at most one CTU)
            //
            // TODO avoid using this when in transquant bypass or in pcm
            // May be able to set type to 0?  Not sure what pcm granularity is used?
            //
            // FFMPEG seems to set type to SAO_APPLIED to indicate which sections have been done
            //  copy_CTB_to_hv used to copy horizontal and vertical context into a buffer (only if SAO is applied)
            //  looks like this allows the code to fetch original values when the filter has been applied.
            //

            // vert_edge and horz_edge and diag_edge mark which bits of the surrounding image are available (when restore==1)
            // edges mark which bits of the surrounding image are available (when restore==0)
            //
            // The setup needs to contain flags specifying which parts of the boundary to replace
            // This depends on availability and direction of filtering.

            int typ = sao->type_idx[c_idx];  // BAND=1, EDGE=2
            uint32_t (*setup)[2] = s->dvq->uv_sao_setup_arm;
            int16_t *vals = sao->offset_val[1];
            uint32_t packedval = ((vals[1]&63)<<18) +((vals[2]&63)<<12) +((vals[3]&63)<<6) +(vals[4]&63);
            int16_t *valsv = sao->offset_val[2];
            uint32_t packedvalv = ((valsv[1]&63)<<18) +((valsv[2]&63)<<12) +((valsv[3]&63)<<6) +(valsv[4]&63);
            uint32_t leftClass;
            uint32_t eoClass;
            int lasti = ((height+15)>>4) - 1; // i ranges from 0 to lasti inclusive
            int lastj = ((width+7)>>3) - 1; // j ranges from 0 to lastj inclusive
            setup += s->uv_setup_width * (y0 >> 4) + (x0 >> 3);
            switch (typ) {
                case SAO_BAND:
                    // Pack the values into 4 bits each, also need left class
                    sao->type_idx[c_idx] = SAO_APPLIED;
                    leftClass = sao->band_position[1];
                    packedval += (1<<30) + (leftClass<<24); // type 1
                    leftClass = sao->band_position[2];
                    packedvalv += (leftClass<<24);
                    for(int i = 0; i <= lasti ; i++) {
                        for(int j = 0; j <= lastj; j++) {
                            setup[ i * s->uv_setup_width + j ][0] = packedval;
                            setup[ i * s->uv_setup_width + j ][1] = packedvalv;
                        }
                    }
                    break;
                case SAO_EDGE:
                    sao->type_idx[c_idx] = SAO_APPLIED;
#define LEFTFLAG (16+8)
#define TOPFLAG (17+8)
#define RIGHTFLAG (18+8)
#define BOTTOMFLAG (19+8)
#define TOPLEFTFLAG (20+8)
#define TOPRIGHTFLAG (21+8)
#define BOTTOMLEFTFLAG (22+8)
#define BOTTOMRIGHTFLAG (23+8)
                    eoClass = sao->eo_class[c_idx];
                    packedval += (2<<30) + (eoClass<<24); // type 2
                    if (eoClass == 0) {
                        // Use left and right pixels
                        for(int j = 0; j <= lastj; j++) {
                            uint32_t v = packedvalv;
                            if (j==0 && vert_edge[0]) v |= (1<<TOPLEFTFLAG) | (1<<LEFTFLAG) | (1<<BOTTOMLEFTFLAG);
                            if (j==lastj && vert_edge[1]) v |= (1<<TOPRIGHTFLAG) | (1<<RIGHTFLAG) | (1<<BOTTOMRIGHTFLAG);
                            for(int i = 0; i <= lasti ; i++) {
                              setup[ i * s->uv_setup_width + j ][0] = packedval;
                              setup[ i * s->uv_setup_width + j ][1] = v;
                            }
                        }
                    } else if (eoClass == 1) {
                        // up and down pixels
                        for(int i = 0; i <= lasti ; i++) {
                            uint32_t v = packedvalv;
                            if (i==0 && horiz_edge[0]) v |= (1<<TOPLEFTFLAG) | (1<<TOPFLAG) | (1<<TOPRIGHTFLAG);
                            if (i==lasti && horiz_edge[1]) v |= (1<<BOTTOMLEFTFLAG) | (1<<BOTTOMFLAG) | (1<<BOTTOMRIGHTFLAG);
                            for(int j = 0; j <= lastj; j++) {
                                setup[ i * s->uv_setup_width + j ][0] = packedval;
                                setup[ i * s->uv_setup_width + j ][1] = v;
                            }
                        }
                    } else if (eoClass == 2) {
                        // top-left and bottom-right
                        for(int i = 0; i <= lasti ; i++) {
                            uint32_t v = packedvalv;
                            if (i==0 && horiz_edge[0]) v |= (1<<TOPFLAG) | (1<<TOPRIGHTFLAG);
                            if (i==lasti && horiz_edge[1]) v |= (1<<BOTTOMFLAG) | (1<<BOTTOMLEFTFLAG);
                            for(int j = 0; j <= lastj; j++) {
                                uint32_t v2 = v;
                                if (i==0) {
                                    if (j==0) v2 |= diag_edge[0] << TOPLEFTFLAG;
                                    else v2 |= horiz_edge[0] << TOPLEFTFLAG;
                                } else {
                                    if (j==0) v2 |= vert_edge[0] << TOPLEFTFLAG;
                                }
                                if (j==0 && vert_edge[0]) v2 |= (1<<LEFTFLAG) | (1<<BOTTOMLEFTFLAG);
                                if (j==lastj && vert_edge[1]) v2 |= (1 << RIGHTFLAG) | (1<<TOPRIGHTFLAG);

                                if (i==lasti) {
                                    if (j==lastj) v2 |= diag_edge[2] << BOTTOMRIGHTFLAG;
                                    else v2 |= horiz_edge[1] << BOTTOMRIGHTFLAG;
                                } else {
                                    if (j==lastj) v2 |= vert_edge[1] << BOTTOMRIGHTFLAG;
                                }
                                setup[ i * s->uv_setup_width + j ][0] = packedval;
                                setup[ i * s->uv_setup_width + j ][1] = v2;
                            }
                        }
                    } else {
                        // top-right and bottom-left
                        for(int i = 0; i <= lasti ; i++) {
                            uint32_t v = packedvalv;
                            if (i==0 && horiz_edge[0]) v |= (1<<TOPFLAG) | (1<<TOPLEFTFLAG);
                            if (i==lasti && horiz_edge[1]) v |= (1<<BOTTOMFLAG) | (1<<BOTTOMRIGHTFLAG);
                            for(int j = 0; j <= lastj; j++) {
                                uint32_t v2 = v;
                                if (i==0) {
                                    if (j==lastj) v2 |= diag_edge[1] << TOPRIGHTFLAG;
                                    else v2 |= horiz_edge[0] << TOPRIGHTFLAG;
                                } else {
                                    if (j==lastj) v2 |= vert_edge[1] << TOPRIGHTFLAG;
                                }
                                if (j==0 && vert_edge[0]) v2 |= (1<<LEFTFLAG) | (1<<TOPLEFTFLAG);
                                if (j==lastj && vert_edge[1]) v2 |= (1 << RIGHTFLAG) | (1 << BOTTOMRIGHTFLAG);

                                if (i==lasti) {
                                    if (j==0) v2 |= diag_edge[3] << BOTTOMLEFTFLAG;
                                    else v2 |= horiz_edge[1] << BOTTOMLEFTFLAG;
                                } else {
                                    if (j==0) v2 |= vert_edge[0] << BOTTOMLEFTFLAG;
                                }
                                setup[ i * s->uv_setup_width + j ][0] = packedval;
                                setup[ i * s->uv_setup_width + j ][1] = v2;
                            }
                        }
                    }
                    break;
                default:
                    for(int i = 0; i <= lasti ; i++) {
                        for(int j = 0; j <= lastj; j++) {
                            setup[ i * s->uv_setup_width + j ][0] = 0;  // May be more efficient to clear after use?
                            setup[ i * s->uv_setup_width + j ][1] = 0;  // May be more efficient to clear after use?
                        }
                    }
                    break;
            }
            continue;
        }
#endif


        switch (sao->type_idx[c_idx]) {
        case SAO_BAND:
            copy_CTB_to_hv(s, src, stride_src, x0, y0, width, height, c_idx,
                           x_ctb, y_ctb);
            if (s->ps.pps->transquant_bypass_enable_flag ||
                (s->ps.sps->pcm.loop_filter_disable_flag && s->ps.sps->pcm_enabled_flag)) {
                // Can't use the edge buffer here as it may be in use by the foreground
                DECLARE_ALIGNED(64, uint8_t, dstbuf)
                    [2*MAX_PB_SIZE*MAX_PB_SIZE];
                dst = dstbuf;
                stride_dst = 2*MAX_PB_SIZE;
                copy_CTB(dst, src, width << sh, height, stride_dst, stride_src);
                if (sliced && c_idx != 0)
                {
                    s->hevcdsp.sao_band_filter_c[tab](src, dst, stride_src, stride_dst,
                                                    sao->offset_val[1], sao->band_position[1],
                                                    sao->offset_val[2], sao->band_position[2],
                                                    width, height);
                }
                else
                {
                    s->hevcdsp.sao_band_filter[tab](src, dst, stride_src, stride_dst,
                                                    sao->offset_val[c_idx], sao->band_position[c_idx],
                                                    width, height);
                }
                restore_tqb_pixels(s, src, dst, stride_src, stride_dst,
                                   x, y, width, height, c_idx);
            } else {
                if (sliced && c_idx != 0)
                {
                    s->hevcdsp.sao_band_filter_c[tab](src, src, stride_src, stride_src,
                                                    sao->offset_val[1], sao->band_position[1],
                                                    sao->offset_val[2], sao->band_position[2],
                                                    width, height);
                }
                else
                {
                    s->hevcdsp.sao_band_filter[tab](src, src, stride_src, stride_src,
                                                    sao->offset_val[c_idx], sao->band_position[c_idx],
                                                    width, height);
                }
            }
            sao->type_idx[c_idx] = SAO_APPLIED;
            break;
        case SAO_EDGE:
        {
            const int w = s->ps.sps->width >> hshift;
            const int h = s->ps.sps->height >> vshift;
            int top_edge = edges[1];
            int bottom_edge = edges[3];
            // Can't use the edge buffer here as it may be in use by the foreground
            DECLARE_ALIGNED(64, uint8_t, dstbuf)
                [2*(MAX_PB_SIZE + AV_INPUT_BUFFER_PADDING_SIZE)*(MAX_PB_SIZE + 2) + 64];

            stride_dst = 2*MAX_PB_SIZE + AV_INPUT_BUFFER_PADDING_SIZE;
            dst = dstbuf + stride_dst + AV_INPUT_BUFFER_PADDING_SIZE;

            if (!top_edge) {
                uint8_t *dst1;
                int src_idx;
                const uint8_t * const src_spb = s->sao_pixel_buffer_h[c_idx] + (((2 * y_ctb - 1) * w + x0) << sh);

                dst1 = dst - stride_dst;

                if (src_l != NULL) {
                    src_idx = (CTB(s->sao, x_ctb-1, y_ctb-1).type_idx[c_idx] ==
                               SAO_APPLIED);
                    copy_pixel(dst1 - (1 << sh), src_idx ? src_spb - (1 << sh) : src_l - stride_src, sh);
                }

                src_idx = (CTB(s->sao, x_ctb, y_ctb-1).type_idx[c_idx] ==
                           SAO_APPLIED);
                memcpy(dst1, src_idx ? src_spb : src - stride_src, width << sh);

                if (src_r != NULL) {
                    src_idx = (CTB(s->sao, x_ctb+1, y_ctb-1).type_idx[c_idx] ==
                               SAO_APPLIED);
                    copy_pixel(dst1 + (width << sh), src_idx ? src_spb + (width << sh) : src_r - stride_src, sh);
                }
            }
            if (!bottom_edge) {
                uint8_t * const dst1 = dst + height * stride_dst;
                int src_idx;
                const uint8_t * const src_spb = s->sao_pixel_buffer_h[c_idx] + (((2 * y_ctb + 2) * w + x0) << sh);
                const unsigned int hoff = height * stride_src;

                if (src_l != NULL) {
                    src_idx = (CTB(s->sao, x_ctb-1, y_ctb+1).type_idx[c_idx] ==
                               SAO_APPLIED);
                    copy_pixel(dst1 - (1 << sh), src_idx ? src_spb - (1 << sh) : src_l + hoff, sh);
                }

                src_idx = (CTB(s->sao, x_ctb, y_ctb+1).type_idx[c_idx] ==
                           SAO_APPLIED);
                memcpy(dst1, src_idx ? src_spb : src + hoff, width << sh);

                if (src_r != NULL) {
                    src_idx = (CTB(s->sao, x_ctb+1, y_ctb+1).type_idx[c_idx] ==
                               SAO_APPLIED);
                    copy_pixel(dst1 + (width << sh), src_idx ? src_spb + (width << sh) : src_r + hoff, sh);
                }
            }
            if (src_l != NULL) {
                if (CTB(s->sao, x_ctb-1, y_ctb).type_idx[c_idx] == SAO_APPLIED) {
                    copy_vert(dst - (1 << sh),
                              s->sao_pixel_buffer_v[c_idx] + (((2 * x_ctb - 1) * h + y0) << sh),
                              sh, height, stride_dst, 1 << sh);
                } else {
                    copy_vert(dst - (1 << sh),
                              src_l,
                              sh, height, stride_dst, stride_src);
                }
            }
            if (src_r != NULL) {
                if (CTB(s->sao, x_ctb+1, y_ctb).type_idx[c_idx] == SAO_APPLIED) {
                    copy_vert(dst + (width << sh),
                              s->sao_pixel_buffer_v[c_idx] + (((2 * x_ctb + 2) * h + y0) << sh),
                              sh, height, stride_dst, 1 << sh);
                } else {
                    copy_vert(dst + (width << sh),
                              src_r,
                              sh, height, stride_dst, stride_src);
                }
            }

            copy_CTB(dst,
                     src,
                     width << sh,
                     height, stride_dst, stride_src);

            copy_CTB_to_hv(s, src, stride_src, x0, y0, width, height, c_idx,
                           x_ctb, y_ctb);
            if (sliced && c_idx != 0)
            {
                // Class always the same for both U & V (which is just as well :-))
                s->hevcdsp.sao_edge_filter_c[tab](src, dst, stride_src,
                                                sao->offset_val[1], sao->offset_val[2], sao->eo_class[1],
                                                width, height);
                s->hevcdsp.sao_edge_restore_c[restore](src, dst,
                                                    stride_src, stride_dst,
                                                    sao,
                                                    edges, width,
                                                    height, c_idx,
                                                    vert_edge,
                                                    horiz_edge,
                                                    diag_edge);
            }
            else
            {
                s->hevcdsp.sao_edge_filter[tab](src, dst, stride_src, sao->offset_val[c_idx],
                                                sao->eo_class[c_idx], width, height);
                s->hevcdsp.sao_edge_restore[restore](src, dst,
                                                    stride_src, stride_dst,
                                                    sao,
                                                    edges, width,
                                                    height, c_idx,
                                                    vert_edge,
                                                    horiz_edge,
                                                    diag_edge);
            }
            // ??? Does this actually work for chroma ???
            restore_tqb_pixels(s, src, dst, stride_src, stride_dst,
                               x, y, width, height, c_idx);
            sao->type_idx[c_idx] = SAO_APPLIED;
            break;
        }
        }
    }

#if RPI_ZC_SAND_8_IN_10_BUF
    if (s->frame->format == AV_PIX_FMT_SAND64_10 && s->frame->buf[RPI_ZC_SAND_8_IN_10_BUF] != NULL &&
        (((x + (1 << (s->ps.sps->log2_ctb_size))) & 255) == 0 || edges[2]))
    {
        const unsigned int stride1 = frame_stride1(s->frame, 1);
        const unsigned int stride2 = av_rpi_sand_frame_stride2(s->frame);
        const unsigned int xoff = (x >> 8) * stride2 * stride1;
        const unsigned int ctb_size = (1 << s->ps.sps->log2_ctb_size);
        const uint8_t * const sy = s->frame->data[0] + xoff * 4 + y * stride1;
        uint8_t * const dy = s->frame->buf[4]->data + xoff * 2 + y * stride1;
        const uint8_t * const sc = s->frame->data[1] + xoff * 4 + (y >> 1) * stride1;
        uint8_t * const dc = s->frame->buf[4]->data + (s->frame->data[1] - s->frame->data[0]) + xoff * 2 + (y >> 1) * stride1;
        const unsigned int wy = !edges[2] ? 256 : s->ps.sps->width - (x & ~255);
        const unsigned int hy = !edges[3] ? ctb_size : s->ps.sps->height - y;

//        printf("dy=%p/%p, stride1=%d, stride2=%d, sy=%p/%p, wy=%d, hy=%d, x=%d, y=%d, cs=%d\n", dy, dc, stride1, stride2, sy, sc, wy, hy, x, y, ctb_size);
        av_rpi_sand16_to_sand8(dy, stride1, stride2, sy, stride1, stride2, wy, hy, 3);
        av_rpi_sand16_to_sand8(dc, stride1, stride2, sc, stride1, stride2, wy, hy >> 1, 3);
    }
#endif
}

// Returns 2 or 0.
static int get_pcm(HEVCRpiContext *s, int x, int y)
{
    int log2_min_pu_size = s->ps.sps->log2_min_pu_size;
    int x_pu, y_pu;

    if (x < 0 || y < 0)
        return 2;

    x_pu = x >> log2_min_pu_size;
    y_pu = y >> log2_min_pu_size;

    if (x_pu >= s->ps.sps->min_pu_width || y_pu >= s->ps.sps->min_pu_height)
        return 2;
    return s->is_pcm[y_pu * s->ps.sps->min_pu_width + x_pu];
}

#define TC_CALC(qp, bs)                                                 \
    tctable[av_clip((qp) + DEFAULT_INTRA_TC_OFFSET * ((bs) - 1) +       \
                    (tc_offset & -2),                                   \
                    0, MAX_QP + DEFAULT_INTRA_TC_OFFSET)]

static void deblocking_filter_CTB(HEVCRpiContext *s, int x0, int y0)
{
    uint8_t *src;
    int x, y;
    int beta;
    int32_t tc[2];
    uint8_t no_p[2] = { 0 };
    uint8_t no_q[2] = { 0 };

    int log2_ctb_size = s->ps.sps->log2_ctb_size;
    int x_end, x_end2, y_end;
    int ctb_size        = 1 << log2_ctb_size;
    int ctb             = (x0 >> log2_ctb_size) +
                          (y0 >> log2_ctb_size) * s->ps.sps->ctb_width;
    int cur_tc_offset   = s->deblock[ctb].tc_offset;
    int cur_beta_offset = s->deblock[ctb].beta_offset;
    int left_tc_offset, left_beta_offset;
    int tc_offset, beta_offset;
    int pcmf = (s->ps.sps->pcm_enabled_flag &&
                s->ps.sps->pcm.loop_filter_disable_flag) ||
               s->ps.pps->transquant_bypass_enable_flag;

#ifdef DISABLE_DEBLOCK_NONREF
    if (!s->used_for_ref)
      return; // Don't deblock non-reference frames
#endif
#ifdef DISABLE_DEBLOCK
    return;
#endif
    if (!s->used_for_ref && s->avctx->skip_loop_filter >= AVDISCARD_NONREF)
        return;
    if (x0) {
        left_tc_offset   = s->deblock[ctb - 1].tc_offset;
        left_beta_offset = s->deblock[ctb - 1].beta_offset;
    } else {
        left_tc_offset   = 0;
        left_beta_offset = 0;
    }

    x_end = x0 + ctb_size;
    if (x_end > s->ps.sps->width)
        x_end = s->ps.sps->width;
    y_end = y0 + ctb_size;
    if (y_end > s->ps.sps->height)
        y_end = s->ps.sps->height;

    tc_offset   = cur_tc_offset;
    beta_offset = cur_beta_offset;

    x_end2 = x_end;
    if (x_end2 != s->ps.sps->width)
        x_end2 -= 8;
    for (y = y0; y < y_end; y += 8) {
        // vertical filtering luma
        for (x = x0 ? x0 : 8; x < x_end; x += 8) {
            const int bs0 = s->vertical_bs[(x +  y      * s->bs_width) >> 2];
            const int bs1 = s->vertical_bs[(x + (y + 4) * s->bs_width) >> 2];
            if (bs0 || bs1) {
                const int qp = (get_qPy(s, x - 1, y)     + get_qPy(s, x, y)     + 1) >> 1;

                beta = betatable[av_clip(qp + beta_offset, 0, MAX_QP)];

                tc[0]   = bs0 ? TC_CALC(qp, bs0) : 0;
                tc[1]   = bs1 ? TC_CALC(qp, bs1) : 0;
                if (pcmf) {
                    no_p[0] = get_pcm(s, x - 1, y);
                    no_p[1] = get_pcm(s, x - 1, y + 4);
                    no_q[0] = get_pcm(s, x, y);
                    no_q[1] = get_pcm(s, x, y + 4);
                }

                // This copes properly with no_p/no_q
                s->hevcdsp.hevc_v_loop_filter_luma2(av_rpi_sand_frame_pos_y(s->frame, x, y),
                                                 frame_stride1(s->frame, LUMA),
                                                 beta, tc, no_p, no_q,
                                                 av_rpi_sand_frame_pos_y(s->frame, x - 4, y));
                // *** VPU deblock lost here
            }
        }

        if(!y)
             continue;

        // horizontal filtering luma
        for (x = x0 ? x0 - 8 : 0; x < x_end2; x += 8) {
            const int bs0 = s->horizontal_bs[( x      + y * s->bs_width) >> 2];
            const int bs1 = s->horizontal_bs[((x + 4) + y * s->bs_width) >> 2];
            if (bs0 || bs1) {
                const int qp = (get_qPy(s, x, y - 1)     + get_qPy(s, x, y)     + 1) >> 1;

                tc_offset   = x >= x0 ? cur_tc_offset : left_tc_offset;
                beta_offset = x >= x0 ? cur_beta_offset : left_beta_offset;

                beta = betatable[av_clip(qp + beta_offset, 0, MAX_QP)];
                tc[0]   = bs0 ? TC_CALC(qp, bs0) : 0;
                tc[1]   = bs1 ? TC_CALC(qp, bs1) : 0;
                src = av_rpi_sand_frame_pos_y(s->frame, x, y);

                if (pcmf) {
                    no_p[0] = get_pcm(s, x, y - 1);
                    no_p[1] = get_pcm(s, x + 4, y - 1);
                    no_q[0] = get_pcm(s, x, y);
                    no_q[1] = get_pcm(s, x + 4, y);
                    s->hevcdsp.hevc_h_loop_filter_luma_c(src,
                                                         frame_stride1(s->frame, LUMA),
                                                         beta, tc, no_p, no_q);
                } else
                    s->hevcdsp.hevc_h_loop_filter_luma(src,
                                                       frame_stride1(s->frame, LUMA),
                                                       beta, tc, no_p, no_q);
            }
        }
    }

    if (ctx_cfmt(s) != 0) {
        const int v = 2;
        const int h = 2;

        // vertical filtering chroma
        for (y = y0; y < y_end; y += 8 * v) {
//                const int demi_y = y + 4 * v >= s->ps.sps->height;
            const int demi_y = 0;
            for (x = x0 ? x0 : 8 * h; x < x_end; x += 8 * h) {
                const int bs0 = s->vertical_bs[(x +  y          * s->bs_width) >> 2];
                const int bs1 = s->vertical_bs[(x + (y + 4 * v) * s->bs_width) >> 2];

                if ((bs0 == 2) || (bs1 == 2)) {
                    const int qp0 = (get_qPy(s, x - 1, y)         + get_qPy(s, x, y)         + 1) >> 1;
                    const int qp1 = (get_qPy(s, x - 1, y + 4 * v) + get_qPy(s, x, y + 4 * v) + 1) >> 1;
                    unsigned int no_f = !demi_y ? 0 : 2 | 8;

                    // tc_offset here should be set to cur_tc_offset I think
                    const uint32_t tc4 =
                        ((bs0 != 2) ? 0 : chroma_tc(s, qp0, 1, cur_tc_offset) | (chroma_tc(s, qp0, 2, cur_tc_offset) << 16)) |
                        ((bs1 != 2) ? 0 : ((chroma_tc(s, qp1, 1, cur_tc_offset) | (chroma_tc(s, qp1, 2, cur_tc_offset) << 16)) << 8));

#ifdef RPI_DEBLOCK_VPU

                        if (s->enable_rpi_deblock) {
                            // Vertical filtering [v/h][uv][edge=0..3]
                            uint8_t (*setup)[2][4];
                            int xc = x>>s->ps.sps->hshift[1];
                            int yc = y>>s->ps.sps->vshift[1];
                            int num8 = (yc>>4)*s->uv_setup_width + (xc>>3);
                            int a = ((yc>>3) & 1) << 1;
                            setup = s->dvq->uv_setup_arm[num8];
                            //printf("xc=%d yc=%d uv_s=%d num8=%d s=%p\n",xc,yc,s->uv_setup_width,num8,setup);
                            if (bs0==2) {
                              setup[0][0][a] = chroma_tc(s, qp0, 1, cur_tc_offset);
                              setup[0][1][a] = chroma_tc(s, qp0, 2, cur_tc_offset);
                            }
                            if (bs1==2) {
                              setup[0][0][a + 1] = chroma_tc(s, qp1, 1, cur_tc_offset);
                              setup[0][1][a + 1] = chroma_tc(s, qp1, 2, cur_tc_offset);
                            }
                            continue;
                        }
#endif

                    if (tc4 == 0)
                        continue;

                    if (pcmf) {
                        no_f =
                            (get_pcm(s, x - 1, y) ? 1 : 0) |
                            (get_pcm(s, x - 1, y + 4 * v) ? 2 : 0) |
                            (get_pcm(s, x, y) ? 4 : 0) |
                            (get_pcm(s, x, y + 4 * v) ? 8 : 0);
                        if (no_f == 0xf)
                            continue;
                    }

                    s->hevcdsp.hevc_v_loop_filter_uv2(av_rpi_sand_frame_pos_c(s->frame, x >> 1, y >> 1),
                                                   frame_stride1(s->frame, 1),
                                                   tc4,
                                                   av_rpi_sand_frame_pos_c(s->frame, (x >> 1) - 2, y >> 1),
                                                   no_f);
                }
            }

            if (y == 0)
                continue;

            // horizontal filtering chroma
            tc_offset = x0 ? left_tc_offset : cur_tc_offset;
            x_end2 = x_end;
            if (x_end != s->ps.sps->width)
                x_end2 = x_end - 8 * h;

            for (x = x0 ? x0 - 8 * h: 0; x < x_end2; x += 8 * h) {
//                    const int demi_x = x + 4 * v >= s->ps.sps->width;
                const int demi_x = 0;

                const int bs0 = s->horizontal_bs[( x          + y * s->bs_width) >> 2];
                const int bs1 = s->horizontal_bs[((x + 4 * h) + y * s->bs_width) >> 2];
                if ((bs0 == 2) || (bs1 == 2)) {
                    const int qp0 = bs0 == 2 ? (get_qPy(s, x,         y - 1) + get_qPy(s, x,         y) + 1) >> 1 : 0;
                    const int qp1 = bs1 == 2 ? (get_qPy(s, x + 4 * h, y - 1) + get_qPy(s, x + 4 * h, y) + 1) >> 1 : 0;
                    const uint32_t tc4 =
                        ((bs0 != 2) ? 0 : chroma_tc(s, qp0, 1, tc_offset) | (chroma_tc(s, qp0, 2, tc_offset) << 16)) |
                        ((bs1 != 2) ? 0 : ((chroma_tc(s, qp1, 1, cur_tc_offset) | (chroma_tc(s, qp1, 2, cur_tc_offset) << 16)) << 8));
                    unsigned int no_f = !demi_x ? 0 : 2 | 8;

#ifdef RPI_DEBLOCK_VPU
                        if (s->enable_rpi_deblock) {
                            uint8_t (*setup)[2][4]; // [h/v][top/bot][u/v][edge=0..1]
                            int xc = x>>s->ps.sps->hshift[1];
                            int yc = y>>s->ps.sps->vshift[1];
                            int num16 = (yc>>4)*s->uv_setup_width + (xc>>3);
                            int b = (yc>>3) & 1;
                            setup = s->dvq->uv_setup_arm[num16];
                            if (bs0==2) {
                              setup[1][b][0] = chroma_tc(s, qp0, 1, tc_offset);  // u0
                              setup[1][b][2] = chroma_tc(s, qp0, 2, tc_offset);  // v0
                            }
                            if (bs1==2) {
                              setup[1][b][1] = chroma_tc(s, qp1, 1, cur_tc_offset); // u1
                              setup[1][b][3] = chroma_tc(s, qp1, 2, cur_tc_offset); // v1
                            }
                            continue;
                        }
#endif

                    if (tc4 == 0)
                        continue;

                    if (pcmf) {
                        no_f =
                            (get_pcm(s, x,         y - 1) ? 1 : 0) |
                            (get_pcm(s, x + 4 * h, y - 1) ? 2 : 0) |
                            (get_pcm(s, x,         y)     ? 4 : 0) |
                            (get_pcm(s, x + 4 * h, y)     ? 8 : 0);

                        if (no_f == 0xf)
                            continue;
                    }

                    s->hevcdsp.hevc_h_loop_filter_uv(av_rpi_sand_frame_pos_c(s->frame, x >> 1, y >> 1),
                                                     frame_stride1(s->frame, LUMA),
                                                     tc4, no_f);
                }
            }
        }
    }
}


void ff_hevc_rpi_deblocking_boundary_strengths(const HEVCRpiContext * const s, HEVCRpiLocalContext * const lc, int x0, int y0,
                                           int log2_trafo_size)
{
    MvField *tab_mvf     = s->ref->tab_mvf;
    int log2_min_pu_size = s->ps.sps->log2_min_pu_size;
    int log2_min_tu_size = s->ps.sps->log2_min_tb_size;
    int min_pu_width     = s->ps.sps->min_pu_width;
    int min_tu_width     = s->ps.sps->min_tb_width;
    int boundary_upper, boundary_left;
    int i, j;
    const RefPicList *rpl = s->ref->refPicList;
    const unsigned int log2_dup = FFMIN(log2_min_pu_size, log2_trafo_size);
    const unsigned int min_pu_in_4pix = 1 << (log2_dup - 2);  // Dup
    const unsigned int trafo_in_min_pus = 1 << (log2_trafo_size - log2_dup); // Rep
    int y_pu             = y0 >> log2_min_pu_size;
    int x_pu             = x0 >> log2_min_pu_size;
    MvField *curr        = &tab_mvf[y_pu * min_pu_width + x_pu];
    int is_intra         = curr->pred_flag == PF_INTRA;
    int inc              = log2_min_pu_size == 2 ? 2 : 1;
    uint8_t *bs;

#ifdef DISABLE_STRENGTHS
    return;
#endif

    boundary_upper = y0 > 0 && !(y0 & 7);
    if (boundary_upper &&
        ((!s->sh.slice_loop_filter_across_slices_enabled_flag &&
          lc->boundary_flags & BOUNDARY_UPPER_SLICE &&
          (y0 % (1 << s->ps.sps->log2_ctb_size)) == 0) ||
         (!s->ps.pps->loop_filter_across_tiles_enabled_flag &&
          lc->boundary_flags & BOUNDARY_UPPER_TILE &&
          (y0 % (1 << s->ps.sps->log2_ctb_size)) == 0)))
        boundary_upper = 0;

    bs = &s->horizontal_bs[(x0 + y0 * s->bs_width) >> 2];

    if (boundary_upper) {
        const RefPicList *const rpl_top = (lc->boundary_flags & BOUNDARY_UPPER_SLICE) ?
                              ff_hevc_rpi_get_ref_list(s, s->ref, x0, y0 - 1) :
                              rpl;
        MvField *top = curr - min_pu_width;

        if (is_intra) {
            for (i = 0; i < (1 << log2_trafo_size); i += 4)
                bs[i >> 2] = 2;

        } else {
            int y_tu = y0 >> log2_min_tu_size;
            int x_tu = x0 >> log2_min_tu_size;
            uint8_t *curr_cbf_luma = &s->cbf_luma[y_tu * min_tu_width + x_tu];
            uint8_t *top_cbf_luma = curr_cbf_luma - min_tu_width;

            s->hevcdsp.hevc_deblocking_boundary_strengths(trafo_in_min_pus,
                    min_pu_in_4pix, sizeof (MvField), 4 >> 2,
                    rpl[0].list, rpl[1].list, rpl_top[0].list, rpl_top[1].list,
                    curr, top, bs);

            for (i = 0; i < (1 << log2_trafo_size); i += 4) {
                int i_pu = i >> log2_min_pu_size;
                int i_tu = i >> log2_min_tu_size;

                if (top[i_pu].pred_flag == PF_INTRA)
                    bs[i >> 2] = 2;
                else if (curr_cbf_luma[i_tu] || top_cbf_luma[i_tu])
                    bs[i >> 2] = 1;
            }
        }
    }

    if (!is_intra) {
        for (j = inc; j < trafo_in_min_pus; j += inc) {
            MvField *top;

            curr += min_pu_width * inc;
            top = curr - min_pu_width;
            bs += s->bs_width * inc << log2_min_pu_size >> 2;

            s->hevcdsp.hevc_deblocking_boundary_strengths(trafo_in_min_pus,
                    min_pu_in_4pix, sizeof (MvField), 4 >> 2,
                    rpl[0].list, rpl[1].list, rpl[0].list, rpl[1].list,
                    curr, top, bs);
        }
    }

    boundary_left = x0 > 0 && !(x0 & 7);
    if (boundary_left &&
        ((!s->sh.slice_loop_filter_across_slices_enabled_flag &&
          lc->boundary_flags & BOUNDARY_LEFT_SLICE &&
          (x0 % (1 << s->ps.sps->log2_ctb_size)) == 0) ||
         (!s->ps.pps->loop_filter_across_tiles_enabled_flag &&
          lc->boundary_flags & BOUNDARY_LEFT_TILE &&
          (x0 % (1 << s->ps.sps->log2_ctb_size)) == 0)))
        boundary_left = 0;

    curr = &tab_mvf[y_pu * min_pu_width + x_pu];
    bs = &s->vertical_bs[(x0 + y0 * s->bs_width) >> 2];

    if (boundary_left) {
        const RefPicList *rpl_left = (lc->boundary_flags & BOUNDARY_LEFT_SLICE) ?
                               ff_hevc_rpi_get_ref_list(s, s->ref, x0 - 1, y0) :
                               rpl;
        MvField *left = curr - 1;

        if (is_intra) {
            for (j = 0; j < (1 << log2_trafo_size); j += 4)
                bs[j * s->bs_width >> 2] = 2;

        } else {
            int y_tu = y0 >> log2_min_tu_size;
            int x_tu = x0 >> log2_min_tu_size;
            uint8_t *curr_cbf_luma = &s->cbf_luma[y_tu * min_tu_width + x_tu];
            uint8_t *left_cbf_luma = curr_cbf_luma - 1;

            s->hevcdsp.hevc_deblocking_boundary_strengths(trafo_in_min_pus,
                    min_pu_in_4pix, min_pu_width * sizeof (MvField), 4 * s->bs_width >> 2,
                    rpl[0].list, rpl[1].list, rpl_left[0].list, rpl_left[1].list,
                    curr, left, bs);

            for (j = 0; j < (1 << log2_trafo_size); j += 4) {
                int j_pu = j >> log2_min_pu_size;
                int j_tu = j >> log2_min_tu_size;

                if (left[j_pu * min_pu_width].pred_flag == PF_INTRA)
                    bs[j * s->bs_width >> 2] = 2;
                else if (curr_cbf_luma[j_tu * min_tu_width] || left_cbf_luma[j_tu * min_tu_width])
                    bs[j * s->bs_width >> 2] = 1;
            }
        }
    }

    if (!is_intra) {
        for (i = inc; i < trafo_in_min_pus; i += inc) {
            MvField *left;

            curr += inc;
            left = curr - 1;
            bs += inc << log2_min_pu_size >> 2;

            s->hevcdsp.hevc_deblocking_boundary_strengths(trafo_in_min_pus,
                    min_pu_in_4pix, min_pu_width * sizeof (MvField), 4 * s->bs_width >> 2,
                    rpl[0].list, rpl[1].list, rpl[0].list, rpl[1].list,
                    curr, left, bs);
        }
    }
}

#undef LUMA
#undef CB
#undef CR

#ifdef RPI_DEBLOCK_VPU
// ff_hevc_rpi_flush_buffer_lines
// flushes and invalidates all pixel rows in [start,end-1]
static void ff_hevc_rpi_flush_buffer_lines(HEVCRpiContext *s, int start, int end, int flush_luma, int flush_chroma)
{
    rpi_cache_buf_t cbuf;
    rpi_cache_flush_env_t * const rfe = rpi_cache_flush_init(&cbuf);
    rpi_cache_flush_add_frame_block(rfe, s->frame, RPI_CACHE_FLUSH_MODE_WB_INVALIDATE,
      0, start, s->ps.sps->width, end - start, ctx_vshift(s, 1), flush_luma, flush_chroma);
    rpi_cache_flush_finish(rfe);
}

// Set top bits so that image buffer goes via the L2 cache
static int choose_cached(int addr) {
#ifdef RPI_USE_VPU_L2
  return (addr&0x3fffffff) | 
              (0x40000000);
#else
  return addr;
#endif
}

/* rpi_deblock deblocks an entire row of ctbs using the VPU */
static void rpi_deblock(HEVCRpiContext *s, int y, int deblock_h, int sao_y, int sao_h)
{
  int num16high = (deblock_h+15)>>4;  // May go over bottom of the image, but setup will be zero for these so should have no effect.
  int num16highchroma = (num16high + 1) >> s->ps.sps->vshift[1];
  int saonum16highchroma = ( (sao_h >> s->ps.sps->vshift[1]) + 15 ) >> 4;
  int cmd=0;
  // TODO check that image allocation is large enough for this to be okay as well.
  
  if (!av_rpi_is_sand_frame(s->frame)) {
      printf("Wrong format, VPU deblock disabled\n");
      return; // TODO: When might this happen?
  }

  // Flush image, 4 lines above to bottom of ctb stripe
  // TODO no need to flush luma (similarly, no need to flush chroma later on when rpi_deblock in use)
#ifdef RPI_VPU_INTRA_PRED
  ff_hevc_rpi_flush_buffer_lines(s, FFMAX(y-4,0), y+deblock_h, 1, !s->rpi_vpu_intra_pred); 
#else
  ff_hevc_rpi_flush_buffer_lines(s, FFMAX(y-4,0), y+deblock_h, 1, 1);
#endif
  // TODO flush buffer of beta/tc setup when it becomes cached

  // Prepare multiple commands at once to avoid calling overhead
  s->dvq->vpu_cmds_arm[cmd][0] = choose_cached( (int) (get_vc_address_u(s->frame) + av_rpi_sand_frame_off_c(s->frame, 0, y >> s->ps.sps->vshift[1]) ) );
  s->dvq->vpu_cmds_arm[cmd][1] = s->frame->linesize[3] * 128;
  s->dvq->vpu_cmds_arm[cmd][2] = s->uv_setup_width;  // number of 8x16 blocks to process
  //s->dvq->vpu_cmds_arm[cmd][2] = 1;  // number of 8x16 blocks to process
  s->dvq->vpu_cmds_arm[cmd][3] = (int) ( s->dvq->uv_setup_vc + s->uv_setup_width * ((y>>4)>> s->ps.sps->vshift[1]) );
  s->dvq->vpu_cmds_arm[cmd][4] = num16highchroma;
  s->dvq->vpu_cmds_arm[cmd][5] = 7;
  cmd++;

  // TODO worried about bottom line of this, presumably bottom pixels won't be available yet?

  // Also prepare a SAO command for each 16x16 row of chroma

  if (s->ps.sps->sao_enabled && sao_h > 0) {
      for(int i=0;i<saonum16highchroma;i++) {
          int y0 = (sao_y >> s->ps.sps->vshift[1]) + 16 * i;
          int h2 = FFMIN(16, (sao_h >> s->ps.sps->vshift[1]) - 16 * i);
          //int h2 = (sao_h >> s->ps.sps->vshift[1]) - 16 * i;
          int w2 = s->ps.sps->width >> s->ps.sps->hshift[1];
          s->dvq->vpu_cmds_arm[cmd][0] = choose_cached( (int) (get_vc_address_u(s->frame) + av_rpi_sand_frame_off_c(s->frame, 0, y0 ) ) );
          s->dvq->vpu_cmds_arm[cmd][1] = s->frame->linesize[3] * 128;  // stride
          s->dvq->vpu_cmds_arm[cmd][2] = (int) s->dvq->uv_sao_line_vc;    // line buffer
          s->dvq->vpu_cmds_arm[cmd][3] = (int) ( s->dvq->uv_sao_setup_vc + s->uv_setup_width * (y0>>4) ); // sao_data
          s->dvq->vpu_cmds_arm[cmd][4] = (h2<<16) + w2; // h_w
          s->dvq->vpu_cmds_arm[cmd][5] = 6; // SAO command
          cmd++;
          /*printf("SAO %d %dx%d\n",y0,w2,h2);
          for(int k=0;k<8;k++){
            printf("%d->%x,%x ",k,s->dvq->uv_sao_setup_arm[s->uv_setup_width * (y0>>4) + k][0], s->dvq->uv_sao_setup_arm[s->uv_setup_width * (y0>>4) + k][1]);
          }
          printf("\n");*/
      }
  }

  // Call VPU
  {
<<<<<<< HEAD
      vpu_qpu_job_env_t qvbuf;
      const vpu_qpu_job_h vqj = vpu_qpu_job_init(&qvbuf);
      vpu_qpu_job_add_vpu(vqj, vpu_get_fn(s->ps.sps->bit_depth), s->dvq->vpu_cmds_vc, 3, 0, 0, 0, 5);  // 5 means to do all the commands
=======
      const vpu_qpu_job_h vqj = vpu_qpu_job_new();
      vpu_qpu_job_add_vpu(vqj, vpu_get_fn(s->ps.sps->bit_depth), s->dvq->vpu_cmds_vc, cmd, 0, 0, 0, 5);  // 5 means to do all the commands
>>>>>>> b2bb5e56
      vpu_qpu_job_add_sync_this(vqj, &s->dvq->cmd_id);
      vpu_qpu_job_finish(vqj);
  }

  s->dvq_n = (s->dvq_n + 1) & (RPI_DEBLOCK_VPU_Q_COUNT - 1);
  s->dvq = s->dvq_ents + s->dvq_n;
  
  vpu_qpu_wait(&s->dvq->cmd_id);
}

#endif

void ff_hevc_rpi_hls_filter(HEVCRpiContext * const s, const int x, const int y, const int ctb_size)
{
    const int x_end = x >= s->ps.sps->width  - ctb_size;

#ifdef RPI_DEBLOCK_VPU
    if (s->enable_rpi_deblock && s->ps.pps->transquant_bypass_enable_flag) {
        // SAO does not support transquant bypass
        // TODO move this higher
        s->enable_rpi_deblock = 0;
        printf("Disabling RPI deblock due to transquant bypass\n");
    }
    if (s->enable_rpi_deblock && !av_rpi_is_sand_frame(s->frame)) {
        s->enable_rpi_deblock = 0;
        printf("Disabling RPI deblock due to wrong image format (probably too large an image)\n");
    }
#endif

    if (s->avctx->skip_loop_filter < AVDISCARD_ALL)
        deblocking_filter_CTB(s, x, y);

    if (s->ps.sps->sao_enabled) {
        int y_end = y >= s->ps.sps->height - ctb_size;
#if RPI_DEBLOCK_THREADS > 1
        if (s->offload_recon) {
            pthread_mutex_lock(&s->sao_lock);
        }
#endif
        if (y != 0 && x != 0)
            sao_filter_CTB(s, x - ctb_size, y - ctb_size);
        if (x != 0 && y_end)
            sao_filter_CTB(s, x - ctb_size, y);
        if (y != 0 && x_end)
            sao_filter_CTB(s, x, y - ctb_size);
        if (x_end && y_end)
            sao_filter_CTB(s, x , y);
#if RPI_DEBLOCK_THREADS > 1
        if (s->offload_recon) {
            pthread_mutex_unlock(&s->sao_lock);
        }
#endif
    }

#ifdef RPI_DEBLOCK_VPU
    if (s->enable_rpi_deblock && x_end)
    {
      int y_at_end = y >= s->ps.sps->height - ctb_size;
      int height = 64;  // Deblock in units 64 high to avoid too many VPU calls
      int y_start = y&~63;
      int sao_y_start = FFMAX(0, y_start - ctb_size);
      int sao_y_end = y_start + 64 - ctb_size;
      if (y_at_end) {
        height = s->ps.sps->height - y_start;
        sao_y_end = s->ps.sps->height;
      }
      if ((((y+ctb_size)&63)==0) || y_at_end) {
        rpi_deblock(s, y_start, height, sao_y_start, sao_y_end-sao_y_start );
      }
    }
#endif
}

void ff_hevc_rpi_hls_filters(HEVCRpiContext *s, int x_ctb, int y_ctb, int ctb_size)
{
    // * This can break strict L->R then U->D ordering - mostly it doesn't matter
    // Never called if rpi_enabled so no need for cache flush ops
    const int x_end = x_ctb >= s->ps.sps->width  - ctb_size;
    const int y_end = y_ctb >= s->ps.sps->height - ctb_size;
    if (y_ctb && x_ctb)
        ff_hevc_rpi_hls_filter(s, x_ctb - ctb_size, y_ctb - ctb_size, ctb_size);
    if (y_ctb && x_end)
    {
        ff_hevc_rpi_hls_filter(s, x_ctb, y_ctb - ctb_size, ctb_size);
        // Signal progress - this is safe for SAO
        if (s->threads_type == FF_THREAD_FRAME && y_ctb > ctb_size)
            ff_hevc_rpi_progress_signal_recon(s, y_ctb - ctb_size - 1);
    }
    if (x_ctb && y_end)
        ff_hevc_rpi_hls_filter(s, x_ctb - ctb_size, y_ctb, ctb_size);
    if (x_end && y_end)
    {
        ff_hevc_rpi_hls_filter(s, x_ctb, y_ctb, ctb_size);
        // All done - signal such
        if (s->threads_type == FF_THREAD_FRAME)
            ff_hevc_rpi_progress_signal_recon(s, INT_MAX);
    }
}<|MERGE_RESOLUTION|>--- conflicted
+++ resolved
@@ -1225,14 +1225,9 @@
 
   // Call VPU
   {
-<<<<<<< HEAD
       vpu_qpu_job_env_t qvbuf;
       const vpu_qpu_job_h vqj = vpu_qpu_job_init(&qvbuf);
-      vpu_qpu_job_add_vpu(vqj, vpu_get_fn(s->ps.sps->bit_depth), s->dvq->vpu_cmds_vc, 3, 0, 0, 0, 5);  // 5 means to do all the commands
-=======
-      const vpu_qpu_job_h vqj = vpu_qpu_job_new();
       vpu_qpu_job_add_vpu(vqj, vpu_get_fn(s->ps.sps->bit_depth), s->dvq->vpu_cmds_vc, cmd, 0, 0, 0, 5);  // 5 means to do all the commands
->>>>>>> b2bb5e56
       vpu_qpu_job_add_sync_this(vqj, &s->dvq->cmd_id);
       vpu_qpu_job_finish(vqj);
   }
