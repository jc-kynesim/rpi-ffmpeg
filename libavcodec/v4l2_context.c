/*
 * V4L2 context helper functions.
 *
 * Copyright (C) 2017 Alexis Ballier <aballier@gentoo.org>
 * Copyright (C) 2017 Jorge Ramirez <jorge.ramirez-ortiz@linaro.org>
 *
 * This file is part of FFmpeg.
 *
 * FFmpeg is free software; you can redistribute it and/or
 * modify it under the terms of the GNU Lesser General Public
 * License as published by the Free Software Foundation; either
 * version 2.1 of the License, or (at your option) any later version.
 *
 * FFmpeg is distributed in the hope that it will be useful,
 * but WITHOUT ANY WARRANTY; without even the implied warranty of
 * MERCHANTABILITY or FITNESS FOR A PARTICULAR PURPOSE.  See the GNU
 * Lesser General Public License for more details.
 *
 * You should have received a copy of the GNU Lesser General Public
 * License along with FFmpeg; if not, write to the Free Software
 * Foundation, Inc., 51 Franklin Street, Fifth Floor, Boston, MA 02110-1301 USA
 */

#include <linux/videodev2.h>
#include <sys/ioctl.h>
#include <sys/mman.h>
#include <unistd.h>
#include <fcntl.h>
#include <poll.h>
#include "libavutil/avassert.h"
<<<<<<< HEAD
=======
#include "libavutil/pixdesc.h"
>>>>>>> d533c2b5
#include "libavcodec/avcodec.h"
#include "libavcodec/internal.h"
#include "v4l2_buffers.h"
#include "v4l2_fmt.h"
#include "v4l2_m2m.h"
#include "weak_link.h"

struct v4l2_format_update {
    uint32_t v4l2_fmt;
    int update_v4l2;

    enum AVPixelFormat av_fmt;
    int update_avfmt;
};


static inline int64_t track_to_pts(AVCodecContext *avctx, unsigned int n)
{
    return (int64_t)n;
}

static inline unsigned int pts_to_track(AVCodecContext *avctx, const int64_t pts)
{
    return (unsigned int)pts;
}

// FFmpeg requires us to propagate a number of vars from the coded pkt into
// the decoded frame. The only thing that tracks like that in V4L2 stateful
// is timestamp. PTS maps to timestamp for this decode. FFmpeg makes no
// guarantees about PTS being unique or specified for every frame so replace
// the supplied PTS with a simple incrementing number and keep a circular
// buffer of all the things we want preserved (including the original PTS)
// indexed by the tracking no.
static int64_t
xlat_pts_pkt_in(AVCodecContext *const avctx, xlat_track_t *const x, const AVPacket *const avpkt)
{
    int64_t track_pts;

    // Avoid 0
    if (++x->track_no == 0)
        x->track_no = 1;

    track_pts = track_to_pts(avctx, x->track_no);

    av_log(avctx, AV_LOG_TRACE, "In pkt PTS=%" PRId64 ", DTS=%" PRId64 ", track=%" PRId64 ", n=%u\n", avpkt->pts, avpkt->dts, track_pts, x->track_no);
    x->track_els[x->track_no  % FF_V4L2_M2M_TRACK_SIZE] = (V4L2m2mTrackEl){
        .discard          = 0,
        .pending          = 1,
        .pkt_size         = avpkt->size,
        .pts              = avpkt->pts,
        .dts              = avpkt->dts,
        .reordered_opaque = avctx->reordered_opaque,
        .pkt_pos          = avpkt->pos,
        .pkt_duration     = avpkt->duration,
        .track_pts        = track_pts
    };
    return track_pts;
}

static int64_t
xlat_pts_frame_in(AVCodecContext *const avctx, xlat_track_t *const x, const AVFrame *const frame)
{
    int64_t track_pts;

    // Avoid 0
    if (++x->track_no == 0)
        x->track_no = 1;

    track_pts = track_to_pts(avctx, x->track_no);

    av_log(avctx, AV_LOG_TRACE, "In frame PTS=%" PRId64 ", track=%" PRId64 ", n=%u\n", frame->pts, track_pts, x->track_no);
    x->track_els[x->track_no  % FF_V4L2_M2M_TRACK_SIZE] = (V4L2m2mTrackEl){
        .discard          = 0,
        .pending          = 1,
        .pkt_size         = 0,
        .pts              = frame->pts,
        .dts              = AV_NOPTS_VALUE,
        .reordered_opaque = frame->reordered_opaque,
        .pkt_pos          = frame->pkt_pos,
        .pkt_duration     = frame->pkt_duration,
        .track_pts        = track_pts
    };
    return track_pts;
}


// Returns -1 if we should discard the frame
static int
xlat_pts_frame_out(AVCodecContext *const avctx,
             xlat_track_t * const x,
             AVFrame *const frame)
{
    unsigned int n = pts_to_track(avctx, frame->pts) % FF_V4L2_M2M_TRACK_SIZE;
    V4L2m2mTrackEl *const t = x->track_els + n;
    if (frame->pts == AV_NOPTS_VALUE || frame->pts != t->track_pts)
    {
        av_log(avctx, frame->pts == AV_NOPTS_VALUE ? AV_LOG_DEBUG : AV_LOG_WARNING,
               "Frame tracking failure: pts=%" PRId64 ", track[%d]=%" PRId64 "\n", frame->pts, n, t->track_pts);
        frame->pts              = AV_NOPTS_VALUE;
        frame->pkt_dts          = AV_NOPTS_VALUE;
        frame->reordered_opaque = x->last_opaque;
        frame->pkt_pos          = -1;
        frame->pkt_duration     = 0;
        frame->pkt_size         = -1;
    }
    else if (!t->discard)
    {
        frame->pts              = t->pending ? t->pts : AV_NOPTS_VALUE;
        frame->pkt_dts          = t->dts;
        frame->reordered_opaque = t->reordered_opaque;
        frame->pkt_pos          = t->pkt_pos;
        frame->pkt_duration     = t->pkt_duration;
        frame->pkt_size         = t->pkt_size;

        x->last_opaque = x->track_els[n].reordered_opaque;
        if (frame->pts != AV_NOPTS_VALUE)
            x->last_pts = frame->pts;
        t->pending = 0;
    }
    else
    {
        av_log(avctx, AV_LOG_DEBUG, "Discard frame (flushed): pts=%" PRId64 ", track[%d]=%" PRId64 "\n", frame->pts, n, t->track_pts);
        return -1;
    }

    av_log(avctx, AV_LOG_TRACE, "Out frame PTS=%" PRId64 "/%"PRId64", DTS=%" PRId64 ", track=%"PRId64", n=%d\n",
           frame->pts, frame->best_effort_timestamp, frame->pkt_dts, t->track_pts, n);
    return 0;
}

// Returns -1 if we should discard the frame
static int
xlat_pts_pkt_out(AVCodecContext *const avctx,
             xlat_track_t * const x,
             AVPacket *const pkt)
{
    unsigned int n = pts_to_track(avctx, pkt->pts) % FF_V4L2_M2M_TRACK_SIZE;
    V4L2m2mTrackEl *const t = x->track_els + n;
    if (pkt->pts == AV_NOPTS_VALUE || pkt->pts != t->track_pts)
    {
        av_log(avctx, pkt->pts == AV_NOPTS_VALUE ? AV_LOG_DEBUG : AV_LOG_WARNING,
               "Pkt tracking failure: pts=%" PRId64 ", track[%d]=%" PRId64 "\n", pkt->pts, n, t->track_pts);
        pkt->pts                = AV_NOPTS_VALUE;
    }
    else if (!t->discard)
    {
        pkt->pts                = t->pending ? t->pts : AV_NOPTS_VALUE;

        x->last_opaque = x->track_els[n].reordered_opaque;
        if (pkt->pts != AV_NOPTS_VALUE)
            x->last_pts = pkt->pts;
        t->pending = 0;
    }
    else
    {
        av_log(avctx, AV_LOG_DEBUG, "Discard packet (flushed): pts=%" PRId64 ", track[%d]=%" PRId64 "\n", pkt->pts, n, t->track_pts);
        return -1;
    }

    // * Would like something much better than this...xlat(offset + out_count)?
    pkt->dts = pkt->pts;
    av_log(avctx, AV_LOG_TRACE, "Out pkt PTS=%" PRId64 ", track=%"PRId64", n=%d\n",
           pkt->pts, t->track_pts, n);
    return 0;
}


static inline V4L2m2mContext *ctx_to_m2mctx(const V4L2Context *ctx)
{
    return V4L2_TYPE_IS_OUTPUT(ctx->type) ?
        container_of(ctx, V4L2m2mContext, output) :
        container_of(ctx, V4L2m2mContext, capture);
}

static inline AVCodecContext *logger(const V4L2Context *ctx)
{
    return ctx_to_m2mctx(ctx)->avctx;
}

static AVRational v4l2_get_sar(V4L2Context *ctx)
{
    struct AVRational sar = { 0, 1 };
    struct v4l2_cropcap cropcap;
    int ret;

    memset(&cropcap, 0, sizeof(cropcap));
    cropcap.type = ctx->type;

    ret = ioctl(ctx_to_m2mctx(ctx)->fd, VIDIOC_CROPCAP, &cropcap);
    if (ret)
        return sar;

    sar.num = cropcap.pixelaspect.numerator;
    sar.den = cropcap.pixelaspect.denominator;
    return sar;
}

static inline int ctx_buffers_alloced(const V4L2Context * const ctx)
{
    return ctx->bufrefs != NULL;
}

// Width/Height changed or we don't have an alloc in the first place?
static int ctx_resolution_changed(const V4L2Context *ctx, const struct v4l2_format *fmt2)
{
    const struct v4l2_format *fmt1 = &ctx->format;
    int ret = !ctx_buffers_alloced(ctx) ||
        (V4L2_TYPE_IS_MULTIPLANAR(ctx->type) ?
            fmt1->fmt.pix_mp.width != fmt2->fmt.pix_mp.width ||
            fmt1->fmt.pix_mp.height != fmt2->fmt.pix_mp.height
            :
            fmt1->fmt.pix.width != fmt2->fmt.pix.width ||
            fmt1->fmt.pix.height != fmt2->fmt.pix.height);

    if (ret)
        av_log(logger(ctx), AV_LOG_DEBUG, "V4L2 %s changed: alloc=%d (%dx%d) -> (%dx%d)\n",
            ctx->name,
            ctx_buffers_alloced(ctx),
            ff_v4l2_get_format_width(fmt1), ff_v4l2_get_format_height(fmt1),
            ff_v4l2_get_format_width(fmt2), ff_v4l2_get_format_height(fmt2));

    return ret;
}

static inline int v4l2_type_supported(V4L2Context *ctx)
{
    return ctx->type == V4L2_BUF_TYPE_VIDEO_CAPTURE_MPLANE ||
        ctx->type == V4L2_BUF_TYPE_VIDEO_OUTPUT_MPLANE ||
        ctx->type == V4L2_BUF_TYPE_VIDEO_CAPTURE ||
        ctx->type == V4L2_BUF_TYPE_VIDEO_OUTPUT;
}

static inline int v4l2_get_framesize_compressed(V4L2Context* ctx, int width, int height)
{
    V4L2m2mContext *s = ctx_to_m2mctx(ctx);
    const int SZ_4K = 0x1000;
    int size;

    if (s->avctx && av_codec_is_decoder(s->avctx->codec))
        return ((width * height * 3 / 2) / 2) + 128;

    /* encoder */
    size = FFALIGN(height, 32) * FFALIGN(width, 32) * 3 / 2 / 2;
    return FFALIGN(size, SZ_4K);
}

static inline void v4l2_save_to_context(V4L2Context* ctx, struct v4l2_format_update *fmt)
{
    ctx->format.type = ctx->type;

    if (fmt->update_avfmt)
        ctx->av_pix_fmt = fmt->av_fmt;

    if (V4L2_TYPE_IS_MULTIPLANAR(ctx->type)) {
        /* update the sizes to handle the reconfiguration of the capture stream at runtime */
        ctx->format.fmt.pix_mp.height = ctx->height;
        ctx->format.fmt.pix_mp.width = ctx->width;
        if (fmt->update_v4l2) {
            ctx->format.fmt.pix_mp.pixelformat = fmt->v4l2_fmt;

            /* s5p-mfc requires the user to specify a buffer size */
            ctx->format.fmt.pix_mp.plane_fmt[0].sizeimage =
                v4l2_get_framesize_compressed(ctx, ctx->width, ctx->height);
        }
    } else {
        ctx->format.fmt.pix.height = ctx->height;
        ctx->format.fmt.pix.width = ctx->width;
        if (fmt->update_v4l2) {
            ctx->format.fmt.pix.pixelformat = fmt->v4l2_fmt;

            /* s5p-mfc requires the user to specify a buffer size */
            ctx->format.fmt.pix.sizeimage =
                v4l2_get_framesize_compressed(ctx, ctx->width, ctx->height);
        }
    }
}

static int get_default_selection(V4L2Context * const ctx, struct v4l2_rect *r)
{
    V4L2m2mContext * const s = ctx_to_m2mctx(ctx);
    struct v4l2_selection selection = {
        .type = V4L2_BUF_TYPE_VIDEO_CAPTURE,
        .target = V4L2_SEL_TGT_COMPOSE
    };

    memset(r, 0, sizeof(*r));
    if (ioctl(s->fd, VIDIOC_G_SELECTION, &selection))
        return AVERROR(errno);

    *r = selection.r;
    return 0;
}

static int do_source_change(V4L2m2mContext * const s)
{
    AVCodecContext *const avctx = s->avctx;

    int ret;
    int reinit;
    struct v4l2_format cap_fmt = s->capture.format;

    s->capture.done = 0;

    ret = ioctl(s->fd, VIDIOC_G_FMT, &cap_fmt);
    if (ret) {
        av_log(avctx, AV_LOG_ERROR, "%s VIDIOC_G_FMT failed\n", s->capture.name);
        return 0;
    }

    get_default_selection(&s->capture, &s->capture.selection);

    reinit = ctx_resolution_changed(&s->capture, &cap_fmt);
    if ((s->quirks & FF_V4L2_QUIRK_REINIT_ALWAYS) != 0)
        reinit = 1;

    s->capture.format = cap_fmt;
    if (reinit) {
        s->capture.height = ff_v4l2_get_format_height(&cap_fmt);
        s->capture.width = ff_v4l2_get_format_width(&cap_fmt);
    }

    // If we don't support selection (or it is bust) and we obviously have HD then kludge
    if ((s->capture.selection.width == 0 || s->capture.selection.height == 0) &&
        (s->capture.height == 1088 && s->capture.width == 1920)) {
        s->capture.selection = (struct v4l2_rect){.width = 1920, .height = 1080};
    }

    s->capture.sample_aspect_ratio = v4l2_get_sar(&s->capture);

<<<<<<< HEAD
    av_log(avctx, AV_LOG_DEBUG, "Source change: SAR: %d/%d, wxh %dx%d crop %dx%d @ %d,%d, reinit=%d\n",
=======
    av_log(avctx, AV_LOG_DEBUG, "Source change: Fmt: %s, SAR: %d/%d, wxh %dx%d crop %dx%d @ %d,%d, reinit=%d\n",
           av_fourcc2str(ff_v4l2_get_format_pixelformat(&cap_fmt)),
>>>>>>> d533c2b5
           s->capture.sample_aspect_ratio.num, s->capture.sample_aspect_ratio.den,
           s->capture.width, s->capture.height,
           s->capture.selection.width, s->capture.selection.height,
           s->capture.selection.left, s->capture.selection.top, reinit);

<<<<<<< HEAD
    if (reinit) {
        if (avctx)
            ret = ff_set_dimensions(s->avctx,
                                    s->capture.selection.width != 0 ? s->capture.selection.width : s->capture.width,
                                    s->capture.selection.height != 0 ? s->capture.selection.height : s->capture.height);
        if (ret < 0)
            av_log(avctx, AV_LOG_WARNING, "update avcodec height and width failed\n");

        ret = ff_v4l2_m2m_codec_reinit(s);
        if (ret) {
            av_log(avctx, AV_LOG_ERROR, "v4l2_m2m_codec_reinit failed\n");
            return AVERROR(EINVAL);
        }

        if (s->capture.width > ff_v4l2_get_format_width(&s->capture.format) ||
            s->capture.height > ff_v4l2_get_format_height(&s->capture.format)) {
            av_log(avctx, AV_LOG_ERROR, "Format post reinit too small: wanted %dx%d > got %dx%d\n",
                   s->capture.width, s->capture.height,
                   ff_v4l2_get_format_width(&s->capture.format), ff_v4l2_get_format_height(&s->capture.format));
            return AVERROR(EINVAL);
        }

        // Update pixel format - should only actually do something on initial change
        s->capture.av_pix_fmt =
            ff_v4l2_format_v4l2_to_avfmt(ff_v4l2_get_format_pixelformat(&s->capture.format), AV_CODEC_ID_RAWVIDEO);
        if (s->output_drm) {
            avctx->pix_fmt = AV_PIX_FMT_DRM_PRIME;
            avctx->sw_pix_fmt = s->capture.av_pix_fmt;
        }
        else
            avctx->pix_fmt = s->capture.av_pix_fmt;

        goto reinit_run;
=======
    ret = ff_v4l2_context_set_status(&s->capture, VIDIOC_STREAMOFF);
    if (ret)
        av_log(avctx, AV_LOG_ERROR, "capture VIDIOC_STREAMOFF failed\n");
    s->draining = 0;

    if (!reinit) {
        /* Buffers are OK so just stream off to ack */
        av_log(avctx, AV_LOG_DEBUG, "%s: Parameters only - restart decode\n", __func__);
>>>>>>> d533c2b5
    }
    else {
        if (avctx)
            ret = ff_set_dimensions(s->avctx,
                                    s->capture.selection.width != 0 ? s->capture.selection.width : s->capture.width,
                                    s->capture.selection.height != 0 ? s->capture.selection.height : s->capture.height);
        if (ret < 0)
            av_log(avctx, AV_LOG_WARNING, "update avcodec height and width failed\n");

        ff_v4l2_context_release(&s->capture);

        if (s->capture.width > ff_v4l2_get_format_width(&s->capture.format) ||
            s->capture.height > ff_v4l2_get_format_height(&s->capture.format)) {
            av_log(avctx, AV_LOG_ERROR, "Format post reinit too small: wanted %dx%d > got %dx%d\n",
                   s->capture.width, s->capture.height,
                   ff_v4l2_get_format_width(&s->capture.format), ff_v4l2_get_format_height(&s->capture.format));
            return AVERROR(EINVAL);
        }

<<<<<<< HEAD
    /* Buffers are OK so just stream off to ack */
    av_log(avctx, AV_LOG_DEBUG, "%s: Parameters only - restart decode\n", __func__);

    ret = ff_v4l2_context_set_status(&s->capture, VIDIOC_STREAMOFF);
    if (ret)
        av_log(avctx, AV_LOG_ERROR, "capture VIDIOC_STREAMOFF failed\n");
    s->draining = 0;

    /* reinit executed */
reinit_run:
=======
        // Update pixel format - should only actually do something on initial change
        s->capture.av_pix_fmt =
            ff_v4l2_format_v4l2_to_avfmt(ff_v4l2_get_format_pixelformat(&s->capture.format), AV_CODEC_ID_RAWVIDEO);
        avctx->pix_fmt = s->output_drm ? AV_PIX_FMT_DRM_PRIME : s->capture.av_pix_fmt;
        avctx->sw_pix_fmt = s->capture.av_pix_fmt;
    }

>>>>>>> d533c2b5
    ret = ff_v4l2_context_set_status(&s->capture, VIDIOC_STREAMON);
    return 1;
}

static int v4l2_stop_decode(V4L2Context *ctx)
{
    struct v4l2_decoder_cmd cmd = {
        .cmd = V4L2_DEC_CMD_STOP,
        .flags = 0,
    };
    int ret;

    ret = ioctl(ctx_to_m2mctx(ctx)->fd, VIDIOC_DECODER_CMD, &cmd);
    if (ret) {
        /* DECODER_CMD is optional */
        if (errno == ENOTTY)
            return ff_v4l2_context_set_status(ctx, VIDIOC_STREAMOFF);
        else
            return AVERROR(errno);
    }

    return 0;
}

static int v4l2_stop_encode(V4L2Context *ctx)
{
    struct v4l2_encoder_cmd cmd = {
        .cmd = V4L2_ENC_CMD_STOP,
        .flags = 0,
    };
    int ret;

    ret = ioctl(ctx_to_m2mctx(ctx)->fd, VIDIOC_ENCODER_CMD, &cmd);
    if (ret) {
        /* ENCODER_CMD is optional */
        if (errno == ENOTTY)
            return ff_v4l2_context_set_status(ctx, VIDIOC_STREAMOFF);
        else
            return AVERROR(errno);
    }

    return 0;
}

// DQ a buffer
// Amalgamates all the various ways there are of signalling EOS/Event to
// generate a consistant EPIPE.
//
// Sets ctx->flag_last if next dq would produce EPIPE (i.e. stream has stopped)
//
// Returns:
//  0               Success
//  AVERROR(EPIPE)  Nothing more to read
//  AVERROR(ENOSPC) No buffers in Q to put result in
//  *               AVERROR(..)

 static int
dq_buf(V4L2Context * const ctx, V4L2Buffer ** const ppavbuf)
{
    V4L2m2mContext * const m = ctx_to_m2mctx(ctx);
    AVCodecContext * const avctx = m->avctx;
    V4L2Buffer * avbuf;
    const int is_mp = V4L2_TYPE_IS_MULTIPLANAR(ctx->type);

    struct v4l2_plane planes[VIDEO_MAX_PLANES] = {{0}};

    struct v4l2_buffer buf = {
        .type = ctx->type,
        .memory = V4L2_MEMORY_MMAP,
    };

    *ppavbuf = NULL;

    if (ctx->flag_last)
        return AVERROR(EPIPE);

    if (is_mp) {
        buf.length = VIDEO_MAX_PLANES;
        buf.m.planes = planes;
    }

    while (ioctl(m->fd, VIDIOC_DQBUF, &buf) != 0) {
        const int err = errno;
        av_assert0(AVERROR(err) < 0);
        if (err != EINTR) {
            av_log(avctx, AV_LOG_DEBUG, "%s VIDIOC_DQBUF, errno (%s)\n",
                ctx->name, av_err2str(AVERROR(err)));

            if (err == EPIPE)
                ctx->flag_last = 1;

            return AVERROR(err);
        }
    }
    atomic_fetch_sub(&ctx->q_count, 1);

    avbuf = (V4L2Buffer *)ctx->bufrefs[buf.index]->data;
    ff_v4l2_buffer_set_avail(avbuf);
    avbuf->buf = buf;
    if (is_mp) {
        memcpy(avbuf->planes, planes, sizeof(planes));
        avbuf->buf.m.planes = avbuf->planes;
    }
    // Done with any attached buffer
    av_buffer_unref(&avbuf->ref_buf);

    if (V4L2_TYPE_IS_CAPTURE(ctx->type)) {
        // Zero length cap buffer return == EOS
        if ((is_mp ? buf.m.planes[0].bytesused : buf.bytesused) == 0) {
            av_log(avctx, AV_LOG_DEBUG, "Buffer empty - reQ\n");

            // Must reQ so we don't leak
            // May not matter if the next thing we do is release all the
            // buffers but better to be tidy.
            ff_v4l2_buffer_enqueue(avbuf);

            ctx->flag_last = 1;
            return AVERROR(EPIPE);
        }

#ifdef V4L2_BUF_FLAG_LAST
        // If flag_last set then this contains data but is the last frame
        // so remember that but return OK
        if ((buf.flags & V4L2_BUF_FLAG_LAST) != 0)
            ctx->flag_last = 1;
#endif
    }

    *ppavbuf = avbuf;
    return 0;
}

/**
 * handle resolution change event and end of stream event
 * Expects to be called after the stream has stopped
 *
 * returns 1 if reinit was successful, negative if it failed
 * returns 0 if reinit was not executed
 */
static int
get_event(V4L2m2mContext * const m)
{
    AVCodecContext * const avctx = m->avctx;
    struct v4l2_event evt = { 0 };

    while (ioctl(m->fd, VIDIOC_DQEVENT, &evt) != 0) {
        const int rv = AVERROR(errno);
        if (rv == AVERROR(EINTR))
            continue;
        if (rv == AVERROR(EAGAIN)) {
            av_log(avctx, AV_LOG_WARNING, "V4L2 failed to get expected event - assume EOS\n");
            return AVERROR_EOF;
        }
        av_log(avctx, AV_LOG_ERROR, "V4L2 VIDIOC_DQEVENT: %s\n", av_err2str(rv));
        return rv;
    }

    av_log(avctx, AV_LOG_DEBUG, "Dq event %d\n", evt.type);

    if (evt.type == V4L2_EVENT_EOS) {
        av_log(avctx, AV_LOG_TRACE, "V4L2 VIDIOC_EVENT_EOS\n");
        return AVERROR_EOF;
    }

    if (evt.type == V4L2_EVENT_SOURCE_CHANGE)
        return do_source_change(m);

    return 0;
}

static inline int
dq_ok(const V4L2Context * const c)
{
    return c->streamon && atomic_load(&c->q_count) != 0;
}

// Get a buffer
// If output then just gets the buffer in the expected way
// If capture then runs the capture state m/c to deal with res change etc.
// If return value == 0 then *ppavbuf != NULL

static int
get_qbuf(V4L2Context * const ctx, V4L2Buffer ** const ppavbuf, const int timeout)
{
    V4L2m2mContext * const m = ctx_to_m2mctx(ctx);
    AVCodecContext * const avctx = m->avctx;
    const int is_cap = V4L2_TYPE_IS_CAPTURE(ctx->type);

    const unsigned int poll_cap = (POLLIN | POLLRDNORM);
    const unsigned int poll_out = (POLLOUT | POLLWRNORM);
    const unsigned int poll_event = POLLPRI;

    *ppavbuf = NULL;

    for (;;) {
        struct pollfd pfd = {
            .fd = m->fd,
            // If capture && stream not started then assume we are waiting for the initial event
            .events = !is_cap ? poll_out :
                !ff_v4l2_ctx_eos(ctx) && ctx->streamon ? poll_cap :
                    poll_event,
        };
        int ret;

        if (ctx->done) {
            av_log(avctx, AV_LOG_TRACE, "V4L2 %s already done\n", ctx->name);
            return AVERROR_EOF;
        }

        // If capture && timeout == -1 then also wait for rx buffer free
        if (is_cap && timeout == -1 && dq_ok(&m->output) && !m->draining)
            pfd.events |= poll_out;

        // If nothing Qed all we will get is POLLERR - avoid that
        if ((pfd.events == poll_out && !dq_ok(&m->output)) ||
            (pfd.events == poll_cap && !dq_ok(&m->capture)) ||
            (pfd.events == (poll_cap | poll_out) && !dq_ok(&m->capture) && !dq_ok(&m->output))) {
            av_log(avctx, AV_LOG_TRACE, "V4L2 poll %s empty\n", ctx->name);
            return AVERROR(ENOSPC);
        }

        // Timeout kludged s.t. "forever" eventually gives up & produces logging
        // If waiting for an event when we have seen a last_frame then we expect
        //   it to be ready already so force a short timeout
        ret = poll(&pfd, 1,
                   ff_v4l2_ctx_eos(ctx) ? 10 :
                   timeout == -1 ? 3000 : timeout);
        if (ret < 0) {
            ret = AVERROR(errno);  // Remember errno before logging etc.
            av_assert0(ret < 0);
        }

        av_log(avctx, AV_LOG_TRACE, "V4L2 poll %s ret=%d, timeout=%d, events=%#x, revents=%#x\n",
               ctx->name, ret, timeout, pfd.events, pfd.revents);

        if (ret < 0) {
            if (ret == AVERROR(EINTR))
                continue;
            av_log(avctx, AV_LOG_ERROR, "V4L2 %s poll error %d (%s)\n", ctx->name, AVUNERROR(ret), av_err2str(ret));
            return ret;
        }

        if (ret == 0) {
            if (timeout == -1)
                av_log(avctx, AV_LOG_ERROR, "V4L2 %s poll unexpected timeout: events=%#x\n", ctx->name, pfd.events);
            if (ff_v4l2_ctx_eos(ctx)) {
                av_log(avctx, AV_LOG_WARNING, "V4L2 %s poll event timeout\n", ctx->name);
                ret = get_event(m);
                if (ret < 0) {
                    ctx->done = 1;
                    return ret;
                }
            }
            return AVERROR(EAGAIN);
        }

        if ((pfd.revents & POLLERR) != 0) {
            av_log(avctx, AV_LOG_WARNING, "V4L2 %s POLLERR\n", ctx->name);
            return AVERROR_UNKNOWN;
        }

        if ((pfd.revents & poll_event) != 0) {
            ret = get_event(m);
            if (ret < 0) {
                ctx->done = 1;
                return ret;
            }
            continue;
<<<<<<< HEAD
        }

        if ((pfd.revents & poll_cap) != 0) {
            ret = dq_buf(ctx, ppavbuf);
            if (ret == AVERROR(EPIPE))
                continue;
            return ret;
        }

        if ((pfd.revents & poll_out) != 0) {
            if (is_cap)
                return AVERROR(EAGAIN);
            return dq_buf(ctx, ppavbuf);
        }

=======
        }

        if ((pfd.revents & poll_cap) != 0) {
            ret = dq_buf(ctx, ppavbuf);
            if (ret == AVERROR(EPIPE))
                continue;
            return ret;
        }

        if ((pfd.revents & poll_out) != 0) {
            if (is_cap)
                return AVERROR(EAGAIN);
            return dq_buf(ctx, ppavbuf);
        }

>>>>>>> d533c2b5
        av_log(avctx, AV_LOG_ERROR, "V4L2 poll unexpected events=%#x, revents=%#x\n", pfd.events, pfd.revents);
        return AVERROR_UNKNOWN;
    }
}

// Clear out flags and timestamps that should should be set by the user
// Returns the passed avbuf
static V4L2Buffer *
clean_v4l2_buffer(V4L2Buffer * const avbuf)
{
    struct v4l2_buffer *const buf = &avbuf->buf;

    buf->flags = 0;
    buf->field = V4L2_FIELD_ANY;
    buf->timestamp = (struct timeval){0};
    buf->timecode = (struct v4l2_timecode){0};
    buf->sequence = 0;

    return avbuf;
}

int
ff_v4l2_dq_all(V4L2Context *const ctx, int timeout1)
{
    V4L2Buffer * avbuf;
    if (timeout1 != 0) {
        int rv = get_qbuf(ctx, &avbuf, timeout1);
        if (rv != 0)
            return rv;
    }
    do {
        get_qbuf(ctx, &avbuf, 0);
    } while (avbuf);
    return 0;
}

static V4L2Buffer* v4l2_getfree_v4l2buf(V4L2Context *ctx)
{
    int i;

    /* get back as many output buffers as possible */
    if (V4L2_TYPE_IS_OUTPUT(ctx->type))
        ff_v4l2_dq_all(ctx, 0);

    for (i = 0; i < ctx->num_buffers; i++) {
        V4L2Buffer * const avbuf = (V4L2Buffer *)ctx->bufrefs[i]->data;
        if (avbuf->status == V4L2BUF_AVAILABLE)
            return clean_v4l2_buffer(avbuf);
    }

    return NULL;
}

static int v4l2_release_buffers(V4L2Context* ctx)
{
    int i;
    int ret = 0;
    const int fd = ctx_to_m2mctx(ctx)->fd;

    // Orphan any buffers in the wild
    ff_weak_link_break(&ctx->wl_master);
<<<<<<< HEAD

    if (ctx->bufrefs) {
        for (i = 0; i < ctx->num_buffers; i++)
            av_buffer_unref(ctx->bufrefs + i);
    }

    if (fd != -1) {
        struct v4l2_requestbuffers req = {
            .memory = V4L2_MEMORY_MMAP,
            .type = ctx->type,
            .count = 0, /* 0 -> unmap all buffers from the driver */
        };

        while ((ret = ioctl(fd, VIDIOC_REQBUFS, &req)) == -1) {
            if (errno == EINTR)
                continue;

=======

    if (ctx->bufrefs) {
        for (i = 0; i < ctx->num_buffers; i++)
            av_buffer_unref(ctx->bufrefs + i);
    }

    if (fd != -1) {
        struct v4l2_requestbuffers req = {
            .memory = V4L2_MEMORY_MMAP,
            .type = ctx->type,
            .count = 0, /* 0 -> unmap all buffers from the driver */
        };

        while ((ret = ioctl(fd, VIDIOC_REQBUFS, &req)) == -1) {
            if (errno == EINTR)
                continue;

>>>>>>> d533c2b5
            ret = AVERROR(errno);

            av_log(logger(ctx), AV_LOG_ERROR, "release all %s buffers (%s)\n",
                ctx->name, av_err2str(AVERROR(errno)));

            if (ctx_to_m2mctx(ctx)->output_drm)
                av_log(logger(ctx), AV_LOG_ERROR,
                    "Make sure the DRM client releases all FB/GEM objects before closing the codec (ie):\n"
                    "for all buffers: \n"
                    "  1. drmModeRmFB(..)\n"
                    "  2. drmIoctl(.., DRM_IOCTL_GEM_CLOSE,... )\n");
        }
    }
    atomic_store(&ctx->q_count, 0);

    return ret;
}

static inline int v4l2_try_raw_format(V4L2Context* ctx, enum AVPixelFormat pixfmt)
{
    struct v4l2_format *fmt = &ctx->format;
    uint32_t v4l2_fmt;
    int ret;

    v4l2_fmt = ff_v4l2_format_avfmt_to_v4l2(pixfmt);
    if (!v4l2_fmt)
        return AVERROR(EINVAL);

    if (V4L2_TYPE_IS_MULTIPLANAR(ctx->type))
        fmt->fmt.pix_mp.pixelformat = v4l2_fmt;
    else
        fmt->fmt.pix.pixelformat = v4l2_fmt;

    fmt->type = ctx->type;

    ret = ioctl(ctx_to_m2mctx(ctx)->fd, VIDIOC_TRY_FMT, fmt);
    if (ret)
        return AVERROR(EINVAL);

    return 0;
}

static int v4l2_get_raw_format(V4L2Context* ctx, enum AVPixelFormat *p)
{
    V4L2m2mContext* s = ctx_to_m2mctx(ctx);
    V4L2m2mPriv *priv = s->avctx->priv_data;
    enum AVPixelFormat pixfmt = ctx->av_pix_fmt;
    struct v4l2_fmtdesc fdesc;
    int ret;

    memset(&fdesc, 0, sizeof(fdesc));
    fdesc.type = ctx->type;

    if (pixfmt != AV_PIX_FMT_NONE) {
        ret = v4l2_try_raw_format(ctx, pixfmt);
        if (!ret)
            return 0;
    }

    for (;; ++fdesc.index) {
        ret = ioctl(ctx_to_m2mctx(ctx)->fd, VIDIOC_ENUM_FMT, &fdesc);
        if (ret)
            return AVERROR(EINVAL);

        if (priv->pix_fmt != AV_PIX_FMT_NONE) {
            if (fdesc.pixelformat != ff_v4l2_format_avfmt_to_v4l2(priv->pix_fmt))
                continue;
        }

        pixfmt = ff_v4l2_format_v4l2_to_avfmt(fdesc.pixelformat, AV_CODEC_ID_RAWVIDEO);
        ret = v4l2_try_raw_format(ctx, pixfmt);
        if (ret == 0) {
            *p = pixfmt;
            return 0;
        }
    }

    return AVERROR(EINVAL);
}

static int v4l2_get_coded_format(V4L2Context* ctx, uint32_t *p)
{
    struct v4l2_fmtdesc fdesc;
    uint32_t v4l2_fmt;
    int ret;

    /* translate to a valid v4l2 format */
    v4l2_fmt = ff_v4l2_format_avcodec_to_v4l2(ctx->av_codec_id);
    if (!v4l2_fmt)
        return AVERROR(EINVAL);

    /* check if the driver supports this format */
    memset(&fdesc, 0, sizeof(fdesc));
    fdesc.type = ctx->type;

    for (;;) {
        ret = ioctl(ctx_to_m2mctx(ctx)->fd, VIDIOC_ENUM_FMT, &fdesc);
        if (ret)
            return AVERROR(EINVAL);

        if (fdesc.pixelformat == v4l2_fmt)
            break;

        fdesc.index++;
    }

    *p = v4l2_fmt;

    return 0;
}

 /*****************************************************************************
  *
  *             V4L2 Context Interface
  *
  *****************************************************************************/


static void flush_all_buffers_status(V4L2Context* const ctx)
{
    int i;

    if (!ctx->bufrefs)
        return;

    for (i = 0; i < ctx->num_buffers; ++i) {
        struct V4L2Buffer * const buf = (struct V4L2Buffer *)ctx->bufrefs[i]->data;
        if (buf->status == V4L2BUF_IN_DRIVER)
            ff_v4l2_buffer_set_avail(buf);
    }
    atomic_store(&ctx->q_count, 0);
}

static int stuff_all_buffers(AVCodecContext * avctx, V4L2Context* ctx)
{
    int i;
    int rv;

    if (!ctx->bufrefs) {
        rv = ff_v4l2_context_init(ctx);
        if (rv) {
            av_log(avctx, AV_LOG_ERROR, "can't request capture buffers\n");
            return rv;
        }
    }

    for (i = 0; i < ctx->num_buffers; ++i) {
        struct V4L2Buffer * const buf = (struct V4L2Buffer *)ctx->bufrefs[i]->data;
        if (buf->status == V4L2BUF_AVAILABLE) {
            rv = ff_v4l2_buffer_enqueue(buf);
            if (rv < 0)
                return rv;
        }
    }
    return 0;
}

int ff_v4l2_context_set_status(V4L2Context* ctx, uint32_t cmd)
{
    int type = ctx->type;
    int ret = 0;
    AVCodecContext * const avctx = logger(ctx);

    // Avoid doing anything if there is nothing we can do
    if (cmd == VIDIOC_STREAMOFF && !ctx_buffers_alloced(ctx) && !ctx->streamon)
        return 0;

    ff_mutex_lock(&ctx->lock);

    if (cmd == VIDIOC_STREAMON && !V4L2_TYPE_IS_OUTPUT(ctx->type))
        stuff_all_buffers(avctx, ctx);

    if (ioctl(ctx_to_m2mctx(ctx)->fd, cmd, &type) < 0) {
        const int err = errno;
        av_log(avctx, AV_LOG_ERROR, "%s set status %d (%s) failed: err=%d\n", ctx->name,
               cmd, (cmd == VIDIOC_STREAMON) ? "ON" : "OFF", err);
        ret = AVERROR(err);
    }
    else
    {
        if (cmd == VIDIOC_STREAMOFF)
            flush_all_buffers_status(ctx);
        else
            ctx->first_buf = 1;

        ctx->streamon = (cmd == VIDIOC_STREAMON);
        av_log(avctx, AV_LOG_DEBUG, "%s set status %d (%s) OK\n", ctx->name,
               cmd, (cmd == VIDIOC_STREAMON) ? "ON" : "OFF");
    }

    // Both stream off & on effectively clear flag_last
    ctx->flag_last = 0;

    ff_mutex_unlock(&ctx->lock);

    return ret;
}

int ff_v4l2_context_enqueue_frame(V4L2Context* ctx, const AVFrame* frame)
{
    V4L2m2mContext *const s = ctx_to_m2mctx(ctx);
    AVCodecContext *const avctx = s->avctx;
    int64_t track_ts;
    V4L2Buffer* avbuf;
    int ret;

    if (!frame) {
        ret = v4l2_stop_encode(ctx);
        if (ret)
            av_log(avctx, AV_LOG_ERROR, "%s stop_encode\n", ctx->name);
        s->draining= 1;
        return 0;
    }

    avbuf = v4l2_getfree_v4l2buf(ctx);
    if (!avbuf)
        return AVERROR(EAGAIN);

    track_ts = xlat_pts_frame_in(avctx, &s->xlat, frame);

    ret = ff_v4l2_buffer_avframe_to_buf(frame, avbuf, track_ts);
    if (ret)
        return ret;

    return ff_v4l2_buffer_enqueue(avbuf);
}

int ff_v4l2_context_enqueue_packet(V4L2Context* ctx, const AVPacket* pkt,
                                   const void * extdata, size_t extlen)
{
    V4L2m2mContext *s = ctx_to_m2mctx(ctx);
    AVCodecContext *const avctx = s->avctx;
    V4L2Buffer* avbuf;
    int ret;
    int64_t track_ts;

    if (!pkt->size) {
        ret = v4l2_stop_decode(ctx);
        // Log but otherwise ignore stop failure
        if (ret)
            av_log(avctx, AV_LOG_ERROR, "%s stop_decode failed: err=%d\n", ctx->name, ret);
        s->draining = 1;
        return 0;
    }

    avbuf = v4l2_getfree_v4l2buf(ctx);
    if (!avbuf)
        return AVERROR(EAGAIN);

    track_ts = xlat_pts_pkt_in(avctx, &s->xlat, pkt);

    ret = ff_v4l2_buffer_avpkt_to_buf_ext(pkt, avbuf, extdata, extlen, track_ts);
    if (ret == AVERROR(ENOMEM))
        av_log(logger(ctx), AV_LOG_ERROR, "Buffer overflow in %s: pkt->size=%d > buf->length=%d\n",
               __func__, pkt->size, avbuf->planes[0].length);
    else if (ret)
        return ret;

    return ff_v4l2_buffer_enqueue(avbuf);
}

int ff_v4l2_context_dequeue_frame(V4L2Context* ctx, AVFrame* frame, int timeout)
{
    V4L2m2mContext *s = ctx_to_m2mctx(ctx);
    AVCodecContext *const avctx = s->avctx;
    V4L2Buffer *avbuf;
    int rv;

    do {
        if ((rv = get_qbuf(ctx, &avbuf, timeout)) != 0)
            return rv;
        if ((rv = ff_v4l2_buffer_buf_to_avframe(frame, avbuf)) != 0)
            return rv;
    } while (xlat_pts_frame_out(avctx, &s->xlat, frame) != 0);

   return 0;
}

int ff_v4l2_context_dequeue_packet(V4L2Context* ctx, AVPacket* pkt, int timeout)
{
    V4L2m2mContext *s = ctx_to_m2mctx(ctx);
    AVCodecContext *const avctx = s->avctx;
    V4L2Buffer *avbuf;
    int rv;

    do {
        if ((rv = get_qbuf(ctx, &avbuf, timeout)) != 0)
            return rv == AVERROR(ENOSPC) ? AVERROR(EAGAIN) : rv;  // Caller not currently expecting ENOSPC
        if ((rv = ff_v4l2_buffer_buf_to_avpkt(pkt, avbuf)) != 0)
            return rv;
    } while (xlat_pts_pkt_out(avctx, &s->xlat, pkt) != 0);

    return 0;
<<<<<<< HEAD
=======
}

// Return 0 terminated list of drm fourcc video formats for this context
// NULL if none found or error
// Returned list is malloced so must be freed
uint32_t * ff_v4l2_context_enum_drm_formats(V4L2Context *ctx, unsigned int *pN)
{
    unsigned int i;
    unsigned int n = 0;
    unsigned int size = 0;
    uint32_t * e = NULL;
    *pN = 0;

    for (i = 0; i < 1024; ++i) {
        struct v4l2_fmtdesc fdesc = {
            .index = i,
            .type = ctx->type
        };

        if (ioctl(ctx_to_m2mctx(ctx)->fd, VIDIOC_ENUM_FMT, &fdesc))
            return e;

        if (n + 1 >= size) {
            unsigned int newsize = (size == 0) ? 16 : size * 2;
            uint32_t * t = av_realloc(e, newsize * sizeof(*t));
            if (!t)
                return e;
            e = t;
            size = newsize;
        }

        e[n] = fdesc.pixelformat;
        e[++n] = 0;
        if (pN)
            *pN = n;
    }

    // If we've looped 1024 times we are clearly confused
    *pN = 0;
    av_free(e);
    return NULL;
>>>>>>> d533c2b5
}

int ff_v4l2_context_get_format(V4L2Context* ctx, int probe)
{
    struct v4l2_format_update fmt = { 0 };
    int ret;

    if  (ctx->av_codec_id == AV_CODEC_ID_RAWVIDEO) {
        ret = v4l2_get_raw_format(ctx, &fmt.av_fmt);
        if (ret)
            return ret;

        fmt.update_avfmt = !probe;
        v4l2_save_to_context(ctx, &fmt);

        /* format has been tried already */
        return ret;
    }

    ret = v4l2_get_coded_format(ctx, &fmt.v4l2_fmt);
    if (ret)
        return ret;

    fmt.update_v4l2 = 1;
    v4l2_save_to_context(ctx, &fmt);

    return ioctl(ctx_to_m2mctx(ctx)->fd, VIDIOC_TRY_FMT, &ctx->format);
}

int ff_v4l2_context_set_format(V4L2Context* ctx)
{
    int ret;

    ret = ioctl(ctx_to_m2mctx(ctx)->fd, VIDIOC_S_FMT, &ctx->format);
    if (ret != 0)
        return ret;

    // Check returned size against min size and if smaller have another go
    // Only worry about plane[0] as this is meant to enforce limits for
    // encoded streams where we might know a bit more about the shape
    // than the driver
    if (V4L2_TYPE_IS_MULTIPLANAR(ctx->format.type)) {
        if (ctx->min_buf_size <= ctx->format.fmt.pix_mp.plane_fmt[0].sizeimage)
            return 0;
        ctx->format.fmt.pix_mp.plane_fmt[0].sizeimage = ctx->min_buf_size;
    }
    else {
        if (ctx->min_buf_size <= ctx->format.fmt.pix.sizeimage)
            return 0;
        ctx->format.fmt.pix.sizeimage = ctx->min_buf_size;
    }

    ret = ioctl(ctx_to_m2mctx(ctx)->fd, VIDIOC_S_FMT, &ctx->format);
    return ret;
}

void ff_v4l2_context_release(V4L2Context* ctx)
{
    int ret;

    if (!ctx->bufrefs)
        return;

    ret = v4l2_release_buffers(ctx);
    if (ret)
        av_log(logger(ctx), AV_LOG_WARNING, "V4L2 failed to unmap the %s buffers\n", ctx->name);

    av_freep(&ctx->bufrefs);
    av_buffer_unref(&ctx->frames_ref);

    ff_mutex_destroy(&ctx->lock);
    pthread_cond_destroy(&ctx->cond);
}


static int create_buffers(V4L2Context* const ctx, const unsigned int req_buffers, const enum v4l2_memory mem)
{
    V4L2m2mContext * const s = ctx_to_m2mctx(ctx);
    struct v4l2_requestbuffers req;
    int ret;
    int i;

    av_assert0(ctx->bufrefs == NULL);

    memset(&req, 0, sizeof(req));
    req.count = req_buffers;
    req.memory = mem;
    req.type = ctx->type;
    while ((ret = ioctl(s->fd, VIDIOC_REQBUFS, &req)) == -1) {
        if (errno != EINTR) {
            ret = AVERROR(errno);
            av_log(logger(ctx), AV_LOG_ERROR, "%s VIDIOC_REQBUFS failed: %s\n", ctx->name, av_err2str(ret));
            return ret;
        }
    }

    ctx->num_buffers = req.count;
    ctx->bufrefs = av_mallocz(ctx->num_buffers * sizeof(*ctx->bufrefs));
    if (!ctx->bufrefs) {
        av_log(logger(ctx), AV_LOG_ERROR, "%s malloc enomem\n", ctx->name);
        goto fail_release;
    }

    ctx->wl_master = ff_weak_link_new(ctx);
    if (!ctx->wl_master) {
        ret = AVERROR(ENOMEM);
        goto fail_release;
    }

    for (i = 0; i < ctx->num_buffers; i++) {
        ret = ff_v4l2_buffer_initialize(&ctx->bufrefs[i], i, ctx, mem);
        if (ret) {
            av_log(logger(ctx), AV_LOG_ERROR, "%s buffer[%d] initialization (%s)\n", ctx->name, i, av_err2str(ret));
            goto fail_release;
        }
    }

    av_log(logger(ctx), AV_LOG_DEBUG, "%s: %s %02d buffers initialized: %04ux%04u, sizeimage %08u, bytesperline %08u\n", ctx->name,
        V4L2_TYPE_IS_MULTIPLANAR(ctx->type) ? av_fourcc2str(ctx->format.fmt.pix_mp.pixelformat) : av_fourcc2str(ctx->format.fmt.pix.pixelformat),
        req.count,
        ff_v4l2_get_format_width(&ctx->format),
        ff_v4l2_get_format_height(&ctx->format),
        V4L2_TYPE_IS_MULTIPLANAR(ctx->type) ? ctx->format.fmt.pix_mp.plane_fmt[0].sizeimage : ctx->format.fmt.pix.sizeimage,
        V4L2_TYPE_IS_MULTIPLANAR(ctx->type) ? ctx->format.fmt.pix_mp.plane_fmt[0].bytesperline : ctx->format.fmt.pix.bytesperline);

    return 0;

fail_release:
    v4l2_release_buffers(ctx);
    av_freep(&ctx->bufrefs);
    return ret;
}

int ff_v4l2_context_init(V4L2Context* ctx)
{
    struct v4l2_queryctrl qctrl;
    V4L2m2mContext * const s = ctx_to_m2mctx(ctx);
    int ret;

    // It is not valid to reinit a context without a previous release
    av_assert0(ctx->bufrefs == NULL);

    if (!v4l2_type_supported(ctx)) {
        av_log(logger(ctx), AV_LOG_ERROR, "type %i not supported\n", ctx->type);
        return AVERROR_PATCHWELCOME;
    }
<<<<<<< HEAD

    ff_mutex_init(&ctx->lock, NULL);
    pthread_cond_init(&ctx->cond, NULL);
    atomic_init(&ctx->q_count, 0);

    if (s->output_drm) {
        AVHWFramesContext *hwframes;

        ctx->frames_ref = av_hwframe_ctx_alloc(s->device_ref);
        if (!ctx->frames_ref) {
            ret = AVERROR(ENOMEM);
            goto fail_unlock;
        }

=======

    ff_mutex_init(&ctx->lock, NULL);
    pthread_cond_init(&ctx->cond, NULL);
    atomic_init(&ctx->q_count, 0);

    if (s->output_drm) {
        AVHWFramesContext *hwframes;

        ctx->frames_ref = av_hwframe_ctx_alloc(s->device_ref);
        if (!ctx->frames_ref) {
            ret = AVERROR(ENOMEM);
            goto fail_unlock;
        }

>>>>>>> d533c2b5
        hwframes = (AVHWFramesContext*)ctx->frames_ref->data;
        hwframes->format = AV_PIX_FMT_DRM_PRIME;
        hwframes->sw_format = ctx->av_pix_fmt;
        hwframes->width = ctx->width != 0 ? ctx->width : s->avctx->width;
        hwframes->height = ctx->height != 0 ? ctx->height : s->avctx->height;
        ret = av_hwframe_ctx_init(ctx->frames_ref);
        if (ret < 0)
            goto fail_unref_hwframes;
    }

    ret = ioctl(s->fd, VIDIOC_G_FMT, &ctx->format);
    if (ret) {
        ret = AVERROR(errno);
        av_log(logger(ctx), AV_LOG_ERROR, "%s VIDIOC_G_FMT failed: %s\n", ctx->name, av_err2str(ret));
        goto fail_unref_hwframes;
    }

    memset(&qctrl, 0, sizeof(qctrl));
    qctrl.id = V4L2_CID_MIN_BUFFERS_FOR_OUTPUT;
    if (ioctl(s->fd, VIDIOC_QUERYCTRL, &qctrl) != 0) {
        ret = AVERROR(errno);
        if (ret != AVERROR(EINVAL)) {
            av_log(logger(ctx), AV_LOG_ERROR, "%s VIDIOC_QUERCTRL failed: %s\n", ctx->name, av_err2str(ret));
            goto fail_unref_hwframes;
        }
        // Control unsupported - set default if wanted
        if (ctx->num_buffers < 2)
            ctx->num_buffers = 4;
    }
    else {
        if (ctx->num_buffers < 2)
            ctx->num_buffers = qctrl.minimum + 2;
        ctx->num_buffers = av_clip(ctx->num_buffers, qctrl.minimum, qctrl.maximum);
    }

    ret = create_buffers(ctx, ctx->num_buffers, ctx->buf_mem);
    if (ret < 0)
        goto fail_unref_hwframes;

    return 0;

fail_unref_hwframes:
    av_buffer_unref(&ctx->frames_ref);
fail_unlock:
    ff_mutex_destroy(&ctx->lock);
    return ret;
}<|MERGE_RESOLUTION|>--- conflicted
+++ resolved
@@ -28,10 +28,7 @@
 #include <fcntl.h>
 #include <poll.h>
 #include "libavutil/avassert.h"
-<<<<<<< HEAD
-=======
 #include "libavutil/pixdesc.h"
->>>>>>> d533c2b5
 #include "libavcodec/avcodec.h"
 #include "libavcodec/internal.h"
 #include "v4l2_buffers.h"
@@ -361,52 +358,13 @@
 
     s->capture.sample_aspect_ratio = v4l2_get_sar(&s->capture);
 
-<<<<<<< HEAD
-    av_log(avctx, AV_LOG_DEBUG, "Source change: SAR: %d/%d, wxh %dx%d crop %dx%d @ %d,%d, reinit=%d\n",
-=======
     av_log(avctx, AV_LOG_DEBUG, "Source change: Fmt: %s, SAR: %d/%d, wxh %dx%d crop %dx%d @ %d,%d, reinit=%d\n",
            av_fourcc2str(ff_v4l2_get_format_pixelformat(&cap_fmt)),
->>>>>>> d533c2b5
            s->capture.sample_aspect_ratio.num, s->capture.sample_aspect_ratio.den,
            s->capture.width, s->capture.height,
            s->capture.selection.width, s->capture.selection.height,
            s->capture.selection.left, s->capture.selection.top, reinit);
 
-<<<<<<< HEAD
-    if (reinit) {
-        if (avctx)
-            ret = ff_set_dimensions(s->avctx,
-                                    s->capture.selection.width != 0 ? s->capture.selection.width : s->capture.width,
-                                    s->capture.selection.height != 0 ? s->capture.selection.height : s->capture.height);
-        if (ret < 0)
-            av_log(avctx, AV_LOG_WARNING, "update avcodec height and width failed\n");
-
-        ret = ff_v4l2_m2m_codec_reinit(s);
-        if (ret) {
-            av_log(avctx, AV_LOG_ERROR, "v4l2_m2m_codec_reinit failed\n");
-            return AVERROR(EINVAL);
-        }
-
-        if (s->capture.width > ff_v4l2_get_format_width(&s->capture.format) ||
-            s->capture.height > ff_v4l2_get_format_height(&s->capture.format)) {
-            av_log(avctx, AV_LOG_ERROR, "Format post reinit too small: wanted %dx%d > got %dx%d\n",
-                   s->capture.width, s->capture.height,
-                   ff_v4l2_get_format_width(&s->capture.format), ff_v4l2_get_format_height(&s->capture.format));
-            return AVERROR(EINVAL);
-        }
-
-        // Update pixel format - should only actually do something on initial change
-        s->capture.av_pix_fmt =
-            ff_v4l2_format_v4l2_to_avfmt(ff_v4l2_get_format_pixelformat(&s->capture.format), AV_CODEC_ID_RAWVIDEO);
-        if (s->output_drm) {
-            avctx->pix_fmt = AV_PIX_FMT_DRM_PRIME;
-            avctx->sw_pix_fmt = s->capture.av_pix_fmt;
-        }
-        else
-            avctx->pix_fmt = s->capture.av_pix_fmt;
-
-        goto reinit_run;
-=======
     ret = ff_v4l2_context_set_status(&s->capture, VIDIOC_STREAMOFF);
     if (ret)
         av_log(avctx, AV_LOG_ERROR, "capture VIDIOC_STREAMOFF failed\n");
@@ -415,7 +373,6 @@
     if (!reinit) {
         /* Buffers are OK so just stream off to ack */
         av_log(avctx, AV_LOG_DEBUG, "%s: Parameters only - restart decode\n", __func__);
->>>>>>> d533c2b5
     }
     else {
         if (avctx)
@@ -435,18 +392,6 @@
             return AVERROR(EINVAL);
         }
 
-<<<<<<< HEAD
-    /* Buffers are OK so just stream off to ack */
-    av_log(avctx, AV_LOG_DEBUG, "%s: Parameters only - restart decode\n", __func__);
-
-    ret = ff_v4l2_context_set_status(&s->capture, VIDIOC_STREAMOFF);
-    if (ret)
-        av_log(avctx, AV_LOG_ERROR, "capture VIDIOC_STREAMOFF failed\n");
-    s->draining = 0;
-
-    /* reinit executed */
-reinit_run:
-=======
         // Update pixel format - should only actually do something on initial change
         s->capture.av_pix_fmt =
             ff_v4l2_format_v4l2_to_avfmt(ff_v4l2_get_format_pixelformat(&s->capture.format), AV_CODEC_ID_RAWVIDEO);
@@ -454,7 +399,6 @@
         avctx->sw_pix_fmt = s->capture.av_pix_fmt;
     }
 
->>>>>>> d533c2b5
     ret = ff_v4l2_context_set_status(&s->capture, VIDIOC_STREAMON);
     return 1;
 }
@@ -723,7 +667,6 @@
                 return ret;
             }
             continue;
-<<<<<<< HEAD
         }
 
         if ((pfd.revents & poll_cap) != 0) {
@@ -739,23 +682,6 @@
             return dq_buf(ctx, ppavbuf);
         }
 
-=======
-        }
-
-        if ((pfd.revents & poll_cap) != 0) {
-            ret = dq_buf(ctx, ppavbuf);
-            if (ret == AVERROR(EPIPE))
-                continue;
-            return ret;
-        }
-
-        if ((pfd.revents & poll_out) != 0) {
-            if (is_cap)
-                return AVERROR(EAGAIN);
-            return dq_buf(ctx, ppavbuf);
-        }
-
->>>>>>> d533c2b5
         av_log(avctx, AV_LOG_ERROR, "V4L2 poll unexpected events=%#x, revents=%#x\n", pfd.events, pfd.revents);
         return AVERROR_UNKNOWN;
     }
@@ -817,7 +743,6 @@
 
     // Orphan any buffers in the wild
     ff_weak_link_break(&ctx->wl_master);
-<<<<<<< HEAD
 
     if (ctx->bufrefs) {
         for (i = 0; i < ctx->num_buffers; i++)
@@ -835,25 +760,6 @@
             if (errno == EINTR)
                 continue;
 
-=======
-
-    if (ctx->bufrefs) {
-        for (i = 0; i < ctx->num_buffers; i++)
-            av_buffer_unref(ctx->bufrefs + i);
-    }
-
-    if (fd != -1) {
-        struct v4l2_requestbuffers req = {
-            .memory = V4L2_MEMORY_MMAP,
-            .type = ctx->type,
-            .count = 0, /* 0 -> unmap all buffers from the driver */
-        };
-
-        while ((ret = ioctl(fd, VIDIOC_REQBUFS, &req)) == -1) {
-            if (errno == EINTR)
-                continue;
-
->>>>>>> d533c2b5
             ret = AVERROR(errno);
 
             av_log(logger(ctx), AV_LOG_ERROR, "release all %s buffers (%s)\n",
@@ -1147,8 +1053,6 @@
     } while (xlat_pts_pkt_out(avctx, &s->xlat, pkt) != 0);
 
     return 0;
-<<<<<<< HEAD
-=======
 }
 
 // Return 0 terminated list of drm fourcc video formats for this context
@@ -1190,7 +1094,6 @@
     *pN = 0;
     av_free(e);
     return NULL;
->>>>>>> d533c2b5
 }
 
 int ff_v4l2_context_get_format(V4L2Context* ctx, int probe)
@@ -1337,7 +1240,6 @@
         av_log(logger(ctx), AV_LOG_ERROR, "type %i not supported\n", ctx->type);
         return AVERROR_PATCHWELCOME;
     }
-<<<<<<< HEAD
 
     ff_mutex_init(&ctx->lock, NULL);
     pthread_cond_init(&ctx->cond, NULL);
@@ -1352,22 +1254,6 @@
             goto fail_unlock;
         }
 
-=======
-
-    ff_mutex_init(&ctx->lock, NULL);
-    pthread_cond_init(&ctx->cond, NULL);
-    atomic_init(&ctx->q_count, 0);
-
-    if (s->output_drm) {
-        AVHWFramesContext *hwframes;
-
-        ctx->frames_ref = av_hwframe_ctx_alloc(s->device_ref);
-        if (!ctx->frames_ref) {
-            ret = AVERROR(ENOMEM);
-            goto fail_unlock;
-        }
-
->>>>>>> d533c2b5
         hwframes = (AVHWFramesContext*)ctx->frames_ref->data;
         hwframes->format = AV_PIX_FMT_DRM_PRIME;
         hwframes->sw_format = ctx->av_pix_fmt;
