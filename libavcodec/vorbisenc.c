--- conflicted
+++ resolved
@@ -1014,12 +1014,7 @@
     return 1;
 }
 
-<<<<<<< HEAD
-static int vorbis_encode_frame(AVCodecContext *avccontext, AVPacket *avpkt,
-=======
-
 static int vorbis_encode_frame(AVCodecContext *avctx, AVPacket *avpkt,
->>>>>>> e8da8075
                                const AVFrame *frame, int *got_packet_ptr)
 {
     vorbis_enc_context *venc = avctx->priv_data;
@@ -1034,12 +1029,7 @@
         return 0;
     samples = 1 << (venc->log2_blocksize[0] - 1);
 
-<<<<<<< HEAD
-    if ((ret = ff_alloc_packet2(avccontext, avpkt, 8192)))
-=======
-    if ((ret = ff_alloc_packet(avpkt, 8192))) {
-        av_log(avctx, AV_LOG_ERROR, "Error getting output packet\n");
->>>>>>> e8da8075
+    if ((ret = ff_alloc_packet2(avctx, avpkt, 8192)))
         return ret;
 
     init_put_bits(&pb, avpkt->data, avpkt->size);
@@ -1096,19 +1086,11 @@
     flush_put_bits(&pb);
     avpkt->size = put_bits_count(&pb) >> 3;
 
-<<<<<<< HEAD
-    avpkt->duration = ff_samples_to_time_base(avccontext, avccontext->frame_size);
+    avpkt->duration = ff_samples_to_time_base(avctx, avctx->frame_size);
     if (frame) {
         if (frame->pts != AV_NOPTS_VALUE)
-            avpkt->pts = ff_samples_to_time_base(avccontext, frame->pts);
+            avpkt->pts = ff_samples_to_time_base(avctx, frame->pts);
     } else
-=======
-    avpkt->duration = ff_samples_to_time_base(avctx, avctx->frame_size);
-    if (frame)
-        if (frame->pts != AV_NOPTS_VALUE)
-            avpkt->pts = ff_samples_to_time_base(avctx, frame->pts);
-    else
->>>>>>> e8da8075
         avpkt->pts = venc->next_pts;
     if (avpkt->pts != AV_NOPTS_VALUE)
         venc->next_pts = avpkt->pts + avpkt->duration;
@@ -1185,13 +1167,8 @@
     vorbis_enc_context *venc = avctx->priv_data;
     int ret;
 
-<<<<<<< HEAD
-    if (avccontext->channels != 2) {
-        av_log(avccontext, AV_LOG_ERROR, "Current FFmpeg Vorbis encoder only supports 2 channels.\n");
-=======
     if (avctx->channels != 2) {
-        av_log(avctx, AV_LOG_ERROR, "Current Libav Vorbis encoder only supports 2 channels.\n");
->>>>>>> e8da8075
+        av_log(avctx, AV_LOG_ERROR, "Current FFmpeg Vorbis encoder only supports 2 channels.\n");
         return -1;
     }
 
