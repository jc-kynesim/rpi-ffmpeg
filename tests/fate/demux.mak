--- conflicted
+++ resolved
@@ -1,4 +1,3 @@
-<<<<<<< HEAD
 FATE_DEMUX += fate-avio-direct
 fate-avio-direct: CMD = framecrc -avioflags direct -i $(SAMPLES)/fraps/fraps-v5-bouncing-balls-partial.avi -avioflags direct
 
@@ -95,99 +94,5 @@
 FATE_DEMUX += fate-xwma-demux
 fate-xwma-demux: CMD = crc -i $(SAMPLES)/xwma/ergon.xwma -acodec copy
 
-FATE_TESTS += $(FATE_DEMUX)
-fate-demux: $(FATE_DEMUX)
-=======
-FATE_AVCONV += fate-adts-demux
-fate-adts-demux: CMD = crc -i $(SAMPLES)/aac/ct_faac-adts.aac -acodec copy
-
-FATE_AVCONV += fate-aea-demux
-fate-aea-demux: CMD = crc -i $(SAMPLES)/aea/chirp.aea -acodec copy
-
-FATE_AVCONV += fate-bink-demux
-fate-bink-demux: CMD = crc -i $(SAMPLES)/bink/Snd0a7d9b58.dee -vn -acodec copy
-
-FATE_AVCONV += fate-bmv
-fate-bmv: CMD = framecrc -i $(SAMPLES)/bmv/SURFING-partial.BMV -pix_fmt rgb24
-
-FATE_AVCONV += fate-caf
-fate-caf: CMD = crc -i $(SAMPLES)/caf/caf-pcm16.caf
-
-FATE_AVCONV += fate-cdxl-demux
-fate-cdxl-demux: CMD = framecrc -i $(SAMPLES)/cdxl/mirage.cdxl -vcodec copy -acodec copy
-
-FATE_AVCONV += fate-cryo-apc
-fate-cryo-apc: CMD = md5 -i $(SAMPLES)/cryo-apc/cine007.APC -f s16le
-
-FATE_AVCONV += fate-d-cinema-demux
-fate-d-cinema-demux: CMD = framecrc -i $(SAMPLES)/d-cinema/THX_Science_FLT_1920-partial.302 -acodec copy -pix_fmt rgb24
-
-FATE_AVCONV += fate-funcom-iss
-fate-funcom-iss: CMD = md5 -i $(SAMPLES)/funcom-iss/0004010100.iss -f s16le
-
-FATE_AVCONV += fate-interplay-mve-16bit
-fate-interplay-mve-16bit: CMD = framecrc -i $(SAMPLES)/interplay-mve/descent3-level5-16bit-partial.mve -pix_fmt rgb24
-
-FATE_AVCONV += fate-interplay-mve-8bit
-fate-interplay-mve-8bit: CMD = framecrc -i $(SAMPLES)/interplay-mve/interplay-logo-2MB.mve -pix_fmt rgb24
-
-FATE_AVCONV += fate-iv8-demux
-fate-iv8-demux: CMD = framecrc -i $(SAMPLES)/iv8/zzz-partial.mpg -vcodec copy
-
-FATE_AVCONV += fate-lmlm4-demux
-fate-lmlm4-demux: CMD = framecrc -i $(SAMPLES)/lmlm4/LMLM4_CIFat30fps.divx -t 3 -acodec copy -vcodec copy
-
-FATE_AVCONV += fate-maxis-xa
-fate-maxis-xa: CMD = framecrc -i $(SAMPLES)/maxis-xa/SC2KBUG.XA -frames:a 30 -c:a copy
-
-FATE_AVCONV += fate-mtv
-fate-mtv: CMD = framecrc -i $(SAMPLES)/mtv/comedian_auto-partial.mtv -acodec copy -pix_fmt rgb24
-
-FATE_AVCONV += fate-mxf-demux
-fate-mxf-demux: CMD = framecrc -i $(SAMPLES)/mxf/C0023S01.mxf -acodec copy -vcodec copy
-
-FATE_AVCONV += fate-nc-demux
-fate-nc-demux: CMD = framecrc -i $(SAMPLES)/nc-camera/nc-sample-partial -vcodec copy
-
-FATE_AVCONV += fate-nsv-demux
-fate-nsv-demux: CMD = framecrc -i $(SAMPLES)/nsv/witchblade-51kbps.nsv -t 6 -vcodec copy -acodec copy
-
-FATE_AVCONV += fate-oma-demux
-fate-oma-demux: CMD = crc -i $(SAMPLES)/oma/01-Untitled-partial.oma -acodec copy
-
-FATE_AVCONV += fate-psx-str
-fate-psx-str: CMD = framecrc -i $(SAMPLES)/psx-str/descent-partial.str
-
-FATE_AVCONV += fate-psx-str-v3-mdec
-fate-psx-str-v3-mdec: CMD = framecrc -i $(SAMPLES)/psx-str/abc000_cut.str -an
-
-FATE_AVCONV += fate-pva-demux
-fate-pva-demux: CMD = framecrc -idct simple -i $(SAMPLES)/pva/PVA_test-partial.pva -t 0.6 -acodec copy -vn
-
-FATE_AVCONV += fate-qcp-demux
-fate-qcp-demux: CMD = crc -i $(SAMPLES)/qcp/0036580847.QCP -acodec copy
-
-FATE_AVCONV += fate-redcode-demux
-fate-redcode-demux: CMD = framecrc -i $(SAMPLES)/r3d/4MB-sample.r3d -vcodec copy -acodec copy
-
-FATE_AVCONV += fate-sierra-vmd
-fate-sierra-vmd: CMD = framecrc -i $(SAMPLES)/vmd/12.vmd -pix_fmt rgb24
-
-FATE_AVCONV += fate-siff
-fate-siff: CMD = framecrc -i $(SAMPLES)/SIFF/INTRO_B.VB -t 3 -pix_fmt rgb24
-
-FATE_AVCONV += fate-smjpeg
-fate-smjpeg: CMD = framecrc -i $(SAMPLES)/smjpeg/scenwin.mjpg -vcodec copy
-
-FATE_AVCONV += fate-westwood-aud
-fate-westwood-aud: CMD = md5 -i $(SAMPLES)/westwood-aud/excellent.aud -f s16le
-
-FATE_AVCONV += fate-wtv-demux
-fate-wtv-demux: CMD = framecrc -i $(SAMPLES)/wtv/law-and-order-partial.wtv -vcodec copy -acodec copy
-
-FATE_AVCONV += fate-xmv-demux
-fate-xmv-demux: CMD = framecrc -i $(SAMPLES)/xmv/logos1p.fmv -vcodec copy -acodec copy
-
-FATE_AVCONV += fate-xwma-demux
-fate-xwma-demux: CMD = crc -i $(SAMPLES)/xwma/ergon.xwma -acodec copy
->>>>>>> c8b4a399
+FATE_FFMPEG += $(FATE_DEMUX)
+fate-demux: $(FATE_DEMUX)