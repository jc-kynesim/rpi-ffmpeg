/*
 * Assembly testing and benchmarking tool
 * Copyright (c) 2015 Henrik Gramner
 * Copyright (c) 2008 Loren Merritt
 *
 * This file is part of FFmpeg.
 *
 * FFmpeg is free software; you can redistribute it and/or modify
 * it under the terms of the GNU General Public License as published by
 * the Free Software Foundation; either version 2 of the License, or
 * (at your option) any later version.
 *
 * FFmpeg is distributed in the hope that it will be useful,
 * but WITHOUT ANY WARRANTY; without even the implied warranty of
 * MERCHANTABILITY or FITNESS FOR A PARTICULAR PURPOSE.  See the
 * GNU General Public License for more details.
 *
 * You should have received a copy of the GNU General Public License along
 * with FFmpeg; if not, write to the Free Software Foundation, Inc.,
 * 51 Franklin Street, Fifth Floor, Boston, MA 02110-1301 USA.
 */

#include <stdarg.h>
#include <stdio.h>
#include <stdlib.h>
#include <string.h>
#include "checkasm.h"
#include "libavutil/common.h"
#include "libavutil/cpu.h"
#include "libavutil/intfloat.h"
#include "libavutil/random_seed.h"

#if HAVE_IO_H
#include <io.h>
#endif

#if HAVE_SETCONSOLETEXTATTRIBUTE
#include <windows.h>
#define COLOR_RED    FOREGROUND_RED
#define COLOR_GREEN  FOREGROUND_GREEN
#define COLOR_YELLOW (FOREGROUND_RED|FOREGROUND_GREEN)
#else
#define COLOR_RED    1
#define COLOR_GREEN  2
#define COLOR_YELLOW 3
#endif

#if HAVE_UNISTD_H
#include <unistd.h>
#endif

#if !HAVE_ISATTY
#define isatty(fd) 1
#endif

#if ARCH_ARM && HAVE_ARMV5TE_EXTERNAL
#include "libavutil/arm/cpu.h"

void (*checkasm_checked_call)(void *func, int dummy, ...) = checkasm_checked_call_novfp;
#endif

/* List of tests to invoke */
static const struct {
    const char *name;
    void (*func)(void);
} tests[] = {
#if CONFIG_AVCODEC
    #if CONFIG_ALAC_DECODER
        { "alacdsp", checkasm_check_alacdsp },
    #endif
    #if CONFIG_AUDIODSP
        { "audiodsp", checkasm_check_audiodsp },
    #endif
    #if CONFIG_BLOCKDSP
        { "blockdsp", checkasm_check_blockdsp },
    #endif
    #if CONFIG_BSWAPDSP
        { "bswapdsp", checkasm_check_bswapdsp },
    #endif
    #if CONFIG_DCA_DECODER
        { "synth_filter", checkasm_check_synth_filter },
    #endif
    #if CONFIG_FLACDSP
        { "flacdsp", checkasm_check_flacdsp },
    #endif
    #if CONFIG_FMTCONVERT
        { "fmtconvert", checkasm_check_fmtconvert },
    #endif
    #if CONFIG_H264DSP
        { "h264dsp", checkasm_check_h264dsp },
    #endif
    #if CONFIG_H264PRED
        { "h264pred", checkasm_check_h264pred },
    #endif
    #if CONFIG_H264QPEL
        { "h264qpel", checkasm_check_h264qpel },
    #endif
    #if CONFIG_HEVC_DECODER
        { "hevc_add_res", checkasm_check_hevc_add_res },
        { "hevc_idct", checkasm_check_hevc_idct },
    #endif
    #if CONFIG_JPEG2000_DECODER
        { "jpeg2000dsp", checkasm_check_jpeg2000dsp },
    #endif
<<<<<<< HEAD
    #if CONFIG_PIXBLOCKDSP && !(ARCH_PPC64 && HAVE_BIGENDIAN)
=======
    #if CONFIG_HUFFYUVDSP
        { "llviddsp", checkasm_check_llviddsp },
    #endif
    #if CONFIG_PIXBLOCKDSP
>>>>>>> e1cc7f83
        { "pixblockdsp", checkasm_check_pixblockdsp },
    #endif
    #if CONFIG_V210_ENCODER
        { "v210enc", checkasm_check_v210enc },
    #endif
    #if CONFIG_VP8DSP
        { "vp8dsp", checkasm_check_vp8dsp },
    #endif
    #if CONFIG_VP9_DECODER
        { "vp9dsp", checkasm_check_vp9dsp },
    #endif
    #if CONFIG_VIDEODSP
        { "videodsp", checkasm_check_videodsp },
    #endif
#endif
#if CONFIG_AVFILTER
    #if CONFIG_BLEND_FILTER
        { "vf_blend", checkasm_check_blend },
    #endif
    #if CONFIG_COLORSPACE_FILTER
        { "vf_colorspace", checkasm_check_colorspace },
    #endif
#endif
    { NULL }
};

/* List of cpu flags to check */
static const struct {
    const char *name;
    const char *suffix;
    int flag;
} cpus[] = {
#if   ARCH_AARCH64
    { "ARMV8",    "armv8",    AV_CPU_FLAG_ARMV8 },
    { "NEON",     "neon",     AV_CPU_FLAG_NEON },
#elif ARCH_ARM
    { "ARMV5TE",  "armv5te",  AV_CPU_FLAG_ARMV5TE },
    { "ARMV6",    "armv6",    AV_CPU_FLAG_ARMV6 },
    { "ARMV6T2",  "armv6t2",  AV_CPU_FLAG_ARMV6T2 },
    { "VFP",      "vfp",      AV_CPU_FLAG_VFP },
    { "VFP_VM",   "vfp_vm",   AV_CPU_FLAG_VFP_VM },
    { "VFPV3",    "vfp3",     AV_CPU_FLAG_VFPV3 },
    { "NEON",     "neon",     AV_CPU_FLAG_NEON },
#elif ARCH_PPC
    { "ALTIVEC",  "altivec",  AV_CPU_FLAG_ALTIVEC },
    { "VSX",      "vsx",      AV_CPU_FLAG_VSX },
    { "POWER8",   "power8",   AV_CPU_FLAG_POWER8 },
#elif ARCH_X86
    { "MMX",      "mmx",      AV_CPU_FLAG_MMX|AV_CPU_FLAG_CMOV },
    { "MMXEXT",   "mmxext",   AV_CPU_FLAG_MMXEXT },
    { "3DNOW",    "3dnow",    AV_CPU_FLAG_3DNOW },
    { "3DNOWEXT", "3dnowext", AV_CPU_FLAG_3DNOWEXT },
    { "SSE",      "sse",      AV_CPU_FLAG_SSE },
    { "SSE2",     "sse2",     AV_CPU_FLAG_SSE2|AV_CPU_FLAG_SSE2SLOW },
    { "SSE3",     "sse3",     AV_CPU_FLAG_SSE3|AV_CPU_FLAG_SSE3SLOW },
    { "SSSE3",    "ssse3",    AV_CPU_FLAG_SSSE3|AV_CPU_FLAG_ATOM },
    { "SSE4.1",   "sse4",     AV_CPU_FLAG_SSE4 },
    { "SSE4.2",   "sse42",    AV_CPU_FLAG_SSE42 },
    { "AES-NI",   "aesni",    AV_CPU_FLAG_AESNI },
    { "AVX",      "avx",      AV_CPU_FLAG_AVX },
    { "XOP",      "xop",      AV_CPU_FLAG_XOP },
    { "FMA3",     "fma3",     AV_CPU_FLAG_FMA3 },
    { "FMA4",     "fma4",     AV_CPU_FLAG_FMA4 },
    { "AVX2",     "avx2",     AV_CPU_FLAG_AVX2 },
#endif
    { NULL }
};

typedef struct CheckasmFuncVersion {
    struct CheckasmFuncVersion *next;
    void *func;
    int ok;
    int cpu;
    int iterations;
    uint64_t cycles;
} CheckasmFuncVersion;

/* Binary search tree node */
typedef struct CheckasmFunc {
    struct CheckasmFunc *child[2];
    CheckasmFuncVersion versions;
    uint8_t color; /* 0 = red, 1 = black */
    char name[1];
} CheckasmFunc;

/* Internal state */
static struct {
    CheckasmFunc *funcs;
    CheckasmFunc *current_func;
    CheckasmFuncVersion *current_func_ver;
    const char *current_test_name;
    const char *bench_pattern;
    int bench_pattern_len;
    int num_checked;
    int num_failed;
    int nop_time;
    int cpu_flag;
    const char *cpu_flag_name;
    const char *test_name;
} state;

/* PRNG state */
AVLFG checkasm_lfg;

/* float compare support code */
static int is_negative(union av_intfloat32 u)
{
    return u.i >> 31;
}

int float_near_ulp(float a, float b, unsigned max_ulp)
{
    union av_intfloat32 x, y;

    x.f = a;
    y.f = b;

    if (is_negative(x) != is_negative(y)) {
        // handle -0.0 == +0.0
        return a == b;
    }

    if (llabs((int64_t)x.i - y.i) <= max_ulp)
        return 1;

    return 0;
}

int float_near_ulp_array(const float *a, const float *b, unsigned max_ulp,
                         unsigned len)
{
    unsigned i;

    for (i = 0; i < len; i++) {
        if (!float_near_ulp(a[i], b[i], max_ulp))
            return 0;
    }
    return 1;
}

int float_near_abs_eps(float a, float b, float eps)
{
    float abs_diff = fabsf(a - b);

    return abs_diff < eps;
}

int float_near_abs_eps_array(const float *a, const float *b, float eps,
                         unsigned len)
{
    unsigned i;

    for (i = 0; i < len; i++) {
        if (!float_near_abs_eps(a[i], b[i], eps))
            return 0;
    }
    return 1;
}

int float_near_abs_eps_ulp(float a, float b, float eps, unsigned max_ulp)
{
    return float_near_ulp(a, b, max_ulp) || float_near_abs_eps(a, b, eps);
}

int float_near_abs_eps_array_ulp(const float *a, const float *b, float eps,
                         unsigned max_ulp, unsigned len)
{
    unsigned i;

    for (i = 0; i < len; i++) {
        if (!float_near_abs_eps_ulp(a[i], b[i], eps, max_ulp))
            return 0;
    }
    return 1;
}

/* Print colored text to stderr if the terminal supports it */
static void color_printf(int color, const char *fmt, ...)
{
    static int use_color = -1;
    va_list arg;

#if HAVE_SETCONSOLETEXTATTRIBUTE
    static HANDLE con;
    static WORD org_attributes;

    if (use_color < 0) {
        CONSOLE_SCREEN_BUFFER_INFO con_info;
        con = GetStdHandle(STD_ERROR_HANDLE);
        if (con && con != INVALID_HANDLE_VALUE && GetConsoleScreenBufferInfo(con, &con_info)) {
            org_attributes = con_info.wAttributes;
            use_color = 1;
        } else
            use_color = 0;
    }
    if (use_color)
        SetConsoleTextAttribute(con, (org_attributes & 0xfff0) | (color & 0x0f));
#else
    if (use_color < 0) {
        const char *term = getenv("TERM");
        use_color = term && strcmp(term, "dumb") && isatty(2);
    }
    if (use_color)
        fprintf(stderr, "\x1b[%d;3%dm", (color & 0x08) >> 3, color & 0x07);
#endif

    va_start(arg, fmt);
    vfprintf(stderr, fmt, arg);
    va_end(arg);

    if (use_color) {
#if HAVE_SETCONSOLETEXTATTRIBUTE
        SetConsoleTextAttribute(con, org_attributes);
#else
        fprintf(stderr, "\x1b[0m");
#endif
    }
}

/* Deallocate a tree */
static void destroy_func_tree(CheckasmFunc *f)
{
    if (f) {
        CheckasmFuncVersion *v = f->versions.next;
        while (v) {
            CheckasmFuncVersion *next = v->next;
            free(v);
            v = next;
        }

        destroy_func_tree(f->child[0]);
        destroy_func_tree(f->child[1]);
        free(f);
    }
}

/* Allocate a zero-initialized block, clean up and exit on failure */
static void *checkasm_malloc(size_t size)
{
    void *ptr = calloc(1, size);
    if (!ptr) {
        fprintf(stderr, "checkasm: malloc failed\n");
        destroy_func_tree(state.funcs);
        exit(1);
    }
    return ptr;
}

/* Get the suffix of the specified cpu flag */
static const char *cpu_suffix(int cpu)
{
    int i = FF_ARRAY_ELEMS(cpus);

    while (--i >= 0)
        if (cpu & cpus[i].flag)
            return cpus[i].suffix;

    return "c";
}

#ifdef AV_READ_TIME
static int cmp_nop(const void *a, const void *b)
{
    return *(const uint16_t*)a - *(const uint16_t*)b;
}

/* Measure the overhead of the timing code (in decicycles) */
static int measure_nop_time(void)
{
    uint16_t nops[10000];
    int i, nop_sum = 0;

    for (i = 0; i < 10000; i++) {
        uint64_t t = AV_READ_TIME();
        nops[i] = AV_READ_TIME() - t;
    }

    qsort(nops, 10000, sizeof(uint16_t), cmp_nop);
    for (i = 2500; i < 7500; i++)
        nop_sum += nops[i];

    return nop_sum / 500;
}

/* Print benchmark results */
static void print_benchs(CheckasmFunc *f)
{
    if (f) {
        print_benchs(f->child[0]);

        /* Only print functions with at least one assembly version */
        if (f->versions.cpu || f->versions.next) {
            CheckasmFuncVersion *v = &f->versions;
            do {
                if (v->iterations) {
                    int decicycles = (10*v->cycles/v->iterations - state.nop_time) / 4;
                    printf("%s_%s: %d.%d\n", f->name, cpu_suffix(v->cpu), decicycles/10, decicycles%10);
                }
            } while ((v = v->next));
        }

        print_benchs(f->child[1]);
    }
}
#endif

/* ASCIIbetical sort except preserving natural order for numbers */
static int cmp_func_names(const char *a, const char *b)
{
    const char *start = a;
    int ascii_diff, digit_diff;

    for (; !(ascii_diff = *(const unsigned char*)a - *(const unsigned char*)b) && *a; a++, b++);
    for (; av_isdigit(*a) && av_isdigit(*b); a++, b++);

    if (a > start && av_isdigit(a[-1]) && (digit_diff = av_isdigit(*a) - av_isdigit(*b)))
        return digit_diff;

    return ascii_diff;
}

/* Perform a tree rotation in the specified direction and return the new root */
static CheckasmFunc *rotate_tree(CheckasmFunc *f, int dir)
{
    CheckasmFunc *r = f->child[dir^1];
    f->child[dir^1] = r->child[dir];
    r->child[dir] = f;
    r->color = f->color;
    f->color = 0;
    return r;
}

#define is_red(f) ((f) && !(f)->color)

/* Balance a left-leaning red-black tree at the specified node */
static void balance_tree(CheckasmFunc **root)
{
    CheckasmFunc *f = *root;

    if (is_red(f->child[0]) && is_red(f->child[1])) {
        f->color ^= 1;
        f->child[0]->color = f->child[1]->color = 1;
    }

    if (!is_red(f->child[0]) && is_red(f->child[1]))
        *root = rotate_tree(f, 0); /* Rotate left */
    else if (is_red(f->child[0]) && is_red(f->child[0]->child[0]))
        *root = rotate_tree(f, 1); /* Rotate right */
}

/* Get a node with the specified name, creating it if it doesn't exist */
static CheckasmFunc *get_func(CheckasmFunc **root, const char *name)
{
    CheckasmFunc *f = *root;

    if (f) {
        /* Search the tree for a matching node */
        int cmp = cmp_func_names(name, f->name);
        if (cmp) {
            f = get_func(&f->child[cmp > 0], name);

            /* Rebalance the tree on the way up if a new node was inserted */
            if (!f->versions.func)
                balance_tree(root);
        }
    } else {
        /* Allocate and insert a new node into the tree */
        int name_length = strlen(name);
        f = *root = checkasm_malloc(sizeof(CheckasmFunc) + name_length);
        memcpy(f->name, name, name_length + 1);
    }

    return f;
}

/* Perform tests and benchmarks for the specified cpu flag if supported by the host */
static void check_cpu_flag(const char *name, int flag)
{
    int old_cpu_flag = state.cpu_flag;

    flag |= old_cpu_flag;
    av_force_cpu_flags(-1);
    state.cpu_flag = flag & av_get_cpu_flags();
    av_force_cpu_flags(state.cpu_flag);

    if (!flag || state.cpu_flag != old_cpu_flag) {
        int i;

        state.cpu_flag_name = name;
        for (i = 0; tests[i].func; i++) {
            if (state.test_name && strcmp(tests[i].name, state.test_name))
                continue;
            state.current_test_name = tests[i].name;
            tests[i].func();
        }
    }
}

/* Print the name of the current CPU flag, but only do it once */
static void print_cpu_name(void)
{
    if (state.cpu_flag_name) {
        color_printf(COLOR_YELLOW, "%s:\n", state.cpu_flag_name);
        state.cpu_flag_name = NULL;
    }
}

int main(int argc, char *argv[])
{
    unsigned int seed = av_get_random_seed();
    int i, ret = 0;

#if ARCH_ARM && HAVE_ARMV5TE_EXTERNAL
    if (have_vfp(av_get_cpu_flags()) || have_neon(av_get_cpu_flags()))
        checkasm_checked_call = checkasm_checked_call_vfp;
#endif

    if (!tests[0].func || !cpus[0].flag) {
        fprintf(stderr, "checkasm: no tests to perform\n");
        return 0;
    }

    while (argc > 1) {
        if (!strncmp(argv[1], "--bench", 7)) {
#ifndef AV_READ_TIME
            fprintf(stderr, "checkasm: --bench is not supported on your system\n");
            return 1;
#endif
            if (argv[1][7] == '=') {
                state.bench_pattern = argv[1] + 8;
                state.bench_pattern_len = strlen(state.bench_pattern);
            } else
                state.bench_pattern = "";
        } else if (!strncmp(argv[1], "--test=", 7)) {
            state.test_name = argv[1] + 7;
        } else {
            seed = strtoul(argv[1], NULL, 10);
        }

        argc--;
        argv++;
    }

    fprintf(stderr, "checkasm: using random seed %u\n", seed);
    av_lfg_init(&checkasm_lfg, seed);

    check_cpu_flag(NULL, 0);
    for (i = 0; cpus[i].flag; i++)
        check_cpu_flag(cpus[i].name, cpus[i].flag);

    if (state.num_failed) {
        fprintf(stderr, "checkasm: %d of %d tests have failed\n", state.num_failed, state.num_checked);
        ret = 1;
    } else {
        fprintf(stderr, "checkasm: all %d tests passed\n", state.num_checked);
#ifdef AV_READ_TIME
        if (state.bench_pattern) {
            state.nop_time = measure_nop_time();
            printf("nop: %d.%d\n", state.nop_time/10, state.nop_time%10);
            print_benchs(state.funcs);
        }
#endif
    }

    destroy_func_tree(state.funcs);
    return ret;
}

/* Decide whether or not the specified function needs to be tested and
 * allocate/initialize data structures if needed. Returns a pointer to a
 * reference function if the function should be tested, otherwise NULL */
void *checkasm_check_func(void *func, const char *name, ...)
{
    char name_buf[256];
    void *ref = func;
    CheckasmFuncVersion *v;
    int name_length;
    va_list arg;

    va_start(arg, name);
    name_length = vsnprintf(name_buf, sizeof(name_buf), name, arg);
    va_end(arg);

    if (!func || name_length <= 0 || name_length >= sizeof(name_buf))
        return NULL;

    state.current_func = get_func(&state.funcs, name_buf);
    state.funcs->color = 1;
    v = &state.current_func->versions;

    if (v->func) {
        CheckasmFuncVersion *prev;
        do {
            /* Only test functions that haven't already been tested */
            if (v->func == func)
                return NULL;

            if (v->ok)
                ref = v->func;

            prev = v;
        } while ((v = v->next));

        v = prev->next = checkasm_malloc(sizeof(CheckasmFuncVersion));
    }

    v->func = func;
    v->ok = 1;
    v->cpu = state.cpu_flag;
    state.current_func_ver = v;

    if (state.cpu_flag)
        state.num_checked++;

    return ref;
}

/* Decide whether or not the current function needs to be benchmarked */
int checkasm_bench_func(void)
{
    return !state.num_failed && state.bench_pattern &&
           !strncmp(state.current_func->name, state.bench_pattern, state.bench_pattern_len);
}

/* Indicate that the current test has failed */
void checkasm_fail_func(const char *msg, ...)
{
    if (state.current_func_ver->cpu && state.current_func_ver->ok) {
        va_list arg;

        print_cpu_name();
        fprintf(stderr, "   %s_%s (", state.current_func->name, cpu_suffix(state.current_func_ver->cpu));
        va_start(arg, msg);
        vfprintf(stderr, msg, arg);
        va_end(arg);
        fprintf(stderr, ")\n");

        state.current_func_ver->ok = 0;
        state.num_failed++;
    }
}

/* Update benchmark results of the current function */
void checkasm_update_bench(int iterations, uint64_t cycles)
{
    state.current_func_ver->iterations += iterations;
    state.current_func_ver->cycles += cycles;
}

/* Print the outcome of all tests performed since the last time this function was called */
void checkasm_report(const char *name, ...)
{
    static int prev_checked, prev_failed, max_length;

    if (state.num_checked > prev_checked) {
        int pad_length = max_length + 4;
        va_list arg;

        print_cpu_name();
        pad_length -= fprintf(stderr, " - %s.", state.current_test_name);
        va_start(arg, name);
        pad_length -= vfprintf(stderr, name, arg);
        va_end(arg);
        fprintf(stderr, "%*c", FFMAX(pad_length, 0) + 2, '[');

        if (state.num_failed == prev_failed)
            color_printf(COLOR_GREEN, "OK");
        else
            color_printf(COLOR_RED, "FAILED");
        fprintf(stderr, "]\n");

        prev_checked = state.num_checked;
        prev_failed  = state.num_failed;
    } else if (!state.cpu_flag) {
        /* Calculate the amount of padding required to make the output vertically aligned */
        int length = strlen(state.current_test_name);
        va_list arg;

        va_start(arg, name);
        length += vsnprintf(NULL, 0, name, arg);
        va_end(arg);

        if (length > max_length)
            max_length = length;
    }
}<|MERGE_RESOLUTION|>--- conflicted
+++ resolved
@@ -102,14 +102,10 @@
     #if CONFIG_JPEG2000_DECODER
         { "jpeg2000dsp", checkasm_check_jpeg2000dsp },
     #endif
-<<<<<<< HEAD
-    #if CONFIG_PIXBLOCKDSP && !(ARCH_PPC64 && HAVE_BIGENDIAN)
-=======
     #if CONFIG_HUFFYUVDSP
         { "llviddsp", checkasm_check_llviddsp },
     #endif
     #if CONFIG_PIXBLOCKDSP
->>>>>>> e1cc7f83
         { "pixblockdsp", checkasm_check_pixblockdsp },
     #endif
     #if CONFIG_V210_ENCODER
