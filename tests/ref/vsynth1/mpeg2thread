ecd183706688bd977c9994c3d1b23d61 *./tests/data/vsynth1/mpeg2thread.mpg
801313 ./tests/data/vsynth1/mpeg2thread.mpg
d1658911ca83f5616c1d32abc40750de *./tests/data/mpeg2thread.vsynth1.out.yuv
<<<<<<< HEAD
stddev:    7.63 PSNR: 30.48 MAXDIFF:  110 bytes:  7603200/  7603200
23d600b026222253c2340e23300a4c02 *./tests/data/vsynth1/mpeg2threadivlc.mpg
791773 ./tests/data/vsynth1/mpeg2threadivlc.mpg
d1658911ca83f5616c1d32abc40750de *./tests/data/mpeg2thread.vsynth1.out.yuv
stddev:    7.63 PSNR: 30.48 MAXDIFF:  110 bytes:  7603200/  7603200
d119fe917dd81d1ff758b4ce684a8d9d *./tests/data/vsynth1/mpeg2reuse.mpg
2074636 ./tests/data/vsynth1/mpeg2reuse.mpg
92ced6afe8c02304943c400cce51a5f4 *./tests/data/mpeg2thread.vsynth1.out.yuv
stddev:    7.66 PSNR: 30.44 MAXDIFF:  111 bytes:  7603200/  7603200
=======
stddev:    7.63 PSNR: 30.48 MAXDIFF:  110 bytes:  7603200/  7603200
>>>>>>> 963f6855
<|MERGE_RESOLUTION|>--- conflicted
+++ resolved
@@ -1,16 +1,4 @@
 ecd183706688bd977c9994c3d1b23d61 *./tests/data/vsynth1/mpeg2thread.mpg
 801313 ./tests/data/vsynth1/mpeg2thread.mpg
 d1658911ca83f5616c1d32abc40750de *./tests/data/mpeg2thread.vsynth1.out.yuv
-<<<<<<< HEAD
-stddev:    7.63 PSNR: 30.48 MAXDIFF:  110 bytes:  7603200/  7603200
-23d600b026222253c2340e23300a4c02 *./tests/data/vsynth1/mpeg2threadivlc.mpg
-791773 ./tests/data/vsynth1/mpeg2threadivlc.mpg
-d1658911ca83f5616c1d32abc40750de *./tests/data/mpeg2thread.vsynth1.out.yuv
-stddev:    7.63 PSNR: 30.48 MAXDIFF:  110 bytes:  7603200/  7603200
-d119fe917dd81d1ff758b4ce684a8d9d *./tests/data/vsynth1/mpeg2reuse.mpg
-2074636 ./tests/data/vsynth1/mpeg2reuse.mpg
-92ced6afe8c02304943c400cce51a5f4 *./tests/data/mpeg2thread.vsynth1.out.yuv
-stddev:    7.66 PSNR: 30.44 MAXDIFF:  111 bytes:  7603200/  7603200
-=======
-stddev:    7.63 PSNR: 30.48 MAXDIFF:  110 bytes:  7603200/  7603200
->>>>>>> 963f6855
+stddev:    7.63 PSNR: 30.48 MAXDIFF:  110 bytes:  7603200/  7603200