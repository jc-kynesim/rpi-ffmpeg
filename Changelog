--- conflicted
+++ resolved
@@ -1,387 +1,6 @@
 Entries are sorted chronologically from oldest to youngest within each release,
 releases are sorted from youngest to oldest.
 
-<<<<<<< HEAD
-
-version 3.3.4:
-- avcodec/hevc_ps: improve check for missing default display window bitstream
-- avcodec/hevc_ps: Fix c?_qp_offset_list size
-- avcodec/shorten: Move buffer allocation and offset init to end of read_header()
-- avcodec/jpeg2000dsp: Fix multiple integer overflows in ict_int()
-- avcodec/hevcdsp_template: Fix undefined shift in put_hevc_pel_bi_w_pixels
-- avcodec/diracdec: Fix overflow in DC computation
-- avcodec/scpr: optimize shift loop.
-- avcodec/dirac_vlc: limit res_bits in APPEND_RESIDUE()
-- libavcodec/h264_parse: don't use uninitialized value when chroma_format_idc==0
-- avformat/asfdec: Fix DoS in asf_build_simple_index()
-- avformat/mov: Fix DoS in read_tfra()
-- avcodec/dirac_vlc: Fix invalid shift in ff_dirac_golomb_read_32bit()
-- avcodec/dirac_dwt: Fix multiple overflows in 9/7 lifting
-- avcodec/diracdec: Fix integer overflow in INTRA_DC_PRED()
-- avformat/mxfdec: Fix Sign error in mxf_read_primer_pack()
-- avformat/mxfdec: Fix DoS issues in mxf_read_index_entry_array()
-- avformat/nsvdec: Fix DoS due to lack of eof check in nsvs_file_offset loop.
-- avcodec/snowdec: Fix integer overflow in decode_subband_slice_buffered()
-- avcodec/hevc_ps: Fix undefined shift in pcm code
-- avcodec/sbrdsp_fixed: Fix undefined overflows in autocorrelate()
-- avformat/mvdec: Fix DoS due to lack of eof check
-- avformat/rl2: Fix DoS due to lack of eof check
-- avformat/rmdec: Fix DoS due to lack of eof check
-- avformat/cinedec: Fix DoS due to lack of eof check
-- avformat/asfdec: Fix DoS due to lack of eof check
-- avformat/hls: Fix DoS due to infinite loop
-- ffprobe: Fix NULL pointer handling in color parameter printing
-- ffprobe: Fix null pointer dereference with color primaries
-- avcodec/hevc_ps: Check delta_pocs in ff_hevc_decode_short_term_rps()
-- avformat/rtpdec_h264: Fix heap-buffer-overflow
-- avformat/aviobuf: Fix signed integer overflow in avio_seek()
-- avformat/mov: Fix signed integer overflows with total_size
-- avcodec/utils: Fix signed integer overflow in rc_initial_buffer_occupancy initialization
-- avcodec/aacdec_template: Fix running cleanup in decode_ics_info()
-- avcodec/me_cmp: Fix crashes on ARM due to misalignment
-- avcodec/pixlet: Fixes: undefined shift in av_mod_uintp2()
-- avcodec/dirac_dwt_template: Fix integer overflow in vertical_compose53iL0()
-- avcodec/fic: Fixes signed integer overflow
-- avcodec/snowdec: Fix off by 1 error
-- avcodec/pixlet: fixes integer overflow in read_highpass()
-- avcodec/zmbv: Check decomp_size
-- avcodec/diracdec: Fixes integer overflow
-- avcodec/diracdec: Check perspective_exp and zrs_exp.
-- avcodec/ffv1dec_template: Fix undefined shift
-- avcodec/mpeg4videodec: Clear mcsel before decoding an image
-- avcodec/dirac_dwt: Fixes integer overflows in COMPOSE_DAUB97*
-- avcodec/aacdec_fixed: fix invalid shift in predict()
-- avcodec/h264_slice: Fix overflow in slice offset
-- avformat/utils: fix memory leak in avformat_free_context
-- swscale: fix gbrap16 alpha channel issues
-- avcodec/h264idct_template: Fix integer overflow in ff_h264_idct_add()
-- avcodec/diracdsp: fix integer overflow
-- avcodec/diracdec: Check weight_log2denom
-- avcodec/nvenc: only push cuda context on encoder close if encoder exists
-- avfilter/vf_ssim: fix temp size calculation
-
-version 3.3.3:
-- avcodec/dirac_dwt: Fix multiple integer overflows in COMPOSE_DD97iH0()
-- avcodec/diracdec: Fix integer overflow in divide3()
-- avcodec/takdec: Fix integer overflow in decode_subframe()
-- avformat/rtmppkt: Convert ff_amf_get_field_value() to bytestream2
-- avformat/rtmppkt: Convert ff_amf_tag_size() to bytestream2
-- avcodec/diracdec: Fix integer overflow in signed multiplication in UNPACK_ARITH()
-- avcodec/pixlet: Simplify nbits computation
-- avcodec/dnxhddec: Move mb height check out of non hr branch
-- avcodec/hevc_ps: fix integer overflow in log2_parallel_merge_level_minus2
-- avformat/oggparsecelt: Do not re-allocate os->private
-- avcodec/ylc: Fix shift overflow
-- avcodec/aacps: Fix multiple integer overflow in map_val_34_to_20()
-- avcodec/aacdec_fixed: fix: left shift of negative value -1
-- avcodec/dirac_vlc: Fix undefined shift
-- doc/filters: typo in frei0r
-- avcodec/cfhd: Fix decoding regression due to height check
-- avcodec/aacdec_template (fixed point): Check gain in decode_cce() to avoid undefined shifts later
-- avcodec/ffv1dec_template: Fix signed integer overflow
-- avcodec/aacdec_template: Fix undefined integer overflow in apply_tns()
-- avcodec/magicyuv: Check that vlc len is not too large
-- avcodec/mjpegdec: Clip DC also on the negative side.
-- avcodec/aacps (fixed point): Fix multiple signed integer overflows
-- avcodec/ylc: Fix vlc of 31 bits
-- avcodec/sbrdsp_fixed: Fix integer overflow in sbr_hf_apply_noise()
-- avcodec/hevcdec: do not let updated extradata corrupt state
-- avcodec/wavpack: Fix invalid shift
-- avcodec/h264_slice: Fix signed integer overflow
-- avcodec/hevc_ps: Fix integer overflow with beta/tc offsets
-- avcodec/cfhd: Fix invalid left shift of negative value
-- avcodec/vb: Check vertical GMC component before multiply
-- avcodec/hevcdec: do basic validity check on delta_chroma_weight and offset
-- avcodec/jpeg2000dwt: Fix integer overflow in dwt_decode97_int()
-- avcodec/apedec: Fix integer overflow
-- avcodec/wavpack: Fix integer overflow in wv_unpack_stereo()
-- avcodec/hevc_ps: Fix max_dec_buffer check
-- avcodec/mpeg4videodec: Fix GMC with videos of dimension 1
-- avcodec/wavpack: Fix integer overflow
-- avcodec/takdec: Fix integer overflow
-- avcodec/tiff: Update pointer only when the result is used
-- avcodec/cfhd: Check bpc before setting bpc in context
-- avcodec/cfhd: Fix undefined shift
-- avcodec/hevc_filter: Fix invalid shift
-- avcodec/mpeg4videodec: Fix overflow in virtual_ref computation
-- avcodec/lpc: signed integer overflow in compute_lpc_coefs() (aacdec_fixed)
-- avcodec/wavpack: Fix undefined integer negation
-- avcodec/aacdec_fixed: Check s for being too small
-- avcodec/htmlsubtitles: Replace very slow redundant sscanf() calls by cleaner and faster code
-- avcodec/h264: Fix mix of lossless and lossy MBs decoding
-- avcodec/h264_mb: Fix 8x8dct in lossless for new versions of x264
-- avcodec/h264_cabac: Fix CABAC+8x8dct in 4:4:4
-- avcodec/takdec: Fixes: integer overflow in AV_SAMPLE_FMT_U8P output
-- avcodec/jpeg2000dsp: Reorder operations in ict_int() to avoid 2 integer overflows
-- avcodec/hevcpred_template: Fix left shift of negative value
-- avcodec/hevcdec: Fix signed integer overflow in decode_lt_rps()
-- avcodec/jpeg2000dec: Check nonzerobits more completely
-- avcodec/shorten: Sanity check maxnlpc
-- avcodec/truemotion2: Move skip computation after checks
-- avcodec/jpeg2000: Fixes integer overflow in ff_jpeg2000_ceildivpow2()
-- avcodec/dnxhd_parser: Do not return invalid value from dnxhd_find_frame_end() on error
-- avcodec/hevcdec: Check nb_sps
-- avcodec/hevc_refs: Check nb_refs in add_candidate_ref()
-- avcodec/mpeg4videodec: Check sprite delta upshift against overflowing.
-- avcodec/mpeg4videodec: Fix integer overflow in num_sprite_warping_points=2 case
-- avcodec/aacsbr_fixed: Check shift in sbr_hf_assemble()
-- avcodec/sbrdsp_fixed: Return an error from sbr_hf_apply_noise() if operations are impossible
-- avcodec/libvpxdec: Check that display dimensions fit in the storage dimensions
-- avcodec/jpeg2000dwt: Fix runtime error: left shift of negative value -123
-- avcodec/wavpack: Fix runtime error: signed integer overflow: 1886191616 + 277872640 cannot be represented in type 'int'
-- avcodec/snowdec: Fix runtime error: left shift of negative value -1
-- avcodec/aacdec_fixed: Fix runtime error: left shift of negative value -1297616
-- avcodec/tiff: Fix leak of geotags[].val
-- avcodec/ra144: Fix runtime error: signed integer overflow: -2200 * 1033073 cannot be represented in type 'int'
-- avcodec/flicvideo: Fix runtime error: signed integer overflow: 4864 * 459296 cannot be represented in type 'int'
-- avcodec/cfhd: Check band parameters before storing them
-- avcodec/h264_parse: Check picture structure when initializig weight table
-- avcodec/indeo4: Check remaining data in Pic hdr extension parsing code
-- avcodec/ac3dec_fixed: Fix multiple runtime error: signed integer overflow: -39271008 * 59 cannot be represented in type 'int'
-- lavc/aarch64/simple_idct: fix idct_col4_top coefficient
-
-
-version 3.3.2:
-- avcodec/mpeg4videodec: Fix runtime error: signed integer overflow: 53098 * 40448 cannot be represented in type 'int'
-- avcodec/pafvideo: Fix assertion failure
-- avcodec/takdec: Fix multiple runtime error: signed integer overflow: 637072 * 4096 cannot be represented in type 'int'
-- avcodec/mjpegdec: Check that reference frame matches the current frame
-- avcodec/tiff: Avoid loosing allocated geotag values
-- avcodec/cavs: Fix runtime error: signed integer overflow: -12648062 * 256 cannot be represented in type 'int'
-- avformat/hls: Check local file extensions
-- avcodec/qdrw: Fix null pointer dereference
-- avutil/softfloat: Fix sign error in and improve documentation of av_int2sf()
-- avcodec/hevc_ps: Fix runtime error: index 32 out of bounds for type 'uint8_t [32]'
-- avcodec/dxv: Check remaining bytes in dxv_decompress_raw()
-- avcodec/pafvideo: Check packet size and frame code before ff_reget_buffer()
-- avcodec/ac3dec_fixed: Fix runtime error: left shift of 419 by 23 places cannot be represented in type 'int'
-- avformat/options: log filename on open
-- avcodec/aacps: Fix runtime error: left shift of 1073741824 by 1 places cannot be represented in type 'INTFLOAT' (aka 'int')
-- avcodec/wavpack: Fix runtime error: shift exponent 32 is too large for 32-bit type 'int'
-- avcodec/cfhd: Fix runtime error: signed integer overflow: 65280 * 65288 cannot be represented in type 'int'
-- avcodec/wavpack: Fix runtime error: signed integer overflow: 2013265955 - -134217694 cannot be represented in type 'int'
-- avcodec/cinepak: Check input packet size before frame reallocation
-- avcodec/hevc_ps: Fix runtime error: signed integer overflow: 2147483628 + 256 cannot be represented in type 'int'
-- avcodec/ra144: Fixes runtime error: signed integer overflow: 7160 * 327138 cannot be represented in type 'int'
-- avcodec/pnm: Use ff_set_dimensions()
-- avcodec/cavsdec: Fix runtime error: signed integer overflow: 59 + 2147483600 cannot be represented in type 'int'
-- avcodec/nvenc: fix hw accelerated transcode with bframes
-- libavformat/hls: Observe Set-Cookie headers
-- libavformat/http: Ignore expired cookies
-- avformat/avidec: Limit formats in gab2 to srt and ass/ssa
-- avcodec/acelp_pitch_delay: Fix runtime error: value 4.83233e+39 is outside the range of representable values of type 'float'
-- avcodec/wavpack: Check float_shift
-- avcodec/wavpack: Fix runtime error: signed integer overflow: 24 * -2147483648 cannot be represented in type 'int'
-- avcodec/ansi: Fix frame memleak
-- avcodec/dds: Fix runtime error: left shift of 145 by 24 places cannot be represented in type 'int'
-- avcodec/jpeg2000dec: Use ff_set_dimensions()
-- avcodec/truemotion2: Fix passing null pointer to memset()
-- avcodec/truemotion2: Fix runtime error: left shift of 1 by 31 places cannot be represented in type 'int'
-- avcodec/ra144: Fix runtime error: signed integer overflow: -2449 * 1398101 cannot be represented in type 'int'
-- avcodec/ra144: Fix runtime error: signed integer overflow: 11184810 * 404 cannot be represented in type 'int'
-- avcodec/aac_defines: Add missing () to AAC_HALF_SUM() macro
-- avcodec/webp: Fixes null pointer dereference
-- avcodec/aacdec_fixed: Fix runtime error: left shift of 1 by 31 places cannot be represented in type 'int'
-- avcodec/ylc: Check count in build_vlc()
-- avcodec/snow: Fix runtime error: signed integer overflow: 1086573993 + 1086573994 cannot be represented in type 'int'
-- avcodec/jpeg2000: Fix runtime error: signed integer overflow: 4185 + 2147483394 cannot be represented in type 'int'
-- avcodec/jpeg2000dec: Check tile offsets more completely
-- avcodec/sheervideo: Check input buffer size before allocating and decoding
-- avcodec/aacdec_fixed: Fix multiple runtime error: shift exponent 127 is too large for 32-bit type 'int'
-- avcodec/wnv1: More strict buffer size check
-- avcodec/libfdk-aacdec: Correct buffer_size parameter
-- avcodec/sbrdsp_template: Fix: runtime error: signed integer overflow: 849815297 + 1315389781 cannot be represented in type 'int'
-- avcodec/ivi_dsp: Fix runtime error: left shift of negative value -2
-- doc/filters: Clarify scale2ref example
-- avcodec/mlpdec: Do not leave invalid values in matrix_out_ch[] on error
-- avcodec/ra144dec: Fix runtime error: left shift of negative value -17
-- avcodec/pixlet: Fix runtime error: signed integer overflow: 2147483647 + 32 cannot be represented in type 'int'
-- avformat/mux: Fix copy an paste typo
-- avutil/internal: Do not enable CHECKED with DEBUG
-- avcodec/clearvideo: Check buf_size before decoding frame
-- avcodec/aacdec_fixed: Fix runtime error: signed integer overflow: -2147483648 * -1 cannot be represented in type 'int'
-- avcodec/smc: Check remaining input
-- avcodec/diracdec: Fix off by 1 error in quant check
-- avcodec/jpeg2000dec: Fix copy and paste error
-- avcodec/jpeg2000dec: Check tile offsets
-- avcodec/sanm: Fix uninitialized reference frames
-- avcodec/jpeglsdec: Check get_bits_left() before decoding a picture
-- avcodec/fmvc: Fix use of uninitialized memory when the first frame is not a keyframe
-- avcodec/ivi_dsp: Fix multiple runtime error: left shift of negative value -71
-- avcodec/mjpegdec: Fix runtime error: signed integer overflow: -32767 * 130560 cannot be represented in type 'int'
-- avcodec/aacdec_fixed: Fix runtime error: shift exponent 34 is too large for 32-bit type 'int'
-- avcodec/mpeg4videodec: Check for multiple VOL headers
-- avcodec/vp9block: fix runtime error: signed integer overflow: 196675 * 20670 cannot be represented in type 'int'
-- avcodec/vmnc: Check location before use
-- avcodec/takdec: Fix runtime error: signed integer overflow: 8192 * 524308 cannot be represented in type 'int'
-- avcodec/aac_defines: Fix: runtime error: left shift of negative value -2
-- avcodec/takdec: Fix runtime error: left shift of negative value -63
-- avcodec/mlpdsp: Fix runtime error: signed integer overflow: -24419392 * 128 cannot be represented in type 'int'
-- avcodec/sbrdsp_fixed: fix runtime error: left shift of 1 by 31 places cannot be represented in type 'int'
-- avcodec/aacsbr_fixed: Fix multiple runtime error: shift exponent 170 is too large for 32-bit type 'int'
-- avcodec/mlpdec: Do not leave a invalid num_primitive_matrices in the context
-- avcodec/aacsbr_fixed: Fix multiple runtime error: shift exponent 150 is too large for 32-bit type 'int'
-- avcodec/mimic: Use ff_set_dimensions() to set the dimensions
-- avcodec/fic: Fix multiple runtime error: signed integer overflow: 5793 * 419752 cannot be represented in type 'int'
-- avcodec/pixlet: Fix reading invalid numbers of bits
-- avcodec/mlpdec: Fix: runtime error: left shift of negative value -8
-- avcodec/dfa: Fix: runtime error: signed integer overflow: -14202 * 196877 cannot be represented in type 'int'
-- avcodec/aacdec: Fix runtime error: signed integer overflow: 2147483520 + 255 cannot be represented in type 'int'
-- avcodec/aacdec_template: Fix fixed point scale in decode_cce()
-- avcodec/fmvc: Fix off by 1 error
-- avcodec/flicvideo: Check frame_size before decrementing
-- avcodec/mlpdec: Fix runtime error: left shift of negative value -1
-- avcodec/takdec: Fix  runtime error: left shift of negative value -42
-- avcodec/hq_hqa: Fix: runtime error: signed integer overflow: -255 * 10180917 cannot be represented in type 'int'
-- avcodec/scpr: mask bits to prevent out of array read
-- avcodec/truemotion1: Fix multiple runtime error: signed integer overflow: 1246906962 * 2 cannot be represented in type 'int'
-- avcodec/svq3: Fix runtime error: left shift of negative value -6
-- avcodec/tiff: reset sampling[] if its invalid
-- configure: Fix the msvcrt version check for mingw32
-- lavf/mov: make invalid m{d,v}hd time_scale default to 1 instead of erroring out
-- lavc/ffjni: add missing '\n'
-- lavc/mediacodec_wrapper: do not declare JNIAMedia{Codec,CodecList,Format}Fields on the stack
-- lavc/mediacodec_wrapper: fix local reference leaks
-- avcodec/nvenc: remove unnecessary alignment
-- Use AVOnce as a static variable consistently
-- avfilter: take_samples: do not directly return frame when samples are skipped
-- avutil/hwcontext_dxva2: Don't improperly free IDirect3DSurface9 objects
-
-version 3.3.1:
-- libswscale/tests/swscale: Fix uninitialized variables
-- avcodec/ffv1dec: Fix runtime error: signed integer overflow: 1550964438 + 1550964438 cannot be represented in type 'int'
-- avcodec/webp: Fix signedness in prefix_code check
-- avcodec/svq3: Fix runtime error: signed integer overflow: 169 * 12717677 cannot be represented in type 'int'
-- avcodec/mlpdec: Check that there is enough data for headers
-- avcodec/ac3dec: Keep track of band structure
-- avcodec/webp: Add missing input padding
-- avcodec/aacdec_fixed: Fix runtime error: left shift of negative value -1
-- avcodec/aacsbr_template: Do not change bs_num_env before its checked
-- avcodec/scpr: Fix multiple runtime error: index 256 out of bounds for type 'unsigned int [256]'
-- avcodec/mlp: Fix multiple runtime error: left shift of negative value -1
-- avcodec/xpmdec: Fix multiple pointer/memory issues
-- avcodec/vp8dsp: vp7_luma_dc_wht_c: Fix multiple runtime error: signed integer overflow: -1366381240 + -1262413604 cannot be represented in type 'int'
-- avcodec/avcodec: Limit the number of side data elements per packet
-- avcodec/texturedsp: Fix runtime error: left shift of 255 by 24 places cannot be represented in type 'int'
-- avcodec/g723_1dec: Fix runtime error: left shift of negative value -1
-- avcodec/wmv2dsp: Fix runtime error: signed integer overflow: 181 * -17047030 cannot be represented in type 'int'
-- avcodec/diracdec: Fix Assertion frame->buf[0] failed at libavcodec/decode.c:610
-- avcodec/msmpeg4dec: Check for cbpy VLC errors
-- avcodec/cllc: Check num_bits
-- avcodec/cllc: Factor VLC_BITS/DEPTH out, do not use repeated literal numbers
-- avcodec/scpr: Check y in first line loop in decompress_i()
-- avcodec/dvbsubdec: Check entry_id
-- avcodec/aacdec_fixed: Fix multiple shift exponent 33 is too large for 32-bit type 'int'
-- avcodec/mpeg12dec: Fixes runtime error: division by zero
-- avcodec/pixlet: Fix runtime error: signed integer overflow: 436207616 * -5160230545260541 cannot be represented in type 'long'
-- avcodec/webp: Always set pix_fmt
-- avfilter/vf_uspp: Fix currently unused input frame dimensions
-- avcodec/truemotion1: Fix multiple runtime error: left shift of negative value -1
-- avcodec/eatqi: Fix runtime error: signed integer overflow: 4466147 * 1075 cannot be represented in type 'int'
-- avcodec/dss_sp: Fix runtime error: signed integer overflow: 2147481189 + 4096 cannot be represented in type 'int'
-- avformat/wavdec: Check chunk_size
-- avcodec/cavs: Check updated MV
-- avcodec/y41pdec: Fix width in input buffer size check
-- avcodec/svq3: Fix multiple runtime error: signed integer overflow: -237341 * 24552 cannot be represented in type 'int'
-- avcodec/texturedsp: Fix runtime error: left shift of 218 by 24 places cannot be represented in type 'int'
-- avcodec/lagarith: Check scale_factor
-- avcodec/lagarith: Fix runtime error: left shift of negative value -1
-- avcodec/takdec: Fix multiple  runtime error: left shift of negative value -1
-- avcodec/indeo2: Check for invalid VLCs
-- avcodec/g723_1dec: Fix several integer related cases of undefined behaviour
-- avcodec/htmlsubtitles: Check for string truncation and return error
-- avcodec/bmvvideo: Fix runtime error: left shift of 137 by 24 places cannot be represented in type 'int'
-- avcodec/dss_sp: Fix multiple runtime error: signed integer overflow: -15699 * -164039 cannot be represented in type 'int'
-- avcodec/dvbsubdec: check region dimensions
-- avcodec/vp8dsp: Fixes: runtime error: signed integer overflow: 1330143360 - -1023040530 cannot be represented in type 'int'
-- avcodec/hqxdsp: Fix multiple runtime error: signed integer overflow: 248220 * 21407 cannot be represented in type 'int' in idct_col()
-- avcodec/cavsdec: Check sym_factor
-- avcodec/cdxl: Check format for BGR24
-- avcodec/ffv1dec: Fix copying planes of paletted formats
-- avcodec/wmv2dsp: Fix runtime error: signed integer overflow: 181 * -12156865 cannot be represented in type 'int'
-- avcodec/xwddec: Check bpp more completely
-- avcodec/aacdec_template: Do not decode 2nd PCE if it will lead to failure
-- avcodec/s302m: Fix left shift of 8 by 28 places cannot be represented in type 'int'
-- avcodec/eamad: Fix runtime error: signed integer overflow: 49674 * 49858 cannot be represented in type 'int'
-- avcodec/g726: Fix runtime error: left shift of negative value -2
-- avcodec/magicyuv: Check len to be supported
-- avcodec/ra144: Fix runtime error: left shift of negative value -798
-- avcodec/mss34dsp: Fix multiple signed integer overflow
-- avcodec/targa_y216dec: Fix width type
-- avcodec/texturedsp: Fix multiple runtime error: left shift of 255 by 24 places cannot be represented in type 'int'
-- avcodec/ivi_dsp: Fix multiple left shift of negative value -2
-- avcodec/svq3: Fix multiple runtime error: signed integer overflow: 44161 * 61694 cannot be represented in type 'int'
-- avcodec/msmpeg4dec: Correct table depth
-- avcodec/dds: Fix runtime error: left shift of 1 by 31 places cannot be represented in type 'int'
-- avcodec/cdxl: Check format parameter
-- avutil/softfloat: Fix overflow in av_div_sf()
-- avcodec/hq_hqa: Fix runtime error: left shift of negative value -207
-- avcodec/mss3: Change types in rac_get_model_sym() to match the types they are initialized from
-- avcodec/shorten: Check k in get_uint()
-- avcodec/webp: Fix null pointer dereference
-- avcodec/dfa: Fix signed integer overflow: -2147483648 - 1 cannot be represented in type 'int'
-- avcodec/g723_1: Fix multiple runtime error: left shift of negative value
-- avcodec/mimic: Fix runtime error: left shift of negative value -1
-- avcodec/clearvideo: Fix multiple runtime error: left shift of negative value -1024
-- avcodec/fic: Fix multiple left shift of negative value -15
-- avcodec/mlpdec: Fix runtime error: left shift of negative value -22
-- avcodec/snowdec: Check qbias
-- avutil/softfloat: Fix multiple runtime error: left shift of negative value -8
-- avcodec/aacsbr_template: Do not leave bs_num_env invalid
-- avcodec/mdec: Fix signed integer overflow: 28835400 * 83 cannot be represented in type 'int'
-- avcodec/dfa: Fix off by 1 error
-- avcodec/nellymoser: Fix multiple left shift of negative value -8591
-- avcodec/cdxl: Fix signed integer overflow: 14243456 * 164 cannot be represented in type 'int'
-- avcodec/g722: Fix multiple runtime error: left shift of negative value -1
-- avcodec/dss_sp: Fix multiple left shift of negative value -466
-- avcodec/wnv1: Fix runtime error: left shift of negative value -1
-- avcodec/tiertexseqv: set the fixed dimenasions, do not depend on the demuxer doing so
-- avcodec/mjpegdec: Fix runtime error: signed integer overflow: -24543 * 2031616 cannot be represented in type 'int'
-- avcodec/cavsdec: Fix undefined behavior from integer overflow
-- avcodec/dvdsubdec: Fix runtime error: left shift of 242 by 24 places cannot be represented in type 'int'
-- libavcodec/mpeg4videodec: Convert sprite_offset to 64bit
-- avcodec/pngdec: Use ff_set_dimensions()
-- avcodec/msvideo1: Check buffer size before re-getting the frame
-- avcodec/h264_cavlc: Fix undefined behavior on qscale overflow
-- avcodec/dcadsp: Fix runtime error: signed integer overflow
-- avcodec/svq3: Reject dx/dy beyond 16bit
-- avcodec/svq3: Increase offsets to prevent integer overflows
-- avcodec/indeo2: Check remaining bits in ir2_decode_plane()
-- avcodec/vp3: Check remaining bits in unpack_dct_coeffs()
-- doc/developer: Add terse documentation of assumed C implementation defined behavior
-- avcodec/bmp: Use ff_set_dimensions()
-- avcodec/mdec: Fix runtime error: left shift of negative value -127
-- avcodec/x86/vc1dsp_init: Fix build failure with --disable-optimizations and clang
-- libavcodec/exr : fix float to uint16 conversion for negative float value
-- avformat/webmdashenc: Validate the 'streams' adaptation sets parameter
-- avformat/webmdashenc: Require the 'adaptation_sets' option to be set
-- lavfi/avfiltergraph: only return EOF in avfilter_graph_request_oldest if all sinks EOFed
-- ffmpeg: check for unconnected outputs
-- avformat/utils: free AVStream.codec properly in free_stream()
-- avcodec/options: do a more thorough clean up in avcodec_copy_context()
-- avcodec/options: factorize avcodec_copy_context() cleanup code
-- ffmpeg: count packets when queued
-- avformat/concatdec: fix the h264 annexb extradata check
-- avcodec/dnxhd_parser: fix parsing interlaced video, simplify code
-- ffmpeg; check return code of avcodec_send_frame when flushing encoders
-- avcodec/g723_1dec: Fix LCG type
-- avcodec/hqxdsp: Fix runtime error: signed integer overflow: -196264 * 11585 cannot be represented in type 'int'
-- avcodec/ac3dec: Fix: runtime error: index -1 out of bounds for type 'INTFLOAT [2]'
-- avcodec/mpeg4videodec: Clear sprite wraping on unsupported cases in VOP decode
-- avcodec/pixlet: Fixes: runtime error: signed integer overflow: 9203954323419769657 + 29897660706736950 cannot be represented in type 'long'
-- avcodec/dds: Fix runtime error: left shift of 210 by 24 places cannot be represented in type 'int'
-- avcodec/rscc: Check pixel_size for overflow
-- avcodec/fmvc: Check nb_blocks
-- avcodec/cllc: Check prefix
-- avcodec/webp: Factor update_canvas_size() out
-- avcodec/webp: Update canvas size in vp8_lossy_decode_frame() as in vp8_lossless_decode_frame()
-- avcodec/snowdec: Check width
-- avcodec/flacdec: Return error code instead of 0 for failures
-- avcodec/opus_silk: Fix integer overflow and out of array read
-- avcodec/aacps: Fix undefined behavior
-- avcodec/pixlet: Fix shift exponent 4294967268 is too large for 32-bit type 'int'
-- doc/general: fix project name after 2b1a6b1ae
-=======
 version 3.4:
 - deflicker video filter
 - doubleweave video filter
@@ -434,7 +53,6 @@
 - Rockchip MPP hardware decoding
 - vmafmotion video filter
 - use MIME type "G726" for little-endian G.726, "AAL2-G726" for big-endian G.726
->>>>>>> 01e291a5
 
 
 version 3.3:
@@ -470,10 +88,7 @@
 - MPEG-7 Video Signature filter
 - Removed asyncts filter (use af_aresample instead)
 - Intel QSV-accelerated VP8 video decoding
-<<<<<<< HEAD
-=======
 - VAAPI-accelerated deinterlacing
->>>>>>> 01e291a5
 
 
 version 3.2:
