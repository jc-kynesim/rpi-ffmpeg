OBJS += arm/cpu.o                                                       \
        arm/float_dsp_init_arm.o                                        \

VFP-OBJS += arm/float_dsp_init_vfp.o                                    \
            arm/float_dsp_vfp.o                                         \

NEON-OBJS += arm/float_dsp_init_neon.o                                  \
             arm/float_dsp_neon.o                                       \
<<<<<<< HEAD
	     arm/rpi_sand_neon.o                                        \
=======
             arm/rpi_sand_neon.o                                        \
>>>>>>> 7a1bb6b7
<|MERGE_RESOLUTION|>--- conflicted
+++ resolved
@@ -6,8 +6,4 @@
 
 NEON-OBJS += arm/float_dsp_init_neon.o                                  \
              arm/float_dsp_neon.o                                       \
-<<<<<<< HEAD
-	     arm/rpi_sand_neon.o                                        \
-=======
-             arm/rpi_sand_neon.o                                        \
->>>>>>> 7a1bb6b7
+             arm/rpi_sand_neon.o                                        \