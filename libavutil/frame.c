--- conflicted
+++ resolved
@@ -27,11 +27,7 @@
 #include "imgutils.h"
 #include "mem.h"
 #include "samplefmt.h"
-<<<<<<< HEAD
-#if CONFIG_RPI
-=======
 #if CONFIG_SAND
->>>>>>> 7a1bb6b7
 #include "rpi_sand_fns.h"
 #endif
 
@@ -902,11 +898,7 @@
         (frame->crop_top + frame->crop_bottom) >= frame->height)
         return AVERROR(ERANGE);
 
-<<<<<<< HEAD
-#if CONFIG_RPI
-=======
 #if CONFIG_SAND
->>>>>>> 7a1bb6b7
     // Sand cannot be cropped - do not try
     if (av_rpi_is_sand_format(frame->format))
         return 0;
