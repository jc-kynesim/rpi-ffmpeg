/*
 * copyright (c) 2006 Michael Niedermayer <michaelni@gmx.at>
 *
 * This file is part of FFmpeg.
 *
 * FFmpeg is free software; you can redistribute it and/or
 * modify it under the terms of the GNU Lesser General Public
 * License as published by the Free Software Foundation; either
 * version 2.1 of the License, or (at your option) any later version.
 *
 * FFmpeg is distributed in the hope that it will be useful,
 * but WITHOUT ANY WARRANTY; without even the implied warranty of
 * MERCHANTABILITY or FITNESS FOR A PARTICULAR PURPOSE.  See the GNU
 * Lesser General Public License for more details.
 *
 * You should have received a copy of the GNU Lesser General Public
 * License along with FFmpeg; if not, write to the Free Software
 * Foundation, Inc., 51 Franklin Street, Fifth Floor, Boston, MA 02110-1301 USA
 */

#ifndef AVUTIL_PIXFMT_H
#define AVUTIL_PIXFMT_H

/**
 * @file
 * pixel format definitions
 */

#include "libavutil/avconfig.h"
#include "version.h"

#define AVPALETTE_SIZE 1024
#define AVPALETTE_COUNT 256

/**
 * Pixel format.
 *
 * @note
 * AV_PIX_FMT_RGB32 is handled in an endian-specific manner. An RGBA
 * color is put together as:
 *  (A << 24) | (R << 16) | (G << 8) | B
 * This is stored as BGRA on little-endian CPU architectures and ARGB on
 * big-endian CPUs.
 *
 * @note
 * If the resolution is not a multiple of the chroma subsampling factor
 * then the chroma plane resolution must be rounded up.
 *
 * @par
 * When the pixel format is palettized RGB32 (AV_PIX_FMT_PAL8), the palettized
 * image data is stored in AVFrame.data[0]. The palette is transported in
 * AVFrame.data[1], is 1024 bytes long (256 4-byte entries) and is
 * formatted the same as in AV_PIX_FMT_RGB32 described above (i.e., it is
 * also endian-specific). Note also that the individual RGB32 palette
 * components stored in AVFrame.data[1] should be in the range 0..255.
 * This is important as many custom PAL8 video codecs that were designed
 * to run on the IBM VGA graphics adapter use 6-bit palette components.
 *
 * @par
 * For all the 8 bits per pixel formats, an RGB32 palette is in data[1] like
 * for pal8. This palette is filled in automatically by the function
 * allocating the picture.
 */
enum AVPixelFormat {
    AV_PIX_FMT_NONE = -1,
    AV_PIX_FMT_YUV420P,   ///< planar YUV 4:2:0, 12bpp, (1 Cr & Cb sample per 2x2 Y samples)
    AV_PIX_FMT_YUYV422,   ///< packed YUV 4:2:2, 16bpp, Y0 Cb Y1 Cr
    AV_PIX_FMT_RGB24,     ///< packed RGB 8:8:8, 24bpp, RGBRGB...
    AV_PIX_FMT_BGR24,     ///< packed RGB 8:8:8, 24bpp, BGRBGR...
    AV_PIX_FMT_YUV422P,   ///< planar YUV 4:2:2, 16bpp, (1 Cr & Cb sample per 2x1 Y samples)
    AV_PIX_FMT_YUV444P,   ///< planar YUV 4:4:4, 24bpp, (1 Cr & Cb sample per 1x1 Y samples)
    AV_PIX_FMT_YUV410P,   ///< planar YUV 4:1:0,  9bpp, (1 Cr & Cb sample per 4x4 Y samples)
    AV_PIX_FMT_YUV411P,   ///< planar YUV 4:1:1, 12bpp, (1 Cr & Cb sample per 4x1 Y samples)
    AV_PIX_FMT_GRAY8,     ///<        Y        ,  8bpp
    AV_PIX_FMT_MONOWHITE, ///<        Y        ,  1bpp, 0 is white, 1 is black, in each byte pixels are ordered from the msb to the lsb
    AV_PIX_FMT_MONOBLACK, ///<        Y        ,  1bpp, 0 is black, 1 is white, in each byte pixels are ordered from the msb to the lsb
    AV_PIX_FMT_PAL8,      ///< 8 bits with AV_PIX_FMT_RGB32 palette
    AV_PIX_FMT_YUVJ420P,  ///< planar YUV 4:2:0, 12bpp, full scale (JPEG), deprecated in favor of AV_PIX_FMT_YUV420P and setting color_range
    AV_PIX_FMT_YUVJ422P,  ///< planar YUV 4:2:2, 16bpp, full scale (JPEG), deprecated in favor of AV_PIX_FMT_YUV422P and setting color_range
    AV_PIX_FMT_YUVJ444P,  ///< planar YUV 4:4:4, 24bpp, full scale (JPEG), deprecated in favor of AV_PIX_FMT_YUV444P and setting color_range
    AV_PIX_FMT_UYVY422,   ///< packed YUV 4:2:2, 16bpp, Cb Y0 Cr Y1
    AV_PIX_FMT_UYYVYY411, ///< packed YUV 4:1:1, 12bpp, Cb Y0 Y1 Cr Y2 Y3
    AV_PIX_FMT_BGR8,      ///< packed RGB 3:3:2,  8bpp, (msb)2B 3G 3R(lsb)
    AV_PIX_FMT_BGR4,      ///< packed RGB 1:2:1 bitstream,  4bpp, (msb)1B 2G 1R(lsb), a byte contains two pixels, the first pixel in the byte is the one composed by the 4 msb bits
    AV_PIX_FMT_BGR4_BYTE, ///< packed RGB 1:2:1,  8bpp, (msb)1B 2G 1R(lsb)
    AV_PIX_FMT_RGB8,      ///< packed RGB 3:3:2,  8bpp, (msb)2R 3G 3B(lsb)
    AV_PIX_FMT_RGB4,      ///< packed RGB 1:2:1 bitstream,  4bpp, (msb)1R 2G 1B(lsb), a byte contains two pixels, the first pixel in the byte is the one composed by the 4 msb bits
    AV_PIX_FMT_RGB4_BYTE, ///< packed RGB 1:2:1,  8bpp, (msb)1R 2G 1B(lsb)
    AV_PIX_FMT_NV12,      ///< planar YUV 4:2:0, 12bpp, 1 plane for Y and 1 plane for the UV components, which are interleaved (first byte U and the following byte V)
    AV_PIX_FMT_NV21,      ///< as above, but U and V bytes are swapped

    AV_PIX_FMT_ARGB,      ///< packed ARGB 8:8:8:8, 32bpp, ARGBARGB...
    AV_PIX_FMT_RGBA,      ///< packed RGBA 8:8:8:8, 32bpp, RGBARGBA...
    AV_PIX_FMT_ABGR,      ///< packed ABGR 8:8:8:8, 32bpp, ABGRABGR...
    AV_PIX_FMT_BGRA,      ///< packed BGRA 8:8:8:8, 32bpp, BGRABGRA...

    AV_PIX_FMT_GRAY16BE,  ///<        Y        , 16bpp, big-endian
    AV_PIX_FMT_GRAY16LE,  ///<        Y        , 16bpp, little-endian
    AV_PIX_FMT_YUV440P,   ///< planar YUV 4:4:0 (1 Cr & Cb sample per 1x2 Y samples)
    AV_PIX_FMT_YUVJ440P,  ///< planar YUV 4:4:0 full scale (JPEG), deprecated in favor of AV_PIX_FMT_YUV440P and setting color_range
    AV_PIX_FMT_YUVA420P,  ///< planar YUV 4:2:0, 20bpp, (1 Cr & Cb sample per 2x2 Y & A samples)
    AV_PIX_FMT_RGB48BE,   ///< packed RGB 16:16:16, 48bpp, 16R, 16G, 16B, the 2-byte value for each R/G/B component is stored as big-endian
    AV_PIX_FMT_RGB48LE,   ///< packed RGB 16:16:16, 48bpp, 16R, 16G, 16B, the 2-byte value for each R/G/B component is stored as little-endian

    AV_PIX_FMT_RGB565BE,  ///< packed RGB 5:6:5, 16bpp, (msb)   5R 6G 5B(lsb), big-endian
    AV_PIX_FMT_RGB565LE,  ///< packed RGB 5:6:5, 16bpp, (msb)   5R 6G 5B(lsb), little-endian
    AV_PIX_FMT_RGB555BE,  ///< packed RGB 5:5:5, 16bpp, (msb)1X 5R 5G 5B(lsb), big-endian   , X=unused/undefined
    AV_PIX_FMT_RGB555LE,  ///< packed RGB 5:5:5, 16bpp, (msb)1X 5R 5G 5B(lsb), little-endian, X=unused/undefined

    AV_PIX_FMT_BGR565BE,  ///< packed BGR 5:6:5, 16bpp, (msb)   5B 6G 5R(lsb), big-endian
    AV_PIX_FMT_BGR565LE,  ///< packed BGR 5:6:5, 16bpp, (msb)   5B 6G 5R(lsb), little-endian
    AV_PIX_FMT_BGR555BE,  ///< packed BGR 5:5:5, 16bpp, (msb)1X 5B 5G 5R(lsb), big-endian   , X=unused/undefined
    AV_PIX_FMT_BGR555LE,  ///< packed BGR 5:5:5, 16bpp, (msb)1X 5B 5G 5R(lsb), little-endian, X=unused/undefined

#if FF_API_VAAPI
    /** @name Deprecated pixel formats */
    /**@{*/
    AV_PIX_FMT_VAAPI_MOCO, ///< HW acceleration through VA API at motion compensation entry-point, Picture.data[3] contains a vaapi_render_state struct which contains macroblocks as well as various fields extracted from headers
    AV_PIX_FMT_VAAPI_IDCT, ///< HW acceleration through VA API at IDCT entry-point, Picture.data[3] contains a vaapi_render_state struct which contains fields extracted from headers
    AV_PIX_FMT_VAAPI_VLD,  ///< HW decoding through VA API, Picture.data[3] contains a VASurfaceID
    /**@}*/
    AV_PIX_FMT_VAAPI = AV_PIX_FMT_VAAPI_VLD,
#else
    /**
     *  Hardware acceleration through VA-API, data[3] contains a
     *  VASurfaceID.
     */
    AV_PIX_FMT_VAAPI,
#endif

    AV_PIX_FMT_YUV420P16LE,  ///< planar YUV 4:2:0, 24bpp, (1 Cr & Cb sample per 2x2 Y samples), little-endian
    AV_PIX_FMT_YUV420P16BE,  ///< planar YUV 4:2:0, 24bpp, (1 Cr & Cb sample per 2x2 Y samples), big-endian
    AV_PIX_FMT_YUV422P16LE,  ///< planar YUV 4:2:2, 32bpp, (1 Cr & Cb sample per 2x1 Y samples), little-endian
    AV_PIX_FMT_YUV422P16BE,  ///< planar YUV 4:2:2, 32bpp, (1 Cr & Cb sample per 2x1 Y samples), big-endian
    AV_PIX_FMT_YUV444P16LE,  ///< planar YUV 4:4:4, 48bpp, (1 Cr & Cb sample per 1x1 Y samples), little-endian
    AV_PIX_FMT_YUV444P16BE,  ///< planar YUV 4:4:4, 48bpp, (1 Cr & Cb sample per 1x1 Y samples), big-endian
    AV_PIX_FMT_DXVA2_VLD,    ///< HW decoding through DXVA2, Picture.data[3] contains a LPDIRECT3DSURFACE9 pointer

    AV_PIX_FMT_RGB444LE,  ///< packed RGB 4:4:4, 16bpp, (msb)4X 4R 4G 4B(lsb), little-endian, X=unused/undefined
    AV_PIX_FMT_RGB444BE,  ///< packed RGB 4:4:4, 16bpp, (msb)4X 4R 4G 4B(lsb), big-endian,    X=unused/undefined
    AV_PIX_FMT_BGR444LE,  ///< packed BGR 4:4:4, 16bpp, (msb)4X 4B 4G 4R(lsb), little-endian, X=unused/undefined
    AV_PIX_FMT_BGR444BE,  ///< packed BGR 4:4:4, 16bpp, (msb)4X 4B 4G 4R(lsb), big-endian,    X=unused/undefined
    AV_PIX_FMT_YA8,       ///< 8 bits gray, 8 bits alpha

    AV_PIX_FMT_Y400A = AV_PIX_FMT_YA8, ///< alias for AV_PIX_FMT_YA8
    AV_PIX_FMT_GRAY8A= AV_PIX_FMT_YA8, ///< alias for AV_PIX_FMT_YA8

    AV_PIX_FMT_BGR48BE,   ///< packed RGB 16:16:16, 48bpp, 16B, 16G, 16R, the 2-byte value for each R/G/B component is stored as big-endian
    AV_PIX_FMT_BGR48LE,   ///< packed RGB 16:16:16, 48bpp, 16B, 16G, 16R, the 2-byte value for each R/G/B component is stored as little-endian

    /**
     * The following 12 formats have the disadvantage of needing 1 format for each bit depth.
     * Notice that each 9/10 bits sample is stored in 16 bits with extra padding.
     * If you want to support multiple bit depths, then using AV_PIX_FMT_YUV420P16* with the bpp stored separately is better.
     */
    AV_PIX_FMT_YUV420P9BE, ///< planar YUV 4:2:0, 13.5bpp, (1 Cr & Cb sample per 2x2 Y samples), big-endian
    AV_PIX_FMT_YUV420P9LE, ///< planar YUV 4:2:0, 13.5bpp, (1 Cr & Cb sample per 2x2 Y samples), little-endian
    AV_PIX_FMT_YUV420P10BE,///< planar YUV 4:2:0, 15bpp, (1 Cr & Cb sample per 2x2 Y samples), big-endian
    AV_PIX_FMT_YUV420P10LE,///< planar YUV 4:2:0, 15bpp, (1 Cr & Cb sample per 2x2 Y samples), little-endian
    AV_PIX_FMT_YUV422P10BE,///< planar YUV 4:2:2, 20bpp, (1 Cr & Cb sample per 2x1 Y samples), big-endian
    AV_PIX_FMT_YUV422P10LE,///< planar YUV 4:2:2, 20bpp, (1 Cr & Cb sample per 2x1 Y samples), little-endian
    AV_PIX_FMT_YUV444P9BE, ///< planar YUV 4:4:4, 27bpp, (1 Cr & Cb sample per 1x1 Y samples), big-endian
    AV_PIX_FMT_YUV444P9LE, ///< planar YUV 4:4:4, 27bpp, (1 Cr & Cb sample per 1x1 Y samples), little-endian
    AV_PIX_FMT_YUV444P10BE,///< planar YUV 4:4:4, 30bpp, (1 Cr & Cb sample per 1x1 Y samples), big-endian
    AV_PIX_FMT_YUV444P10LE,///< planar YUV 4:4:4, 30bpp, (1 Cr & Cb sample per 1x1 Y samples), little-endian
    AV_PIX_FMT_YUV422P9BE, ///< planar YUV 4:2:2, 18bpp, (1 Cr & Cb sample per 2x1 Y samples), big-endian
    AV_PIX_FMT_YUV422P9LE, ///< planar YUV 4:2:2, 18bpp, (1 Cr & Cb sample per 2x1 Y samples), little-endian
    AV_PIX_FMT_GBRP,      ///< planar GBR 4:4:4 24bpp
    AV_PIX_FMT_GBR24P = AV_PIX_FMT_GBRP, // alias for #AV_PIX_FMT_GBRP
    AV_PIX_FMT_GBRP9BE,   ///< planar GBR 4:4:4 27bpp, big-endian
    AV_PIX_FMT_GBRP9LE,   ///< planar GBR 4:4:4 27bpp, little-endian
    AV_PIX_FMT_GBRP10BE,  ///< planar GBR 4:4:4 30bpp, big-endian
    AV_PIX_FMT_GBRP10LE,  ///< planar GBR 4:4:4 30bpp, little-endian
    AV_PIX_FMT_GBRP16BE,  ///< planar GBR 4:4:4 48bpp, big-endian
    AV_PIX_FMT_GBRP16LE,  ///< planar GBR 4:4:4 48bpp, little-endian
    AV_PIX_FMT_YUVA422P,  ///< planar YUV 4:2:2 24bpp, (1 Cr & Cb sample per 2x1 Y & A samples)
    AV_PIX_FMT_YUVA444P,  ///< planar YUV 4:4:4 32bpp, (1 Cr & Cb sample per 1x1 Y & A samples)
    AV_PIX_FMT_YUVA420P9BE,  ///< planar YUV 4:2:0 22.5bpp, (1 Cr & Cb sample per 2x2 Y & A samples), big-endian
    AV_PIX_FMT_YUVA420P9LE,  ///< planar YUV 4:2:0 22.5bpp, (1 Cr & Cb sample per 2x2 Y & A samples), little-endian
    AV_PIX_FMT_YUVA422P9BE,  ///< planar YUV 4:2:2 27bpp, (1 Cr & Cb sample per 2x1 Y & A samples), big-endian
    AV_PIX_FMT_YUVA422P9LE,  ///< planar YUV 4:2:2 27bpp, (1 Cr & Cb sample per 2x1 Y & A samples), little-endian
    AV_PIX_FMT_YUVA444P9BE,  ///< planar YUV 4:4:4 36bpp, (1 Cr & Cb sample per 1x1 Y & A samples), big-endian
    AV_PIX_FMT_YUVA444P9LE,  ///< planar YUV 4:4:4 36bpp, (1 Cr & Cb sample per 1x1 Y & A samples), little-endian
    AV_PIX_FMT_YUVA420P10BE, ///< planar YUV 4:2:0 25bpp, (1 Cr & Cb sample per 2x2 Y & A samples, big-endian)
    AV_PIX_FMT_YUVA420P10LE, ///< planar YUV 4:2:0 25bpp, (1 Cr & Cb sample per 2x2 Y & A samples, little-endian)
    AV_PIX_FMT_YUVA422P10BE, ///< planar YUV 4:2:2 30bpp, (1 Cr & Cb sample per 2x1 Y & A samples, big-endian)
    AV_PIX_FMT_YUVA422P10LE, ///< planar YUV 4:2:2 30bpp, (1 Cr & Cb sample per 2x1 Y & A samples, little-endian)
    AV_PIX_FMT_YUVA444P10BE, ///< planar YUV 4:4:4 40bpp, (1 Cr & Cb sample per 1x1 Y & A samples, big-endian)
    AV_PIX_FMT_YUVA444P10LE, ///< planar YUV 4:4:4 40bpp, (1 Cr & Cb sample per 1x1 Y & A samples, little-endian)
    AV_PIX_FMT_YUVA420P16BE, ///< planar YUV 4:2:0 40bpp, (1 Cr & Cb sample per 2x2 Y & A samples, big-endian)
    AV_PIX_FMT_YUVA420P16LE, ///< planar YUV 4:2:0 40bpp, (1 Cr & Cb sample per 2x2 Y & A samples, little-endian)
    AV_PIX_FMT_YUVA422P16BE, ///< planar YUV 4:2:2 48bpp, (1 Cr & Cb sample per 2x1 Y & A samples, big-endian)
    AV_PIX_FMT_YUVA422P16LE, ///< planar YUV 4:2:2 48bpp, (1 Cr & Cb sample per 2x1 Y & A samples, little-endian)
    AV_PIX_FMT_YUVA444P16BE, ///< planar YUV 4:4:4 64bpp, (1 Cr & Cb sample per 1x1 Y & A samples, big-endian)
    AV_PIX_FMT_YUVA444P16LE, ///< planar YUV 4:4:4 64bpp, (1 Cr & Cb sample per 1x1 Y & A samples, little-endian)

    AV_PIX_FMT_VDPAU,     ///< HW acceleration through VDPAU, Picture.data[3] contains a VdpVideoSurface

    AV_PIX_FMT_XYZ12LE,      ///< packed XYZ 4:4:4, 36 bpp, (msb) 12X, 12Y, 12Z (lsb), the 2-byte value for each X/Y/Z is stored as little-endian, the 4 lower bits are set to 0
    AV_PIX_FMT_XYZ12BE,      ///< packed XYZ 4:4:4, 36 bpp, (msb) 12X, 12Y, 12Z (lsb), the 2-byte value for each X/Y/Z is stored as big-endian, the 4 lower bits are set to 0
    AV_PIX_FMT_NV16,         ///< interleaved chroma YUV 4:2:2, 16bpp, (1 Cr & Cb sample per 2x1 Y samples)
    AV_PIX_FMT_NV20LE,       ///< interleaved chroma YUV 4:2:2, 20bpp, (1 Cr & Cb sample per 2x1 Y samples), little-endian
    AV_PIX_FMT_NV20BE,       ///< interleaved chroma YUV 4:2:2, 20bpp, (1 Cr & Cb sample per 2x1 Y samples), big-endian

    AV_PIX_FMT_RGBA64BE,     ///< packed RGBA 16:16:16:16, 64bpp, 16R, 16G, 16B, 16A, the 2-byte value for each R/G/B/A component is stored as big-endian
    AV_PIX_FMT_RGBA64LE,     ///< packed RGBA 16:16:16:16, 64bpp, 16R, 16G, 16B, 16A, the 2-byte value for each R/G/B/A component is stored as little-endian
    AV_PIX_FMT_BGRA64BE,     ///< packed RGBA 16:16:16:16, 64bpp, 16B, 16G, 16R, 16A, the 2-byte value for each R/G/B/A component is stored as big-endian
    AV_PIX_FMT_BGRA64LE,     ///< packed RGBA 16:16:16:16, 64bpp, 16B, 16G, 16R, 16A, the 2-byte value for each R/G/B/A component is stored as little-endian

    AV_PIX_FMT_YVYU422,   ///< packed YUV 4:2:2, 16bpp, Y0 Cr Y1 Cb

    AV_PIX_FMT_YA16BE,       ///< 16 bits gray, 16 bits alpha (big-endian)
    AV_PIX_FMT_YA16LE,       ///< 16 bits gray, 16 bits alpha (little-endian)

    AV_PIX_FMT_GBRAP,        ///< planar GBRA 4:4:4:4 32bpp
    AV_PIX_FMT_GBRAP16BE,    ///< planar GBRA 4:4:4:4 64bpp, big-endian
    AV_PIX_FMT_GBRAP16LE,    ///< planar GBRA 4:4:4:4 64bpp, little-endian
    /**
     *  HW acceleration through QSV, data[3] contains a pointer to the
     *  mfxFrameSurface1 structure.
     */
    AV_PIX_FMT_QSV,
    /**
     * HW acceleration though MMAL, data[3] contains a pointer to the
     * MMAL_BUFFER_HEADER_T structure.
     */
    AV_PIX_FMT_MMAL,

    AV_PIX_FMT_D3D11VA_VLD,  ///< HW decoding through Direct3D11 via old API, Picture.data[3] contains a ID3D11VideoDecoderOutputView pointer

    /**
     * HW acceleration through CUDA. data[i] contain CUdeviceptr pointers
     * exactly as for system memory frames.
     */
    AV_PIX_FMT_CUDA,

    /**
     * HW acceleration through RPI.
     */
    AV_PIX_FMT_RPI,

    AV_PIX_FMT_0RGB,        ///< packed RGB 8:8:8, 32bpp, XRGBXRGB...   X=unused/undefined
    AV_PIX_FMT_RGB0,        ///< packed RGB 8:8:8, 32bpp, RGBXRGBX...   X=unused/undefined
    AV_PIX_FMT_0BGR,        ///< packed BGR 8:8:8, 32bpp, XBGRXBGR...   X=unused/undefined
    AV_PIX_FMT_BGR0,        ///< packed BGR 8:8:8, 32bpp, BGRXBGRX...   X=unused/undefined

    AV_PIX_FMT_YUV420P12BE, ///< planar YUV 4:2:0,18bpp, (1 Cr & Cb sample per 2x2 Y samples), big-endian
    AV_PIX_FMT_YUV420P12LE, ///< planar YUV 4:2:0,18bpp, (1 Cr & Cb sample per 2x2 Y samples), little-endian
    AV_PIX_FMT_YUV420P14BE, ///< planar YUV 4:2:0,21bpp, (1 Cr & Cb sample per 2x2 Y samples), big-endian
    AV_PIX_FMT_YUV420P14LE, ///< planar YUV 4:2:0,21bpp, (1 Cr & Cb sample per 2x2 Y samples), little-endian
    AV_PIX_FMT_YUV422P12BE, ///< planar YUV 4:2:2,24bpp, (1 Cr & Cb sample per 2x1 Y samples), big-endian
    AV_PIX_FMT_YUV422P12LE, ///< planar YUV 4:2:2,24bpp, (1 Cr & Cb sample per 2x1 Y samples), little-endian
    AV_PIX_FMT_YUV422P14BE, ///< planar YUV 4:2:2,28bpp, (1 Cr & Cb sample per 2x1 Y samples), big-endian
    AV_PIX_FMT_YUV422P14LE, ///< planar YUV 4:2:2,28bpp, (1 Cr & Cb sample per 2x1 Y samples), little-endian
    AV_PIX_FMT_YUV444P12BE, ///< planar YUV 4:4:4,36bpp, (1 Cr & Cb sample per 1x1 Y samples), big-endian
    AV_PIX_FMT_YUV444P12LE, ///< planar YUV 4:4:4,36bpp, (1 Cr & Cb sample per 1x1 Y samples), little-endian
    AV_PIX_FMT_YUV444P14BE, ///< planar YUV 4:4:4,42bpp, (1 Cr & Cb sample per 1x1 Y samples), big-endian
    AV_PIX_FMT_YUV444P14LE, ///< planar YUV 4:4:4,42bpp, (1 Cr & Cb sample per 1x1 Y samples), little-endian
    AV_PIX_FMT_GBRP12BE,    ///< planar GBR 4:4:4 36bpp, big-endian
    AV_PIX_FMT_GBRP12LE,    ///< planar GBR 4:4:4 36bpp, little-endian
    AV_PIX_FMT_GBRP14BE,    ///< planar GBR 4:4:4 42bpp, big-endian
    AV_PIX_FMT_GBRP14LE,    ///< planar GBR 4:4:4 42bpp, little-endian
    AV_PIX_FMT_YUVJ411P,    ///< planar YUV 4:1:1, 12bpp, (1 Cr & Cb sample per 4x1 Y samples) full scale (JPEG), deprecated in favor of AV_PIX_FMT_YUV411P and setting color_range

    AV_PIX_FMT_BAYER_BGGR8,    ///< bayer, BGBG..(odd line), GRGR..(even line), 8-bit samples */
    AV_PIX_FMT_BAYER_RGGB8,    ///< bayer, RGRG..(odd line), GBGB..(even line), 8-bit samples */
    AV_PIX_FMT_BAYER_GBRG8,    ///< bayer, GBGB..(odd line), RGRG..(even line), 8-bit samples */
    AV_PIX_FMT_BAYER_GRBG8,    ///< bayer, GRGR..(odd line), BGBG..(even line), 8-bit samples */
    AV_PIX_FMT_BAYER_BGGR16LE, ///< bayer, BGBG..(odd line), GRGR..(even line), 16-bit samples, little-endian */
    AV_PIX_FMT_BAYER_BGGR16BE, ///< bayer, BGBG..(odd line), GRGR..(even line), 16-bit samples, big-endian */
    AV_PIX_FMT_BAYER_RGGB16LE, ///< bayer, RGRG..(odd line), GBGB..(even line), 16-bit samples, little-endian */
    AV_PIX_FMT_BAYER_RGGB16BE, ///< bayer, RGRG..(odd line), GBGB..(even line), 16-bit samples, big-endian */
    AV_PIX_FMT_BAYER_GBRG16LE, ///< bayer, GBGB..(odd line), RGRG..(even line), 16-bit samples, little-endian */
    AV_PIX_FMT_BAYER_GBRG16BE, ///< bayer, GBGB..(odd line), RGRG..(even line), 16-bit samples, big-endian */
    AV_PIX_FMT_BAYER_GRBG16LE, ///< bayer, GRGR..(odd line), BGBG..(even line), 16-bit samples, little-endian */
    AV_PIX_FMT_BAYER_GRBG16BE, ///< bayer, GRGR..(odd line), BGBG..(even line), 16-bit samples, big-endian */

    AV_PIX_FMT_XVMC,///< XVideo Motion Acceleration via common packet passing

    AV_PIX_FMT_YUV440P10LE, ///< planar YUV 4:4:0,20bpp, (1 Cr & Cb sample per 1x2 Y samples), little-endian
    AV_PIX_FMT_YUV440P10BE, ///< planar YUV 4:4:0,20bpp, (1 Cr & Cb sample per 1x2 Y samples), big-endian
    AV_PIX_FMT_YUV440P12LE, ///< planar YUV 4:4:0,24bpp, (1 Cr & Cb sample per 1x2 Y samples), little-endian
    AV_PIX_FMT_YUV440P12BE, ///< planar YUV 4:4:0,24bpp, (1 Cr & Cb sample per 1x2 Y samples), big-endian
    AV_PIX_FMT_AYUV64LE,    ///< packed AYUV 4:4:4,64bpp (1 Cr & Cb sample per 1x1 Y & A samples), little-endian
    AV_PIX_FMT_AYUV64BE,    ///< packed AYUV 4:4:4,64bpp (1 Cr & Cb sample per 1x1 Y & A samples), big-endian

    AV_PIX_FMT_VIDEOTOOLBOX, ///< hardware decoding through Videotoolbox

    AV_PIX_FMT_P010LE, ///< like NV12, with 10bpp per component, data in the high bits, zeros in the low bits, little-endian
    AV_PIX_FMT_P010BE, ///< like NV12, with 10bpp per component, data in the high bits, zeros in the low bits, big-endian

    AV_PIX_FMT_GBRAP12BE,  ///< planar GBR 4:4:4:4 48bpp, big-endian
    AV_PIX_FMT_GBRAP12LE,  ///< planar GBR 4:4:4:4 48bpp, little-endian

    AV_PIX_FMT_GBRAP10BE,  ///< planar GBR 4:4:4:4 40bpp, big-endian
    AV_PIX_FMT_GBRAP10LE,  ///< planar GBR 4:4:4:4 40bpp, little-endian

    AV_PIX_FMT_MEDIACODEC, ///< hardware decoding through MediaCodec

    AV_PIX_FMT_GRAY12BE,   ///<        Y        , 12bpp, big-endian
    AV_PIX_FMT_GRAY12LE,   ///<        Y        , 12bpp, little-endian
    AV_PIX_FMT_GRAY10BE,   ///<        Y        , 10bpp, big-endian
    AV_PIX_FMT_GRAY10LE,   ///<        Y        , 10bpp, little-endian

    AV_PIX_FMT_P016LE, ///< like NV12, with 16bpp per component, little-endian
    AV_PIX_FMT_P016BE, ///< like NV12, with 16bpp per component, big-endian

    /**
     * Hardware surfaces for Direct3D11.
     *
     * This is preferred over the legacy AV_PIX_FMT_D3D11VA_VLD. The new D3D11
     * hwaccel API and filtering support AV_PIX_FMT_D3D11 only.
     *
     * data[0] contains a ID3D11Texture2D pointer, and data[1] contains the
     * texture array index of the frame as intptr_t if the ID3D11Texture2D is
     * an array texture (or always 0 if it's a normal texture).
     */
    AV_PIX_FMT_D3D11,

    AV_PIX_FMT_GRAY9BE,   ///<        Y        , 9bpp, big-endian
    AV_PIX_FMT_GRAY9LE,   ///<        Y        , 9bpp, little-endian

    AV_PIX_FMT_GBRPF32BE,  ///< IEEE-754 single precision planar GBR 4:4:4,     96bpp, big-endian
    AV_PIX_FMT_GBRPF32LE,  ///< IEEE-754 single precision planar GBR 4:4:4,     96bpp, little-endian
    AV_PIX_FMT_GBRAPF32BE, ///< IEEE-754 single precision planar GBRA 4:4:4:4, 128bpp, big-endian
    AV_PIX_FMT_GBRAPF32LE, ///< IEEE-754 single precision planar GBRA 4:4:4:4, 128bpp, little-endian

    /**
     * DRM-managed buffers exposed through PRIME buffer sharing.
     *
     * data[0] points to an AVDRMFrameDescriptor.
     */
    AV_PIX_FMT_DRM_PRIME,
    /**
     * Hardware surfaces for OpenCL.
     *
     * data[i] contain 2D image objects (typed in C as cl_mem, used
     * in OpenCL as image2d_t) for each plane of the surface.
     */
    AV_PIX_FMT_OPENCL,

    AV_PIX_FMT_GRAY14BE,   ///<        Y        , 14bpp, big-endian
    AV_PIX_FMT_GRAY14LE,   ///<        Y        , 14bpp, little-endian

    AV_PIX_FMT_GRAYF32BE,  ///< IEEE-754 single precision Y, 32bpp, big-endian
    AV_PIX_FMT_GRAYF32LE,  ///< IEEE-754 single precision Y, 32bpp, little-endian

    AV_PIX_FMT_YUVA422P12BE, ///< planar YUV 4:2:2,24bpp, (1 Cr & Cb sample per 2x1 Y samples), 12b alpha, big-endian
    AV_PIX_FMT_YUVA422P12LE, ///< planar YUV 4:2:2,24bpp, (1 Cr & Cb sample per 2x1 Y samples), 12b alpha, little-endian
    AV_PIX_FMT_YUVA444P12BE, ///< planar YUV 4:4:4,36bpp, (1 Cr & Cb sample per 1x1 Y samples), 12b alpha, big-endian
    AV_PIX_FMT_YUVA444P12LE, ///< planar YUV 4:4:4,36bpp, (1 Cr & Cb sample per 1x1 Y samples), 12b alpha, little-endian

    AV_PIX_FMT_NV24,      ///< planar YUV 4:4:4, 24bpp, 1 plane for Y and 1 plane for the UV components, which are interleaved (first byte U and the following byte V)
    AV_PIX_FMT_NV42,      ///< as above, but U and V bytes are swapped

<<<<<<< HEAD
// RPI - not on ifdef so can be got at by calling progs
=======
    // RPI - not on ifdef so can be got at by calling progs
>>>>>>> 7a1bb6b7
    AV_PIX_FMT_SAND128,    ///< 4:2:0  8-bit 128x*Y stripe, 64x*UV stripe, then next x stripe, mysterious padding
    AV_PIX_FMT_SAND64_10,  ///< 4:2:0 10-bit  64x*Y stripe, 32x*UV stripe, then next x stripe, mysterious padding
    AV_PIX_FMT_SAND64_16,  ///< 4:2:0 16-bit  64x*Y stripe, 32x*UV stripe, then next x stripe, mysterious padding

<<<<<<< HEAD
    AV_PIX_FMT_RPI4_8,
    AV_PIX_FMT_RPI4_10,

=======
>>>>>>> 7a1bb6b7
    AV_PIX_FMT_NB         ///< number of pixel formats, DO NOT USE THIS if you want to link with shared libav* because the number of formats might differ between versions
};

#if AV_HAVE_BIGENDIAN
#   define AV_PIX_FMT_NE(be, le) AV_PIX_FMT_##be
#else
#   define AV_PIX_FMT_NE(be, le) AV_PIX_FMT_##le
#endif

#define AV_PIX_FMT_RGB32   AV_PIX_FMT_NE(ARGB, BGRA)
#define AV_PIX_FMT_RGB32_1 AV_PIX_FMT_NE(RGBA, ABGR)
#define AV_PIX_FMT_BGR32   AV_PIX_FMT_NE(ABGR, RGBA)
#define AV_PIX_FMT_BGR32_1 AV_PIX_FMT_NE(BGRA, ARGB)
#define AV_PIX_FMT_0RGB32  AV_PIX_FMT_NE(0RGB, BGR0)
#define AV_PIX_FMT_0BGR32  AV_PIX_FMT_NE(0BGR, RGB0)

#define AV_PIX_FMT_GRAY9  AV_PIX_FMT_NE(GRAY9BE,  GRAY9LE)
#define AV_PIX_FMT_GRAY10 AV_PIX_FMT_NE(GRAY10BE, GRAY10LE)
#define AV_PIX_FMT_GRAY12 AV_PIX_FMT_NE(GRAY12BE, GRAY12LE)
#define AV_PIX_FMT_GRAY14 AV_PIX_FMT_NE(GRAY14BE, GRAY14LE)
#define AV_PIX_FMT_GRAY16 AV_PIX_FMT_NE(GRAY16BE, GRAY16LE)
#define AV_PIX_FMT_YA16   AV_PIX_FMT_NE(YA16BE,   YA16LE)
#define AV_PIX_FMT_RGB48  AV_PIX_FMT_NE(RGB48BE,  RGB48LE)
#define AV_PIX_FMT_RGB565 AV_PIX_FMT_NE(RGB565BE, RGB565LE)
#define AV_PIX_FMT_RGB555 AV_PIX_FMT_NE(RGB555BE, RGB555LE)
#define AV_PIX_FMT_RGB444 AV_PIX_FMT_NE(RGB444BE, RGB444LE)
#define AV_PIX_FMT_RGBA64 AV_PIX_FMT_NE(RGBA64BE, RGBA64LE)
#define AV_PIX_FMT_BGR48  AV_PIX_FMT_NE(BGR48BE,  BGR48LE)
#define AV_PIX_FMT_BGR565 AV_PIX_FMT_NE(BGR565BE, BGR565LE)
#define AV_PIX_FMT_BGR555 AV_PIX_FMT_NE(BGR555BE, BGR555LE)
#define AV_PIX_FMT_BGR444 AV_PIX_FMT_NE(BGR444BE, BGR444LE)
#define AV_PIX_FMT_BGRA64 AV_PIX_FMT_NE(BGRA64BE, BGRA64LE)

#define AV_PIX_FMT_YUV420P9  AV_PIX_FMT_NE(YUV420P9BE , YUV420P9LE)
#define AV_PIX_FMT_YUV422P9  AV_PIX_FMT_NE(YUV422P9BE , YUV422P9LE)
#define AV_PIX_FMT_YUV444P9  AV_PIX_FMT_NE(YUV444P9BE , YUV444P9LE)
#define AV_PIX_FMT_YUV420P10 AV_PIX_FMT_NE(YUV420P10BE, YUV420P10LE)
#define AV_PIX_FMT_YUV422P10 AV_PIX_FMT_NE(YUV422P10BE, YUV422P10LE)
#define AV_PIX_FMT_YUV440P10 AV_PIX_FMT_NE(YUV440P10BE, YUV440P10LE)
#define AV_PIX_FMT_YUV444P10 AV_PIX_FMT_NE(YUV444P10BE, YUV444P10LE)
#define AV_PIX_FMT_YUV420P12 AV_PIX_FMT_NE(YUV420P12BE, YUV420P12LE)
#define AV_PIX_FMT_YUV422P12 AV_PIX_FMT_NE(YUV422P12BE, YUV422P12LE)
#define AV_PIX_FMT_YUV440P12 AV_PIX_FMT_NE(YUV440P12BE, YUV440P12LE)
#define AV_PIX_FMT_YUV444P12 AV_PIX_FMT_NE(YUV444P12BE, YUV444P12LE)
#define AV_PIX_FMT_YUV420P14 AV_PIX_FMT_NE(YUV420P14BE, YUV420P14LE)
#define AV_PIX_FMT_YUV422P14 AV_PIX_FMT_NE(YUV422P14BE, YUV422P14LE)
#define AV_PIX_FMT_YUV444P14 AV_PIX_FMT_NE(YUV444P14BE, YUV444P14LE)
#define AV_PIX_FMT_YUV420P16 AV_PIX_FMT_NE(YUV420P16BE, YUV420P16LE)
#define AV_PIX_FMT_YUV422P16 AV_PIX_FMT_NE(YUV422P16BE, YUV422P16LE)
#define AV_PIX_FMT_YUV444P16 AV_PIX_FMT_NE(YUV444P16BE, YUV444P16LE)

#define AV_PIX_FMT_GBRP9     AV_PIX_FMT_NE(GBRP9BE ,    GBRP9LE)
#define AV_PIX_FMT_GBRP10    AV_PIX_FMT_NE(GBRP10BE,    GBRP10LE)
#define AV_PIX_FMT_GBRP12    AV_PIX_FMT_NE(GBRP12BE,    GBRP12LE)
#define AV_PIX_FMT_GBRP14    AV_PIX_FMT_NE(GBRP14BE,    GBRP14LE)
#define AV_PIX_FMT_GBRP16    AV_PIX_FMT_NE(GBRP16BE,    GBRP16LE)
#define AV_PIX_FMT_GBRAP10   AV_PIX_FMT_NE(GBRAP10BE,   GBRAP10LE)
#define AV_PIX_FMT_GBRAP12   AV_PIX_FMT_NE(GBRAP12BE,   GBRAP12LE)
#define AV_PIX_FMT_GBRAP16   AV_PIX_FMT_NE(GBRAP16BE,   GBRAP16LE)

#define AV_PIX_FMT_BAYER_BGGR16 AV_PIX_FMT_NE(BAYER_BGGR16BE,    BAYER_BGGR16LE)
#define AV_PIX_FMT_BAYER_RGGB16 AV_PIX_FMT_NE(BAYER_RGGB16BE,    BAYER_RGGB16LE)
#define AV_PIX_FMT_BAYER_GBRG16 AV_PIX_FMT_NE(BAYER_GBRG16BE,    BAYER_GBRG16LE)
#define AV_PIX_FMT_BAYER_GRBG16 AV_PIX_FMT_NE(BAYER_GRBG16BE,    BAYER_GRBG16LE)

#define AV_PIX_FMT_GBRPF32    AV_PIX_FMT_NE(GBRPF32BE,  GBRPF32LE)
#define AV_PIX_FMT_GBRAPF32   AV_PIX_FMT_NE(GBRAPF32BE, GBRAPF32LE)

#define AV_PIX_FMT_GRAYF32    AV_PIX_FMT_NE(GRAYF32BE, GRAYF32LE)

#define AV_PIX_FMT_YUVA420P9  AV_PIX_FMT_NE(YUVA420P9BE , YUVA420P9LE)
#define AV_PIX_FMT_YUVA422P9  AV_PIX_FMT_NE(YUVA422P9BE , YUVA422P9LE)
#define AV_PIX_FMT_YUVA444P9  AV_PIX_FMT_NE(YUVA444P9BE , YUVA444P9LE)
#define AV_PIX_FMT_YUVA420P10 AV_PIX_FMT_NE(YUVA420P10BE, YUVA420P10LE)
#define AV_PIX_FMT_YUVA422P10 AV_PIX_FMT_NE(YUVA422P10BE, YUVA422P10LE)
#define AV_PIX_FMT_YUVA444P10 AV_PIX_FMT_NE(YUVA444P10BE, YUVA444P10LE)
#define AV_PIX_FMT_YUVA422P12 AV_PIX_FMT_NE(YUVA422P12BE, YUVA422P12LE)
#define AV_PIX_FMT_YUVA444P12 AV_PIX_FMT_NE(YUVA444P12BE, YUVA444P12LE)
#define AV_PIX_FMT_YUVA420P16 AV_PIX_FMT_NE(YUVA420P16BE, YUVA420P16LE)
#define AV_PIX_FMT_YUVA422P16 AV_PIX_FMT_NE(YUVA422P16BE, YUVA422P16LE)
#define AV_PIX_FMT_YUVA444P16 AV_PIX_FMT_NE(YUVA444P16BE, YUVA444P16LE)

#define AV_PIX_FMT_XYZ12      AV_PIX_FMT_NE(XYZ12BE, XYZ12LE)
#define AV_PIX_FMT_NV20       AV_PIX_FMT_NE(NV20BE,  NV20LE)
#define AV_PIX_FMT_AYUV64     AV_PIX_FMT_NE(AYUV64BE, AYUV64LE)
#define AV_PIX_FMT_P010       AV_PIX_FMT_NE(P010BE,  P010LE)
#define AV_PIX_FMT_P016       AV_PIX_FMT_NE(P016BE,  P016LE)

/**
  * Chromaticity coordinates of the source primaries.
  * These values match the ones defined by ISO/IEC 23001-8_2013 § 7.1.
  */
enum AVColorPrimaries {
    AVCOL_PRI_RESERVED0   = 0,
    AVCOL_PRI_BT709       = 1,  ///< also ITU-R BT1361 / IEC 61966-2-4 / SMPTE RP177 Annex B
    AVCOL_PRI_UNSPECIFIED = 2,
    AVCOL_PRI_RESERVED    = 3,
    AVCOL_PRI_BT470M      = 4,  ///< also FCC Title 47 Code of Federal Regulations 73.682 (a)(20)

    AVCOL_PRI_BT470BG     = 5,  ///< also ITU-R BT601-6 625 / ITU-R BT1358 625 / ITU-R BT1700 625 PAL & SECAM
    AVCOL_PRI_SMPTE170M   = 6,  ///< also ITU-R BT601-6 525 / ITU-R BT1358 525 / ITU-R BT1700 NTSC
    AVCOL_PRI_SMPTE240M   = 7,  ///< functionally identical to above
    AVCOL_PRI_FILM        = 8,  ///< colour filters using Illuminant C
    AVCOL_PRI_BT2020      = 9,  ///< ITU-R BT2020
    AVCOL_PRI_SMPTE428    = 10, ///< SMPTE ST 428-1 (CIE 1931 XYZ)
    AVCOL_PRI_SMPTEST428_1 = AVCOL_PRI_SMPTE428,
    AVCOL_PRI_SMPTE431    = 11, ///< SMPTE ST 431-2 (2011) / DCI P3
    AVCOL_PRI_SMPTE432    = 12, ///< SMPTE ST 432-1 (2010) / P3 D65 / Display P3
    AVCOL_PRI_JEDEC_P22   = 22, ///< JEDEC P22 phosphors
    AVCOL_PRI_NB                ///< Not part of ABI
};

/**
 * Color Transfer Characteristic.
 * These values match the ones defined by ISO/IEC 23001-8_2013 § 7.2.
 */
enum AVColorTransferCharacteristic {
    AVCOL_TRC_RESERVED0    = 0,
    AVCOL_TRC_BT709        = 1,  ///< also ITU-R BT1361
    AVCOL_TRC_UNSPECIFIED  = 2,
    AVCOL_TRC_RESERVED     = 3,
    AVCOL_TRC_GAMMA22      = 4,  ///< also ITU-R BT470M / ITU-R BT1700 625 PAL & SECAM
    AVCOL_TRC_GAMMA28      = 5,  ///< also ITU-R BT470BG
    AVCOL_TRC_SMPTE170M    = 6,  ///< also ITU-R BT601-6 525 or 625 / ITU-R BT1358 525 or 625 / ITU-R BT1700 NTSC
    AVCOL_TRC_SMPTE240M    = 7,
    AVCOL_TRC_LINEAR       = 8,  ///< "Linear transfer characteristics"
    AVCOL_TRC_LOG          = 9,  ///< "Logarithmic transfer characteristic (100:1 range)"
    AVCOL_TRC_LOG_SQRT     = 10, ///< "Logarithmic transfer characteristic (100 * Sqrt(10) : 1 range)"
    AVCOL_TRC_IEC61966_2_4 = 11, ///< IEC 61966-2-4
    AVCOL_TRC_BT1361_ECG   = 12, ///< ITU-R BT1361 Extended Colour Gamut
    AVCOL_TRC_IEC61966_2_1 = 13, ///< IEC 61966-2-1 (sRGB or sYCC)
    AVCOL_TRC_BT2020_10    = 14, ///< ITU-R BT2020 for 10-bit system
    AVCOL_TRC_BT2020_12    = 15, ///< ITU-R BT2020 for 12-bit system
    AVCOL_TRC_SMPTE2084    = 16, ///< SMPTE ST 2084 for 10-, 12-, 14- and 16-bit systems
    AVCOL_TRC_SMPTEST2084  = AVCOL_TRC_SMPTE2084,
    AVCOL_TRC_SMPTE428     = 17, ///< SMPTE ST 428-1
    AVCOL_TRC_SMPTEST428_1 = AVCOL_TRC_SMPTE428,
    AVCOL_TRC_ARIB_STD_B67 = 18, ///< ARIB STD-B67, known as "Hybrid log-gamma"
    AVCOL_TRC_NB                 ///< Not part of ABI
};

/**
 * YUV colorspace type.
 * These values match the ones defined by ISO/IEC 23001-8_2013 § 7.3.
 */
enum AVColorSpace {
    AVCOL_SPC_RGB         = 0,  ///< order of coefficients is actually GBR, also IEC 61966-2-1 (sRGB)
    AVCOL_SPC_BT709       = 1,  ///< also ITU-R BT1361 / IEC 61966-2-4 xvYCC709 / SMPTE RP177 Annex B
    AVCOL_SPC_UNSPECIFIED = 2,
    AVCOL_SPC_RESERVED    = 3,
    AVCOL_SPC_FCC         = 4,  ///< FCC Title 47 Code of Federal Regulations 73.682 (a)(20)
    AVCOL_SPC_BT470BG     = 5,  ///< also ITU-R BT601-6 625 / ITU-R BT1358 625 / ITU-R BT1700 625 PAL & SECAM / IEC 61966-2-4 xvYCC601
    AVCOL_SPC_SMPTE170M   = 6,  ///< also ITU-R BT601-6 525 / ITU-R BT1358 525 / ITU-R BT1700 NTSC
    AVCOL_SPC_SMPTE240M   = 7,  ///< functionally identical to above
    AVCOL_SPC_YCGCO       = 8,  ///< Used by Dirac / VC-2 and H.264 FRext, see ITU-T SG16
    AVCOL_SPC_YCOCG       = AVCOL_SPC_YCGCO,
    AVCOL_SPC_BT2020_NCL  = 9,  ///< ITU-R BT2020 non-constant luminance system
    AVCOL_SPC_BT2020_CL   = 10, ///< ITU-R BT2020 constant luminance system
    AVCOL_SPC_SMPTE2085   = 11, ///< SMPTE 2085, Y'D'zD'x
    AVCOL_SPC_CHROMA_DERIVED_NCL = 12, ///< Chromaticity-derived non-constant luminance system
    AVCOL_SPC_CHROMA_DERIVED_CL = 13, ///< Chromaticity-derived constant luminance system
    AVCOL_SPC_ICTCP       = 14, ///< ITU-R BT.2100-0, ICtCp
    AVCOL_SPC_NB                ///< Not part of ABI
};

/**
 * MPEG vs JPEG YUV range.
 */
enum AVColorRange {
    AVCOL_RANGE_UNSPECIFIED = 0,
    AVCOL_RANGE_MPEG        = 1, ///< the normal 219*2^(n-8) "MPEG" YUV ranges
    AVCOL_RANGE_JPEG        = 2, ///< the normal     2^n-1   "JPEG" YUV ranges
    AVCOL_RANGE_NB               ///< Not part of ABI
};

/**
 * Location of chroma samples.
 *
 * Illustration showing the location of the first (top left) chroma sample of the
 * image, the left shows only luma, the right
 * shows the location of the chroma sample, the 2 could be imagined to overlay
 * each other but are drawn separately due to limitations of ASCII
 *
 *                1st 2nd       1st 2nd horizontal luma sample positions
 *                 v   v         v   v
 *                 ______        ______
 *1st luma line > |X   X ...    |3 4 X ...     X are luma samples,
 *                |             |1 2           1-6 are possible chroma positions
 *2nd luma line > |X   X ...    |5 6 X ...     0 is undefined/unknown position
 */
enum AVChromaLocation {
    AVCHROMA_LOC_UNSPECIFIED = 0,
    AVCHROMA_LOC_LEFT        = 1, ///< MPEG-2/4 4:2:0, H.264 default for 4:2:0
    AVCHROMA_LOC_CENTER      = 2, ///< MPEG-1 4:2:0, JPEG 4:2:0, H.263 4:2:0
    AVCHROMA_LOC_TOPLEFT     = 3, ///< ITU-R 601, SMPTE 274M 296M S314M(DV 4:1:1), mpeg2 4:2:2
    AVCHROMA_LOC_TOP         = 4,
    AVCHROMA_LOC_BOTTOMLEFT  = 5,
    AVCHROMA_LOC_BOTTOM      = 6,
    AVCHROMA_LOC_NB               ///< Not part of ABI
};

#endif /* AVUTIL_PIXFMT_H */<|MERGE_RESOLUTION|>--- conflicted
+++ resolved
@@ -353,21 +353,13 @@
     AV_PIX_FMT_NV24,      ///< planar YUV 4:4:4, 24bpp, 1 plane for Y and 1 plane for the UV components, which are interleaved (first byte U and the following byte V)
     AV_PIX_FMT_NV42,      ///< as above, but U and V bytes are swapped
 
-<<<<<<< HEAD
 // RPI - not on ifdef so can be got at by calling progs
-=======
-    // RPI - not on ifdef so can be got at by calling progs
->>>>>>> 7a1bb6b7
     AV_PIX_FMT_SAND128,    ///< 4:2:0  8-bit 128x*Y stripe, 64x*UV stripe, then next x stripe, mysterious padding
     AV_PIX_FMT_SAND64_10,  ///< 4:2:0 10-bit  64x*Y stripe, 32x*UV stripe, then next x stripe, mysterious padding
     AV_PIX_FMT_SAND64_16,  ///< 4:2:0 16-bit  64x*Y stripe, 32x*UV stripe, then next x stripe, mysterious padding
-
-<<<<<<< HEAD
     AV_PIX_FMT_RPI4_8,
     AV_PIX_FMT_RPI4_10,
 
-=======
->>>>>>> 7a1bb6b7
     AV_PIX_FMT_NB         ///< number of pixel formats, DO NOT USE THIS if you want to link with shared libav* because the number of formats might differ between versions
 };
 
