/*
 * copyright (c) 2003 Fabrice Bellard
 *
 * This file is part of FFmpeg.
 *
 * FFmpeg is free software; you can redistribute it and/or
 * modify it under the terms of the GNU Lesser General Public
 * License as published by the Free Software Foundation; either
 * version 2.1 of the License, or (at your option) any later version.
 *
 * FFmpeg is distributed in the hope that it will be useful,
 * but WITHOUT ANY WARRANTY; without even the implied warranty of
 * MERCHANTABILITY or FITNESS FOR A PARTICULAR PURPOSE.  See the GNU
 * Lesser General Public License for more details.
 *
 * You should have received a copy of the GNU Lesser General Public
 * License along with FFmpeg; if not, write to the Free Software
 * Foundation, Inc., 51 Franklin Street, Fifth Floor, Boston, MA 02110-1301 USA
 */

/**
 * @file
 * @ingroup lavu
 * Libavutil version macros
 */

#ifndef AVUTIL_VERSION_H
#define AVUTIL_VERSION_H

#include "macros.h"

/**
 * @addtogroup version_utils
 *
 * Useful to check and match library version in order to maintain
 * backward compatibility.
 *
 * The FFmpeg libraries follow a versioning sheme very similar to
 * Semantic Versioning (http://semver.org/)
 * The difference is that the component called PATCH is called MICRO in FFmpeg
 * and its value is reset to 100 instead of 0 to keep it above or equal to 100.
 * Also we do not increase MICRO for every bugfix or change in git master.
 *
 * Prior to FFmpeg 3.2 point releases did not change any lib version number to
 * avoid aliassing different git master checkouts.
 * Starting with FFmpeg 3.2, the released library versions will occupy
 * a separate MAJOR.MINOR that is not used on the master development branch.
 * That is if we branch a release of master 55.10.123 we will bump to 55.11.100
 * for the release and master will continue at 55.12.100 after it. Each new
 * point release will then bump the MICRO improving the usefulness of the lib
 * versions.
 *
 * @{
 */

#define AV_VERSION_INT(a, b, c) ((a)<<16 | (b)<<8 | (c))
#define AV_VERSION_DOT(a, b, c) a ##.## b ##.## c
#define AV_VERSION(a, b, c) AV_VERSION_DOT(a, b, c)

/**
 * Extract version components from the full ::AV_VERSION_INT int as returned
 * by functions like ::avformat_version() and ::avcodec_version()
 */
#define AV_VERSION_MAJOR(a) ((a) >> 16)
#define AV_VERSION_MINOR(a) (((a) & 0x00FF00) >> 8)
#define AV_VERSION_MICRO(a) ((a) & 0xFF)

/**
 * @}
 */

/**
 * @defgroup lavu_ver Version and Build diagnostics
 *
 * Macros and function useful to check at compiletime and at runtime
 * which version of libavutil is in use.
 *
 * @{
 */

#define LIBAVUTIL_VERSION_MAJOR  55
<<<<<<< HEAD
#define LIBAVUTIL_VERSION_MINOR  34
=======
#define LIBAVUTIL_VERSION_MINOR  58
>>>>>>> e1cc7f83
#define LIBAVUTIL_VERSION_MICRO 100

#define LIBAVUTIL_VERSION_INT   AV_VERSION_INT(LIBAVUTIL_VERSION_MAJOR, \
                                               LIBAVUTIL_VERSION_MINOR, \
                                               LIBAVUTIL_VERSION_MICRO)
#define LIBAVUTIL_VERSION       AV_VERSION(LIBAVUTIL_VERSION_MAJOR,     \
                                           LIBAVUTIL_VERSION_MINOR,     \
                                           LIBAVUTIL_VERSION_MICRO)
#define LIBAVUTIL_BUILD         LIBAVUTIL_VERSION_INT

#define LIBAVUTIL_IDENT         "Lavu" AV_STRINGIFY(LIBAVUTIL_VERSION)

/**
 * @defgroup lavu_depr_guards Deprecation Guards
 * FF_API_* defines may be placed below to indicate public API that will be
 * dropped at a future version bump. The defines themselves are not part of
 * the public API and may change, break or disappear at any time.
 *
 * @note, when bumping the major version it is recommended to manually
 * disable each FF_API_* in its own commit instead of disabling them all
 * at once through the bump. This improves the git bisect-ability of the change.
 *
 * @{
 */

#ifndef FF_API_VDPAU
#define FF_API_VDPAU                    (LIBAVUTIL_VERSION_MAJOR < 56)
#endif
#ifndef FF_API_XVMC
#define FF_API_XVMC                     (LIBAVUTIL_VERSION_MAJOR < 56)
#endif
#ifndef FF_API_OPT_TYPE_METADATA
#define FF_API_OPT_TYPE_METADATA        (LIBAVUTIL_VERSION_MAJOR < 56)
#endif
#ifndef FF_API_DLOG
#define FF_API_DLOG                     (LIBAVUTIL_VERSION_MAJOR < 56)
#endif
#ifndef FF_API_VAAPI
#define FF_API_VAAPI                    (LIBAVUTIL_VERSION_MAJOR < 56)
#endif
#ifndef FF_API_FRAME_QP
#define FF_API_FRAME_QP                 (LIBAVUTIL_VERSION_MAJOR < 56)
#endif
#ifndef FF_API_PLUS1_MINUS1
#define FF_API_PLUS1_MINUS1             (LIBAVUTIL_VERSION_MAJOR < 56)
#endif
#ifndef FF_API_ERROR_FRAME
#define FF_API_ERROR_FRAME              (LIBAVUTIL_VERSION_MAJOR < 56)
#endif
#ifndef FF_API_CRC_BIG_TABLE
#define FF_API_CRC_BIG_TABLE            (LIBAVUTIL_VERSION_MAJOR < 56)
#endif
#ifndef FF_API_PKT_PTS
#define FF_API_PKT_PTS                  (LIBAVUTIL_VERSION_MAJOR < 56)
#endif


/**
 * @}
 * @}
 */

#endif /* AVUTIL_VERSION_H */<|MERGE_RESOLUTION|>--- conflicted
+++ resolved
@@ -79,11 +79,7 @@
  */
 
 #define LIBAVUTIL_VERSION_MAJOR  55
-<<<<<<< HEAD
-#define LIBAVUTIL_VERSION_MINOR  34
-=======
 #define LIBAVUTIL_VERSION_MINOR  58
->>>>>>> e1cc7f83
 #define LIBAVUTIL_VERSION_MICRO 100
 
 #define LIBAVUTIL_VERSION_INT   AV_VERSION_INT(LIBAVUTIL_VERSION_MAJOR, \
