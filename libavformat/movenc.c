/*
 * MOV, 3GP, MP4 muxer
 * Copyright (c) 2003 Thomas Raivio
 * Copyright (c) 2004 Gildas Bazin <gbazin at videolan dot org>
 * Copyright (c) 2009 Baptiste Coudurier <baptiste dot coudurier at gmail dot com>
 *
 * This file is part of FFmpeg.
 *
 * FFmpeg is free software; you can redistribute it and/or
 * modify it under the terms of the GNU Lesser General Public
 * License as published by the Free Software Foundation; either
 * version 2.1 of the License, or (at your option) any later version.
 *
 * FFmpeg is distributed in the hope that it will be useful,
 * but WITHOUT ANY WARRANTY; without even the implied warranty of
 * MERCHANTABILITY or FITNESS FOR A PARTICULAR PURPOSE.  See the GNU
 * Lesser General Public License for more details.
 *
 * You should have received a copy of the GNU Lesser General Public
 * License along with FFmpeg; if not, write to the Free Software
 * Foundation, Inc., 51 Franklin Street, Fifth Floor, Boston, MA 02110-1301 USA
 */

#include <stdint.h>
#include <inttypes.h>

#include "movenc.h"
#include "avformat.h"
#include "avio_internal.h"
#include "riff.h"
#include "avio.h"
#include "isom.h"
#include "avc.h"
#include "libavcodec/ac3_parser.h"
#include "libavcodec/get_bits.h"
#include "libavcodec/put_bits.h"
#include "libavcodec/vc1_common.h"
#include "libavcodec/raw.h"
#include "internal.h"
#include "libavutil/avstring.h"
#include "libavutil/intfloat.h"
#include "libavutil/mathematics.h"
#include "libavutil/opt.h"
#include "libavutil/dict.h"
#include "libavutil/pixdesc.h"
#include "libavutil/timecode.h"
#include "hevc.h"
#include "rtpenc.h"
#include "mov_chan.h"

#undef NDEBUG
#include <assert.h>

static const AVOption options[] = {
    { "movflags", "MOV muxer flags", offsetof(MOVMuxContext, flags), AV_OPT_TYPE_FLAGS, {.i64 = 0}, INT_MIN, INT_MAX, AV_OPT_FLAG_ENCODING_PARAM, "movflags" },
    { "rtphint", "Add RTP hint tracks", 0, AV_OPT_TYPE_CONST, {.i64 = FF_MOV_FLAG_RTP_HINT}, INT_MIN, INT_MAX, AV_OPT_FLAG_ENCODING_PARAM, "movflags" },
    { "moov_size", "maximum moov size so it can be placed at the begin", offsetof(MOVMuxContext, reserved_moov_size), AV_OPT_TYPE_INT, {.i64 = 0}, 0, INT_MAX, AV_OPT_FLAG_ENCODING_PARAM, 0 },
    { "empty_moov", "Make the initial moov atom empty", 0, AV_OPT_TYPE_CONST, {.i64 = FF_MOV_FLAG_EMPTY_MOOV}, INT_MIN, INT_MAX, AV_OPT_FLAG_ENCODING_PARAM, "movflags" },
    { "frag_keyframe", "Fragment at video keyframes", 0, AV_OPT_TYPE_CONST, {.i64 = FF_MOV_FLAG_FRAG_KEYFRAME}, INT_MIN, INT_MAX, AV_OPT_FLAG_ENCODING_PARAM, "movflags" },
    { "separate_moof", "Write separate moof/mdat atoms for each track", 0, AV_OPT_TYPE_CONST, {.i64 = FF_MOV_FLAG_SEPARATE_MOOF}, INT_MIN, INT_MAX, AV_OPT_FLAG_ENCODING_PARAM, "movflags" },
    { "frag_custom", "Flush fragments on caller requests", 0, AV_OPT_TYPE_CONST, {.i64 = FF_MOV_FLAG_FRAG_CUSTOM}, INT_MIN, INT_MAX, AV_OPT_FLAG_ENCODING_PARAM, "movflags" },
    { "isml", "Create a live smooth streaming feed (for pushing to a publishing point)", 0, AV_OPT_TYPE_CONST, {.i64 = FF_MOV_FLAG_ISML}, INT_MIN, INT_MAX, AV_OPT_FLAG_ENCODING_PARAM, "movflags" },
    { "faststart", "Run a second pass to put the index (moov atom) at the beginning of the file", 0, AV_OPT_TYPE_CONST, {.i64 = FF_MOV_FLAG_FASTSTART}, INT_MIN, INT_MAX, AV_OPT_FLAG_ENCODING_PARAM, "movflags" },
    { "omit_tfhd_offset", "Omit the base data offset in tfhd atoms", 0, AV_OPT_TYPE_CONST, {.i64 = FF_MOV_FLAG_OMIT_TFHD_OFFSET}, INT_MIN, INT_MAX, AV_OPT_FLAG_ENCODING_PARAM, "movflags" },
    { "disable_chpl", "Disable Nero chapter atom", 0, AV_OPT_TYPE_CONST, {.i64 = FF_MOV_FLAG_DISABLE_CHPL}, INT_MIN, INT_MAX, AV_OPT_FLAG_ENCODING_PARAM, "movflags" },
    { "default_base_moof", "Set the default-base-is-moof flag in tfhd atoms", 0, AV_OPT_TYPE_CONST, {.i64 = FF_MOV_FLAG_DEFAULT_BASE_MOOF}, INT_MIN, INT_MAX, AV_OPT_FLAG_ENCODING_PARAM, "movflags" },
    FF_RTP_FLAG_OPTS(MOVMuxContext, rtp_flags),
    { "skip_iods", "Skip writing iods atom.", offsetof(MOVMuxContext, iods_skip), AV_OPT_TYPE_INT, {.i64 = 1}, 0, 1, AV_OPT_FLAG_ENCODING_PARAM},
    { "iods_audio_profile", "iods audio profile atom.", offsetof(MOVMuxContext, iods_audio_profile), AV_OPT_TYPE_INT, {.i64 = -1}, -1, 255, AV_OPT_FLAG_ENCODING_PARAM},
    { "iods_video_profile", "iods video profile atom.", offsetof(MOVMuxContext, iods_video_profile), AV_OPT_TYPE_INT, {.i64 = -1}, -1, 255, AV_OPT_FLAG_ENCODING_PARAM},
    { "frag_duration", "Maximum fragment duration", offsetof(MOVMuxContext, max_fragment_duration), AV_OPT_TYPE_INT, {.i64 = 0}, 0, INT_MAX, AV_OPT_FLAG_ENCODING_PARAM},
    { "min_frag_duration", "Minimum fragment duration", offsetof(MOVMuxContext, min_fragment_duration), AV_OPT_TYPE_INT, {.i64 = 0}, 0, INT_MAX, AV_OPT_FLAG_ENCODING_PARAM},
    { "frag_size", "Maximum fragment size", offsetof(MOVMuxContext, max_fragment_size), AV_OPT_TYPE_INT, {.i64 = 0}, 0, INT_MAX, AV_OPT_FLAG_ENCODING_PARAM},
    { "ism_lookahead", "Number of lookahead entries for ISM files", offsetof(MOVMuxContext, ism_lookahead), AV_OPT_TYPE_INT, {.i64 = 0}, 0, INT_MAX, AV_OPT_FLAG_ENCODING_PARAM},
    { "video_track_timescale", "set timescale of all video tracks", offsetof(MOVMuxContext, video_track_timescale), AV_OPT_TYPE_INT, {.i64 = 0}, 0, INT_MAX, AV_OPT_FLAG_ENCODING_PARAM},
    { "brand",    "Override major brand", offsetof(MOVMuxContext, major_brand),   AV_OPT_TYPE_STRING, {.str = NULL}, .flags = AV_OPT_FLAG_ENCODING_PARAM },
    { "use_editlist", "use edit list", offsetof(MOVMuxContext, use_editlist), AV_OPT_TYPE_INT, {.i64 = -1}, -1, 1, AV_OPT_FLAG_ENCODING_PARAM},
    { NULL },
};

#define MOV_CLASS(flavor)\
static const AVClass flavor ## _muxer_class = {\
    .class_name = #flavor " muxer",\
    .item_name  = av_default_item_name,\
    .option     = options,\
    .version    = LIBAVUTIL_VERSION_INT,\
};

static int get_moov_size(AVFormatContext *s);

static int utf8len(const uint8_t *b)
{
    int len = 0;
    int val;
    while (*b) {
        GET_UTF8(val, *b++, return -1;)
        len++;
    }
    return len;
}

//FIXME support 64 bit variant with wide placeholders
static int64_t update_size(AVIOContext *pb, int64_t pos)
{
    int64_t curpos = avio_tell(pb);
    avio_seek(pb, pos, SEEK_SET);
    avio_wb32(pb, curpos - pos); /* rewrite size */
    avio_seek(pb, curpos, SEEK_SET);

    return curpos - pos;
}

static int co64_required(const MOVTrack *track)
{
    if (track->entry > 0 && track->cluster[track->entry - 1].pos + track->data_offset > UINT32_MAX)
        return 1;
    return 0;
}

/* Chunk offset atom */
static int mov_write_stco_tag(AVIOContext *pb, MOVTrack *track)
{
    int i;
    int mode64 = co64_required(track); // use 32 bit size variant if possible
    int64_t pos = avio_tell(pb);
    avio_wb32(pb, 0); /* size */
    if (mode64)
        ffio_wfourcc(pb, "co64");
    else
        ffio_wfourcc(pb, "stco");
    avio_wb32(pb, 0); /* version & flags */
    avio_wb32(pb, track->chunkCount); /* entry count */
    for (i = 0; i < track->entry; i++) {
        if (!track->cluster[i].chunkNum)
            continue;
        if (mode64 == 1)
            avio_wb64(pb, track->cluster[i].pos + track->data_offset);
        else
            avio_wb32(pb, track->cluster[i].pos + track->data_offset);
    }
    return update_size(pb, pos);
}

/* Sample size atom */
static int mov_write_stsz_tag(AVIOContext *pb, MOVTrack *track)
{
    int equalChunks = 1;
    int i, j, entries = 0, tst = -1, oldtst = -1;

    int64_t pos = avio_tell(pb);
    avio_wb32(pb, 0); /* size */
    ffio_wfourcc(pb, "stsz");
    avio_wb32(pb, 0); /* version & flags */

    for (i = 0; i < track->entry; i++) {
        tst = track->cluster[i].size / track->cluster[i].entries;
        if (oldtst != -1 && tst != oldtst)
            equalChunks = 0;
        oldtst = tst;
        entries += track->cluster[i].entries;
    }
    if (equalChunks && track->entry) {
        int sSize = track->entry ? track->cluster[0].size / track->cluster[0].entries : 0;
        sSize = FFMAX(1, sSize); // adpcm mono case could make sSize == 0
        avio_wb32(pb, sSize); // sample size
        avio_wb32(pb, entries); // sample count
    } else {
        avio_wb32(pb, 0); // sample size
        avio_wb32(pb, entries); // sample count
        for (i = 0; i < track->entry; i++) {
            for (j = 0; j < track->cluster[i].entries; j++) {
                avio_wb32(pb, track->cluster[i].size /
                          track->cluster[i].entries);
            }
        }
    }
    return update_size(pb, pos);
}

/* Sample to chunk atom */
static int mov_write_stsc_tag(AVIOContext *pb, MOVTrack *track)
{
    int index = 0, oldval = -1, i;
    int64_t entryPos, curpos;

    int64_t pos = avio_tell(pb);
    avio_wb32(pb, 0); /* size */
    ffio_wfourcc(pb, "stsc");
    avio_wb32(pb, 0); // version & flags
    entryPos = avio_tell(pb);
    avio_wb32(pb, track->chunkCount); // entry count
    for (i = 0; i < track->entry; i++) {
        if (oldval != track->cluster[i].samples_in_chunk && track->cluster[i].chunkNum) {
            avio_wb32(pb, track->cluster[i].chunkNum); // first chunk
            avio_wb32(pb, track->cluster[i].samples_in_chunk); // samples per chunk
            avio_wb32(pb, 0x1); // sample description index
            oldval = track->cluster[i].samples_in_chunk;
            index++;
        }
    }
    curpos = avio_tell(pb);
    avio_seek(pb, entryPos, SEEK_SET);
    avio_wb32(pb, index); // rewrite size
    avio_seek(pb, curpos, SEEK_SET);

    return update_size(pb, pos);
}

/* Sync sample atom */
static int mov_write_stss_tag(AVIOContext *pb, MOVTrack *track, uint32_t flag)
{
    int64_t curpos, entryPos;
    int i, index = 0;
    int64_t pos = avio_tell(pb);
    avio_wb32(pb, 0); // size
    ffio_wfourcc(pb, flag == MOV_SYNC_SAMPLE ? "stss" : "stps");
    avio_wb32(pb, 0); // version & flags
    entryPos = avio_tell(pb);
    avio_wb32(pb, track->entry); // entry count
    for (i = 0; i < track->entry; i++) {
        if (track->cluster[i].flags & flag) {
            avio_wb32(pb, i + 1);
            index++;
        }
    }
    curpos = avio_tell(pb);
    avio_seek(pb, entryPos, SEEK_SET);
    avio_wb32(pb, index); // rewrite size
    avio_seek(pb, curpos, SEEK_SET);
    return update_size(pb, pos);
}

static int mov_write_amr_tag(AVIOContext *pb, MOVTrack *track)
{
    avio_wb32(pb, 0x11); /* size */
    if (track->mode == MODE_MOV) ffio_wfourcc(pb, "samr");
    else                         ffio_wfourcc(pb, "damr");
    ffio_wfourcc(pb, "FFMP");
    avio_w8(pb, 0); /* decoder version */

    avio_wb16(pb, 0x81FF); /* Mode set (all modes for AMR_NB) */
    avio_w8(pb, 0x00); /* Mode change period (no restriction) */
    avio_w8(pb, 0x01); /* Frames per sample */
    return 0x11;
}

static int mov_write_ac3_tag(AVIOContext *pb, MOVTrack *track)
{
    GetBitContext gbc;
    PutBitContext pbc;
    uint8_t buf[3];
    int fscod, bsid, bsmod, acmod, lfeon, frmsizecod;

    if (track->vos_len < 7)
        return -1;

    avio_wb32(pb, 11);
    ffio_wfourcc(pb, "dac3");

    init_get_bits(&gbc, track->vos_data + 4, (track->vos_len - 4) * 8);
    fscod      = get_bits(&gbc, 2);
    frmsizecod = get_bits(&gbc, 6);
    bsid       = get_bits(&gbc, 5);
    bsmod      = get_bits(&gbc, 3);
    acmod      = get_bits(&gbc, 3);
    if (acmod == 2) {
        skip_bits(&gbc, 2); // dsurmod
    } else {
        if ((acmod & 1) && acmod != 1)
            skip_bits(&gbc, 2); // cmixlev
        if (acmod & 4)
            skip_bits(&gbc, 2); // surmixlev
    }
    lfeon = get_bits1(&gbc);

    init_put_bits(&pbc, buf, sizeof(buf));
    put_bits(&pbc, 2, fscod);
    put_bits(&pbc, 5, bsid);
    put_bits(&pbc, 3, bsmod);
    put_bits(&pbc, 3, acmod);
    put_bits(&pbc, 1, lfeon);
    put_bits(&pbc, 5, frmsizecod >> 1); // bit_rate_code
    put_bits(&pbc, 5, 0); // reserved

    flush_put_bits(&pbc);
    avio_write(pb, buf, sizeof(buf));

    return 11;
}

struct eac3_info {
    AVPacket pkt;
    uint8_t ec3_done;
    uint8_t num_blocks;

    /* Layout of the EC3SpecificBox */
    /* maximum bitrate */
    uint16_t data_rate;
    /* number of independent substreams */
    uint8_t  num_ind_sub;
    struct {
        /* sample rate code (see ff_ac3_sample_rate_tab) 2 bits */
        uint8_t fscod;
        /* bit stream identification 5 bits */
        uint8_t bsid;
        /* one bit reserved */
        /* audio service mixing (not supported yet) 1 bit */
        /* bit stream mode 3 bits */
        uint8_t bsmod;
        /* audio coding mode 3 bits */
        uint8_t acmod;
        /* sub woofer on 1 bit */
        uint8_t lfeon;
        /* 3 bits reserved */
        /* number of dependent substreams associated with this substream 4 bits */
        uint8_t num_dep_sub;
        /* channel locations of the dependent substream(s), if any, 9 bits */
        uint16_t chan_loc;
        /* if there is no dependent substream, then one bit reserved instead */
    } substream[1]; /* TODO: support 8 independent substreams */
};

static int handle_eac3(MOVMuxContext *mov, AVPacket *pkt, MOVTrack *track)
{
    GetBitContext gbc;
    AC3HeaderInfo tmp, *hdr = &tmp;
    struct eac3_info *info;
    int num_blocks;

    if (!track->eac3_priv && !(track->eac3_priv = av_mallocz(sizeof(*info))))
        return AVERROR(ENOMEM);
    info = track->eac3_priv;

    init_get_bits(&gbc, pkt->data, pkt->size * 8);
    if (avpriv_ac3_parse_header2(&gbc, &hdr) < 0) {
        /* drop the packets until we see a good one */
        if (!track->entry) {
            av_log(mov, AV_LOG_WARNING, "Dropping invalid packet from start of the stream\n");
            return 0;
        }
        return AVERROR_INVALIDDATA;
    }

    info->data_rate = FFMAX(info->data_rate, hdr->bit_rate / 1000);
    num_blocks = hdr->num_blocks;

    if (!info->ec3_done) {
        /* AC-3 substream must be the first one */
        if (hdr->bitstream_id <= 10 && hdr->substreamid != 0)
            return AVERROR(EINVAL);

        /* this should always be the case, given that our AC-3 parser
         * concatenates dependent frames to their independent parent */
        if (hdr->frame_type == EAC3_FRAME_TYPE_INDEPENDENT) {
            /* substream ids must be incremental */
            if (hdr->substreamid > info->num_ind_sub + 1)
                return AVERROR(EINVAL);

            if (hdr->substreamid == info->num_ind_sub + 1) {
                //info->num_ind_sub++;
                avpriv_request_sample(track->enc, "Multiple independent substreams");
                return AVERROR_PATCHWELCOME;
            } else if (hdr->substreamid < info->num_ind_sub ||
                       hdr->substreamid == 0 && info->substream[0].bsid) {
                info->ec3_done = 1;
                goto concatenate;
            }
        }

        /* fill the info needed for the "dec3" atom */
        info->substream[hdr->substreamid].fscod = hdr->sr_code;
        info->substream[hdr->substreamid].bsid  = hdr->bitstream_id;
        info->substream[hdr->substreamid].bsmod = hdr->bitstream_mode;
        info->substream[hdr->substreamid].acmod = hdr->channel_mode;
        info->substream[hdr->substreamid].lfeon = hdr->lfe_on;

        /* Parse dependent substream(s), if any */
        if (pkt->size != hdr->frame_size) {
            int cumul_size = hdr->frame_size;
            int parent = hdr->substreamid;

            while (cumul_size != pkt->size) {
                int i;
                init_get_bits(&gbc, pkt->data + cumul_size, (pkt->size - cumul_size) * 8);
                if (avpriv_ac3_parse_header2(&gbc, &hdr) < 0)
                    return AVERROR_INVALIDDATA;
                if (hdr->frame_type != EAC3_FRAME_TYPE_DEPENDENT)
                    return AVERROR(EINVAL);
                cumul_size += hdr->frame_size;
                info->substream[parent].num_dep_sub++;

                /* header is parsed up to lfeon, but custom channel map may be needed */
                /* skip bsid */
                skip_bits(&gbc, 5);
                /* skip volume control params */
                for (i = 0; i < (hdr->channel_mode ? 1 : 2); i++) {
                    skip_bits(&gbc, 5); // skip dialog normalization
                    if (get_bits1(&gbc)) {
                        skip_bits(&gbc, 8); // skip compression gain word
                    }
                }
                /* get the dependent stream channel map, if exists */
                if (get_bits1(&gbc))
                    info->substream[parent].chan_loc |= (get_bits(&gbc, 16) >> 5) & 0x1f;
                else
                    info->substream[parent].chan_loc |= hdr->channel_mode;
            }
        }
    }

concatenate:
    if (!info->num_blocks && num_blocks == 6)
        return pkt->size;
    else if (info->num_blocks + num_blocks > 6)
        return AVERROR_INVALIDDATA;

    if (!info->num_blocks) {
        int ret;
        if ((ret = av_copy_packet(&info->pkt, pkt)) < 0)
            return ret;
        info->num_blocks = num_blocks;
        return 0;
    } else {
        int ret;
        if ((ret = av_grow_packet(&info->pkt, pkt->size)) < 0)
            return ret;
        memcpy(info->pkt.data + info->pkt.size - pkt->size, pkt->data, pkt->size);
        info->num_blocks += num_blocks;
        info->pkt.duration += pkt->duration;
        if ((ret = av_copy_packet_side_data(&info->pkt, pkt)) < 0)
            return ret;
        if (info->num_blocks != 6)
            return 0;
        av_free_packet(pkt);
        if ((ret = av_copy_packet(pkt, &info->pkt)) < 0)
            return ret;
        av_free_packet(&info->pkt);
        info->num_blocks = 0;
    }

    return pkt->size;
}

static int mov_write_eac3_tag(AVIOContext *pb, MOVTrack *track)
{
    PutBitContext pbc;
    uint8_t *buf;
    struct eac3_info *info;
    int size, i;

    if (!track->eac3_priv)
        return AVERROR(EINVAL);

    info = track->eac3_priv;
    size = 2 + 4 * (info->num_ind_sub + 1);
    buf = av_malloc(size);
    if (!buf) {
        size = AVERROR(ENOMEM);
        goto end;
    }

    init_put_bits(&pbc, buf, size);
    put_bits(&pbc, 13, info->data_rate);
    put_bits(&pbc,  3, info->num_ind_sub);
    for (i = 0; i <= info->num_ind_sub; i++) {
        put_bits(&pbc, 2, info->substream[i].fscod);
        put_bits(&pbc, 5, info->substream[i].bsid);
        put_bits(&pbc, 1, 0); /* reserved */
        put_bits(&pbc, 1, 0); /* asvc */
        put_bits(&pbc, 3, info->substream[i].bsmod);
        put_bits(&pbc, 3, info->substream[i].acmod);
        put_bits(&pbc, 1, info->substream[i].lfeon);
        put_bits(&pbc, 5, 0); /* reserved */
        put_bits(&pbc, 4, info->substream[i].num_dep_sub);
        if (!info->substream[i].num_dep_sub) {
            put_bits(&pbc, 1, 0); /* reserved */
            size--;
        } else {
            put_bits(&pbc, 9, info->substream[i].chan_loc);
        }
    }
    flush_put_bits(&pbc);

    avio_wb32(pb, size + 8);
    ffio_wfourcc(pb, "dec3");
    avio_write(pb, buf, size);

    av_free(buf);

end:
    av_free_packet(&info->pkt);
    av_freep(&track->eac3_priv);

    return size;
}

/**
 * This function writes extradata "as is".
 * Extradata must be formatted like a valid atom (with size and tag).
 */
static int mov_write_extradata_tag(AVIOContext *pb, MOVTrack *track)
{
    avio_write(pb, track->enc->extradata, track->enc->extradata_size);
    return track->enc->extradata_size;
}

static int mov_write_enda_tag(AVIOContext *pb)
{
    avio_wb32(pb, 10);
    ffio_wfourcc(pb, "enda");
    avio_wb16(pb, 1); /* little endian */
    return 10;
}

static int mov_write_enda_tag_be(AVIOContext *pb)
{
  avio_wb32(pb, 10);
  ffio_wfourcc(pb, "enda");
  avio_wb16(pb, 0); /* big endian */
  return 10;
}

static void put_descr(AVIOContext *pb, int tag, unsigned int size)
{
    int i = 3;
    avio_w8(pb, tag);
    for (; i > 0; i--)
        avio_w8(pb, (size >> (7 * i)) | 0x80);
    avio_w8(pb, size & 0x7F);
}

static unsigned compute_avg_bitrate(MOVTrack *track)
{
    uint64_t size = 0;
    int i;
    if (!track->track_duration)
        return 0;
    for (i = 0; i < track->entry; i++)
        size += track->cluster[i].size;
    return size * 8 * track->timescale / track->track_duration;
}

static int mov_write_esds_tag(AVIOContext *pb, MOVTrack *track) // Basic
{
    int64_t pos = avio_tell(pb);
    int decoder_specific_info_len = track->vos_len ? 5 + track->vos_len : 0;
    unsigned avg_bitrate;

    avio_wb32(pb, 0); // size
    ffio_wfourcc(pb, "esds");
    avio_wb32(pb, 0); // Version

    // ES descriptor
    put_descr(pb, 0x03, 3 + 5+13 + decoder_specific_info_len + 5+1);
    avio_wb16(pb, track->track_id);
    avio_w8(pb, 0x00); // flags (= no flags)

    // DecoderConfig descriptor
    put_descr(pb, 0x04, 13 + decoder_specific_info_len);

    // Object type indication
    if ((track->enc->codec_id == AV_CODEC_ID_MP2 ||
         track->enc->codec_id == AV_CODEC_ID_MP3) &&
        track->enc->sample_rate > 24000)
        avio_w8(pb, 0x6B); // 11172-3
    else
        avio_w8(pb, ff_codec_get_tag(ff_mp4_obj_type, track->enc->codec_id));

    // the following fields is made of 6 bits to identify the streamtype (4 for video, 5 for audio)
    // plus 1 bit to indicate upstream and 1 bit set to 1 (reserved)
    if (track->enc->codec_id == AV_CODEC_ID_DVD_SUBTITLE)
        avio_w8(pb, (0x38 << 2) | 1); // flags (= NeroSubpicStream)
    else if (track->enc->codec_type == AVMEDIA_TYPE_AUDIO)
        avio_w8(pb, 0x15); // flags (= Audiostream)
    else
        avio_w8(pb, 0x11); // flags (= Visualstream)

    avio_wb24(pb, track->enc->rc_buffer_size >> 3); // Buffersize DB

    avg_bitrate = compute_avg_bitrate(track);
    // maxbitrate (FIXME should be max rate in any 1 sec window)
    avio_wb32(pb, FFMAX3(track->enc->bit_rate, track->enc->rc_max_rate, avg_bitrate));
    avio_wb32(pb, avg_bitrate);

    if (track->vos_len) {
        // DecoderSpecific info descriptor
        put_descr(pb, 0x05, track->vos_len);
        avio_write(pb, track->vos_data, track->vos_len);
    }

    // SL descriptor
    put_descr(pb, 0x06, 1);
    avio_w8(pb, 0x02);
    return update_size(pb, pos);
}

static int mov_pcm_le_gt16(enum AVCodecID codec_id)
{
    return codec_id == AV_CODEC_ID_PCM_S24LE ||
           codec_id == AV_CODEC_ID_PCM_S32LE ||
           codec_id == AV_CODEC_ID_PCM_F32LE ||
           codec_id == AV_CODEC_ID_PCM_F64LE;
}

static int mov_pcm_be_gt16(enum AVCodecID codec_id)
{
    return codec_id == AV_CODEC_ID_PCM_S24BE ||
           codec_id == AV_CODEC_ID_PCM_S32BE ||
           codec_id == AV_CODEC_ID_PCM_F32BE ||
           codec_id == AV_CODEC_ID_PCM_F64BE;
}

static int mov_write_ms_tag(AVIOContext *pb, MOVTrack *track)
{
    int ret;
    int64_t pos = avio_tell(pb);
    avio_wb32(pb, 0);
    avio_wl32(pb, track->tag); // store it byteswapped
    track->enc->codec_tag = av_bswap16(track->tag >> 16);
    if ((ret = ff_put_wav_header(pb, track->enc, 0)) < 0)
        return ret;
    return update_size(pb, pos);
}

static int mov_write_wfex_tag(AVIOContext *pb, MOVTrack *track)
{
    int ret;
    int64_t pos = avio_tell(pb);
    avio_wb32(pb, 0);
    ffio_wfourcc(pb, "wfex");
    if ((ret = ff_put_wav_header(pb, track->enc, FF_PUT_WAV_HEADER_FORCE_WAVEFORMATEX)) < 0)
        return ret;
    return update_size(pb, pos);
}

static int mov_write_chan_tag(AVIOContext *pb, MOVTrack *track)
{
    uint32_t layout_tag, bitmap;
    int64_t pos = avio_tell(pb);

    layout_tag = ff_mov_get_channel_layout_tag(track->enc->codec_id,
                                               track->enc->channel_layout,
                                               &bitmap);
    if (!layout_tag) {
        av_log(track->enc, AV_LOG_WARNING, "not writing 'chan' tag due to "
               "lack of channel information\n");
        return 0;
    }

    if (track->multichannel_as_mono)
        return 0;

    avio_wb32(pb, 0);           // Size
    ffio_wfourcc(pb, "chan");   // Type
    avio_w8(pb, 0);             // Version
    avio_wb24(pb, 0);           // Flags
    avio_wb32(pb, layout_tag);  // mChannelLayoutTag
    avio_wb32(pb, bitmap);      // mChannelBitmap
    avio_wb32(pb, 0);           // mNumberChannelDescriptions

    return update_size(pb, pos);
}

static int mov_write_wave_tag(AVIOContext *pb, MOVTrack *track)
{
    int64_t pos = avio_tell(pb);

    avio_wb32(pb, 0);     /* size */
    ffio_wfourcc(pb, "wave");

    if (track->enc->codec_id != AV_CODEC_ID_QDM2) {
    avio_wb32(pb, 12);    /* size */
    ffio_wfourcc(pb, "frma");
    avio_wl32(pb, track->tag);
    }

    if (track->enc->codec_id == AV_CODEC_ID_AAC) {
        /* useless atom needed by mplayer, ipod, not needed by quicktime */
        avio_wb32(pb, 12); /* size */
        ffio_wfourcc(pb, "mp4a");
        avio_wb32(pb, 0);
        mov_write_esds_tag(pb, track);
    } else if (mov_pcm_le_gt16(track->enc->codec_id))  {
      mov_write_enda_tag(pb);
    } else if (mov_pcm_be_gt16(track->enc->codec_id))  {
      mov_write_enda_tag_be(pb);
    } else if (track->enc->codec_id == AV_CODEC_ID_AMR_NB) {
        mov_write_amr_tag(pb, track);
    } else if (track->enc->codec_id == AV_CODEC_ID_AC3) {
        mov_write_ac3_tag(pb, track);
    } else if (track->enc->codec_id == AV_CODEC_ID_EAC3) {
        mov_write_eac3_tag(pb, track);
    } else if (track->enc->codec_id == AV_CODEC_ID_ALAC ||
               track->enc->codec_id == AV_CODEC_ID_QDM2) {
        mov_write_extradata_tag(pb, track);
    } else if (track->enc->codec_id == AV_CODEC_ID_ADPCM_MS ||
               track->enc->codec_id == AV_CODEC_ID_ADPCM_IMA_WAV) {
        mov_write_ms_tag(pb, track);
    }

    avio_wb32(pb, 8);     /* size */
    avio_wb32(pb, 0);     /* null tag */

    return update_size(pb, pos);
}

static int mov_write_dvc1_structs(MOVTrack *track, uint8_t *buf)
{
    uint8_t *unescaped;
    const uint8_t *start, *next, *end = track->vos_data + track->vos_len;
    int unescaped_size, seq_found = 0;
    int level = 0, interlace = 0;
    int packet_seq   = track->vc1_info.packet_seq;
    int packet_entry = track->vc1_info.packet_entry;
    int slices       = track->vc1_info.slices;
    PutBitContext pbc;

    if (track->start_dts == AV_NOPTS_VALUE) {
        /* No packets written yet, vc1_info isn't authoritative yet. */
        /* Assume inline sequence and entry headers. This will be
         * overwritten at the end if the file is seekable. */
        packet_seq = packet_entry = 1;
    }

    unescaped = av_mallocz(track->vos_len + FF_INPUT_BUFFER_PADDING_SIZE);
    if (!unescaped)
        return AVERROR(ENOMEM);
    start = find_next_marker(track->vos_data, end);
    for (next = start; next < end; start = next) {
        GetBitContext gb;
        int size;
        next = find_next_marker(start + 4, end);
        size = next - start - 4;
        if (size <= 0)
            continue;
        unescaped_size = vc1_unescape_buffer(start + 4, size, unescaped);
        init_get_bits(&gb, unescaped, 8 * unescaped_size);
        if (AV_RB32(start) == VC1_CODE_SEQHDR) {
            int profile = get_bits(&gb, 2);
            if (profile != PROFILE_ADVANCED) {
                av_free(unescaped);
                return AVERROR(ENOSYS);
            }
            seq_found = 1;
            level = get_bits(&gb, 3);
            /* chromaformat, frmrtq_postproc, bitrtq_postproc, postprocflag,
             * width, height */
            skip_bits_long(&gb, 2 + 3 + 5 + 1 + 2*12);
            skip_bits(&gb, 1); /* broadcast */
            interlace = get_bits1(&gb);
            skip_bits(&gb, 4); /* tfcntrflag, finterpflag, reserved, psf */
        }
    }
    if (!seq_found) {
        av_free(unescaped);
        return AVERROR(ENOSYS);
    }

    init_put_bits(&pbc, buf, 7);
    /* VC1DecSpecStruc */
    put_bits(&pbc, 4, 12); /* profile - advanced */
    put_bits(&pbc, 3, level);
    put_bits(&pbc, 1, 0); /* reserved */
    /* VC1AdvDecSpecStruc */
    put_bits(&pbc, 3, level);
    put_bits(&pbc, 1, 0); /* cbr */
    put_bits(&pbc, 6, 0); /* reserved */
    put_bits(&pbc, 1, !interlace); /* no interlace */
    put_bits(&pbc, 1, !packet_seq); /* no multiple seq */
    put_bits(&pbc, 1, !packet_entry); /* no multiple entry */
    put_bits(&pbc, 1, !slices); /* no slice code */
    put_bits(&pbc, 1, 0); /* no bframe */
    put_bits(&pbc, 1, 0); /* reserved */

    /* framerate */
    if (track->st->avg_frame_rate.num > 0 && track->st->avg_frame_rate.den > 0)
        put_bits32(&pbc, track->st->avg_frame_rate.num / track->st->avg_frame_rate.den);
    else
        put_bits32(&pbc, 0xffffffff);

    flush_put_bits(&pbc);

    av_free(unescaped);

    return 0;
}

static int mov_write_dvc1_tag(AVIOContext *pb, MOVTrack *track)
{
    uint8_t buf[7] = { 0 };
    int ret;

    if ((ret = mov_write_dvc1_structs(track, buf)) < 0)
        return ret;

    avio_wb32(pb, track->vos_len + 8 + sizeof(buf));
    ffio_wfourcc(pb, "dvc1");
    track->vc1_info.struct_offset = avio_tell(pb);
    avio_write(pb, buf, sizeof(buf));
    avio_write(pb, track->vos_data, track->vos_len);

    return 0;
}

static int mov_write_glbl_tag(AVIOContext *pb, MOVTrack *track)
{
    avio_wb32(pb, track->vos_len + 8);
    ffio_wfourcc(pb, "glbl");
    avio_write(pb, track->vos_data, track->vos_len);
    return 8 + track->vos_len;
}

/**
 * Compute flags for 'lpcm' tag.
 * See CoreAudioTypes and AudioStreamBasicDescription at Apple.
 */
static int mov_get_lpcm_flags(enum AVCodecID codec_id)
{
    switch (codec_id) {
    case AV_CODEC_ID_PCM_F32BE:
    case AV_CODEC_ID_PCM_F64BE:
        return 11;
    case AV_CODEC_ID_PCM_F32LE:
    case AV_CODEC_ID_PCM_F64LE:
        return 9;
    case AV_CODEC_ID_PCM_U8:
        return 10;
    case AV_CODEC_ID_PCM_S16BE:
    case AV_CODEC_ID_PCM_S24BE:
    case AV_CODEC_ID_PCM_S32BE:
        return 14;
    case AV_CODEC_ID_PCM_S8:
    case AV_CODEC_ID_PCM_S16LE:
    case AV_CODEC_ID_PCM_S24LE:
    case AV_CODEC_ID_PCM_S32LE:
        return 12;
    default:
        return 0;
    }
}

static int get_cluster_duration(MOVTrack *track, int cluster_idx)
{
    int64_t next_dts;

    if (cluster_idx >= track->entry)
        return 0;

    if (cluster_idx + 1 == track->entry)
        next_dts = track->track_duration + track->start_dts;
    else
        next_dts = track->cluster[cluster_idx + 1].dts;

    next_dts -= track->cluster[cluster_idx].dts;

    av_assert0(next_dts >= 0);
    av_assert0(next_dts <= INT_MAX);

    return next_dts;
}

static int get_samples_per_packet(MOVTrack *track)
{
    int i, first_duration;

// return track->enc->frame_size;

    /* use 1 for raw PCM */
    if (!track->audio_vbr)
        return 1;

    /* check to see if duration is constant for all clusters */
    if (!track->entry)
        return 0;
    first_duration = get_cluster_duration(track, 0);
    for (i = 1; i < track->entry; i++) {
        if (get_cluster_duration(track, i) != first_duration)
            return 0;
    }
    return first_duration;
}

static int mov_write_audio_tag(AVIOContext *pb, MOVTrack *track)
{
    int64_t pos = avio_tell(pb);
    int version = 0;
    uint32_t tag = track->tag;

    if (track->mode == MODE_MOV) {
        if (track->timescale > UINT16_MAX) {
            if (mov_get_lpcm_flags(track->enc->codec_id))
                tag = AV_RL32("lpcm");
            version = 2;
        } else if (track->audio_vbr || mov_pcm_le_gt16(track->enc->codec_id) ||
                   mov_pcm_be_gt16(track->enc->codec_id) ||
                   track->enc->codec_id == AV_CODEC_ID_ADPCM_MS ||
                   track->enc->codec_id == AV_CODEC_ID_ADPCM_IMA_WAV ||
                   track->enc->codec_id == AV_CODEC_ID_QDM2) {
            version = 1;
        }
    }

    avio_wb32(pb, 0); /* size */
    avio_wl32(pb, tag); // store it byteswapped
    avio_wb32(pb, 0); /* Reserved */
    avio_wb16(pb, 0); /* Reserved */
    avio_wb16(pb, 1); /* Data-reference index, XXX  == 1 */

    /* SoundDescription */
    avio_wb16(pb, version); /* Version */
    avio_wb16(pb, 0); /* Revision level */
    avio_wb32(pb, 0); /* Reserved */

    if (version == 2) {
        avio_wb16(pb, 3);
        avio_wb16(pb, 16);
        avio_wb16(pb, 0xfffe);
        avio_wb16(pb, 0);
        avio_wb32(pb, 0x00010000);
        avio_wb32(pb, 72);
        avio_wb64(pb, av_double2int(track->enc->sample_rate));
        avio_wb32(pb, track->enc->channels);
        avio_wb32(pb, 0x7F000000);
        avio_wb32(pb, av_get_bits_per_sample(track->enc->codec_id));
        avio_wb32(pb, mov_get_lpcm_flags(track->enc->codec_id));
        avio_wb32(pb, track->sample_size);
        avio_wb32(pb, get_samples_per_packet(track));
    } else {
        if (track->mode == MODE_MOV) {
            avio_wb16(pb, track->enc->channels);
            if (track->enc->codec_id == AV_CODEC_ID_PCM_U8 ||
                track->enc->codec_id == AV_CODEC_ID_PCM_S8)
                avio_wb16(pb, 8); /* bits per sample */
            else if (track->enc->codec_id == AV_CODEC_ID_ADPCM_G726)
                avio_wb16(pb, track->enc->bits_per_coded_sample);
            else
                avio_wb16(pb, 16);
            avio_wb16(pb, track->audio_vbr ? -2 : 0); /* compression ID */
        } else { /* reserved for mp4/3gp */
            avio_wb16(pb, 2);
            avio_wb16(pb, 16);
            avio_wb16(pb, 0);
        }

        avio_wb16(pb, 0); /* packet size (= 0) */
        avio_wb16(pb, track->enc->sample_rate <= UINT16_MAX ?
                      track->enc->sample_rate : 0);
        avio_wb16(pb, 0); /* Reserved */
    }

    if (version == 1) { /* SoundDescription V1 extended info */
        if (mov_pcm_le_gt16(track->enc->codec_id) ||
            mov_pcm_be_gt16(track->enc->codec_id))
            avio_wb32(pb, 1); /*  must be 1 for  uncompressed formats */
        else
            avio_wb32(pb, track->enc->frame_size); /* Samples per packet */
        avio_wb32(pb, track->sample_size / track->enc->channels); /* Bytes per packet */
        avio_wb32(pb, track->sample_size); /* Bytes per frame */
        avio_wb32(pb, 2); /* Bytes per sample */
    }

    if (track->mode == MODE_MOV &&
        (track->enc->codec_id == AV_CODEC_ID_AAC           ||
         track->enc->codec_id == AV_CODEC_ID_AC3           ||
         track->enc->codec_id == AV_CODEC_ID_EAC3          ||
         track->enc->codec_id == AV_CODEC_ID_AMR_NB        ||
         track->enc->codec_id == AV_CODEC_ID_ALAC          ||
         track->enc->codec_id == AV_CODEC_ID_ADPCM_MS      ||
         track->enc->codec_id == AV_CODEC_ID_ADPCM_IMA_WAV ||
         track->enc->codec_id == AV_CODEC_ID_QDM2          ||
         (mov_pcm_le_gt16(track->enc->codec_id) && version==1) ||
         (mov_pcm_be_gt16(track->enc->codec_id) && version==1)))
        mov_write_wave_tag(pb, track);
    else if (track->tag == MKTAG('m','p','4','a'))
        mov_write_esds_tag(pb, track);
    else if (track->enc->codec_id == AV_CODEC_ID_AMR_NB)
        mov_write_amr_tag(pb, track);
    else if (track->enc->codec_id == AV_CODEC_ID_AC3)
        mov_write_ac3_tag(pb, track);
    else if (track->enc->codec_id == AV_CODEC_ID_EAC3)
        mov_write_eac3_tag(pb, track);
    else if (track->enc->codec_id == AV_CODEC_ID_ALAC)
        mov_write_extradata_tag(pb, track);
    else if (track->enc->codec_id == AV_CODEC_ID_WMAPRO)
        mov_write_wfex_tag(pb, track);
    else if (track->vos_len > 0)
        mov_write_glbl_tag(pb, track);

    if (track->mode == MODE_MOV && track->enc->codec_type == AVMEDIA_TYPE_AUDIO)
        mov_write_chan_tag(pb, track);

    return update_size(pb, pos);
}

static int mov_write_d263_tag(AVIOContext *pb)
{
    avio_wb32(pb, 0xf); /* size */
    ffio_wfourcc(pb, "d263");
    ffio_wfourcc(pb, "FFMP");
    avio_w8(pb, 0); /* decoder version */
    /* FIXME use AVCodecContext level/profile, when encoder will set values */
    avio_w8(pb, 0xa); /* level */
    avio_w8(pb, 0); /* profile */
    return 0xf;
}

static int mov_write_avcc_tag(AVIOContext *pb, MOVTrack *track)
{
    int64_t pos = avio_tell(pb);

    avio_wb32(pb, 0);
    ffio_wfourcc(pb, "avcC");
    ff_isom_write_avcc(pb, track->vos_data, track->vos_len);
    return update_size(pb, pos);
}

static int mov_write_hvcc_tag(AVIOContext *pb, MOVTrack *track)
{
    int64_t pos = avio_tell(pb);

    avio_wb32(pb, 0);
    ffio_wfourcc(pb, "hvcC");
    ff_isom_write_hvcc(pb, track->vos_data, track->vos_len, 0);
    return update_size(pb, pos);
}

/* also used by all avid codecs (dv, imx, meridien) and their variants */
static int mov_write_avid_tag(AVIOContext *pb, MOVTrack *track)
{
    int i;
    avio_wb32(pb, 24); /* size */
    ffio_wfourcc(pb, "ACLR");
    ffio_wfourcc(pb, "ACLR");
    ffio_wfourcc(pb, "0001");
    if (track->enc->color_range == AVCOL_RANGE_MPEG) { /* Legal range (16-235) */
        avio_wb32(pb, 1); /* Corresponds to 709 in official encoder */
    } else { /* Full range (0-255) */
        avio_wb32(pb, 2); /* Corresponds to RGB in official encoder */
    }
    avio_wb32(pb, 0); /* unknown */

    avio_wb32(pb, 24); /* size */
    ffio_wfourcc(pb, "APRG");
    ffio_wfourcc(pb, "APRG");
    ffio_wfourcc(pb, "0001");
    avio_wb32(pb, 1); /* unknown */
    avio_wb32(pb, 0); /* unknown */

    avio_wb32(pb, 120); /* size */
    ffio_wfourcc(pb, "ARES");
    ffio_wfourcc(pb, "ARES");
    ffio_wfourcc(pb, "0001");
    avio_wb32(pb, AV_RB32(track->vos_data + 0x28)); /* dnxhd cid, some id ? */
    avio_wb32(pb, track->enc->width);
    /* values below are based on samples created with quicktime and avid codecs */
    if (track->vos_data[5] & 2) { // interlaced
        avio_wb32(pb, track->enc->height / 2);
        avio_wb32(pb, 2); /* unknown */
        avio_wb32(pb, 0); /* unknown */
        avio_wb32(pb, 4); /* unknown */
    } else {
        avio_wb32(pb, track->enc->height);
        avio_wb32(pb, 1); /* unknown */
        avio_wb32(pb, 0); /* unknown */
        if (track->enc->height == 1080)
            avio_wb32(pb, 5); /* unknown */
        else
            avio_wb32(pb, 6); /* unknown */
    }
    /* padding */
    for (i = 0; i < 10; i++)
        avio_wb64(pb, 0);

    /* extra padding for stsd needed */
    avio_wb32(pb, 0);
    return 0;
}

static int mp4_get_codec_tag(AVFormatContext *s, MOVTrack *track)
{
    int tag = track->enc->codec_tag;

    if (!ff_codec_get_tag(ff_mp4_obj_type, track->enc->codec_id))
        return 0;

    if      (track->enc->codec_id == AV_CODEC_ID_H264)      tag = MKTAG('a','v','c','1');
    else if (track->enc->codec_id == AV_CODEC_ID_HEVC)      tag = MKTAG('h','e','v','1');
    else if (track->enc->codec_id == AV_CODEC_ID_AC3)       tag = MKTAG('a','c','-','3');
    else if (track->enc->codec_id == AV_CODEC_ID_EAC3)      tag = MKTAG('e','c','-','3');
    else if (track->enc->codec_id == AV_CODEC_ID_DIRAC)     tag = MKTAG('d','r','a','c');
    else if (track->enc->codec_id == AV_CODEC_ID_MOV_TEXT)  tag = MKTAG('t','x','3','g');
    else if (track->enc->codec_id == AV_CODEC_ID_VC1)       tag = MKTAG('v','c','-','1');
    else if (track->enc->codec_type == AVMEDIA_TYPE_VIDEO)  tag = MKTAG('m','p','4','v');
    else if (track->enc->codec_type == AVMEDIA_TYPE_AUDIO)  tag = MKTAG('m','p','4','a');
    else if (track->enc->codec_id == AV_CODEC_ID_DVD_SUBTITLE)  tag = MKTAG('m','p','4','s');

    return tag;
}

static const AVCodecTag codec_ipod_tags[] = {
    { AV_CODEC_ID_H264,     MKTAG('a','v','c','1') },
    { AV_CODEC_ID_MPEG4,    MKTAG('m','p','4','v') },
    { AV_CODEC_ID_AAC,      MKTAG('m','p','4','a') },
    { AV_CODEC_ID_ALAC,     MKTAG('a','l','a','c') },
    { AV_CODEC_ID_AC3,      MKTAG('a','c','-','3') },
    { AV_CODEC_ID_MOV_TEXT, MKTAG('t','x','3','g') },
    { AV_CODEC_ID_MOV_TEXT, MKTAG('t','e','x','t') },
    { AV_CODEC_ID_NONE, 0 },
};

static int ipod_get_codec_tag(AVFormatContext *s, MOVTrack *track)
{
    int tag = track->enc->codec_tag;

    // keep original tag for subs, ipod supports both formats
    if (!(track->enc->codec_type == AVMEDIA_TYPE_SUBTITLE &&
          (tag == MKTAG('t', 'x', '3', 'g') ||
           tag == MKTAG('t', 'e', 'x', 't'))))
        tag = ff_codec_get_tag(codec_ipod_tags, track->enc->codec_id);

    if (!av_match_ext(s->filename, "m4a") &&
        !av_match_ext(s->filename, "m4b") &&
        !av_match_ext(s->filename, "m4v"))
        av_log(s, AV_LOG_WARNING, "Warning, extension is not .m4a, .m4v nor  .m4b "
               "Quicktime/Ipod might not play the file\n");

    return tag;
}

static int mov_get_dv_codec_tag(AVFormatContext *s, MOVTrack *track)
{
    int tag;

    if (track->enc->width == 720) { /* SD */
        if (track->enc->height == 480) { /* NTSC */
            if  (track->enc->pix_fmt == AV_PIX_FMT_YUV422P) tag = MKTAG('d','v','5','n');
            else                                            tag = MKTAG('d','v','c',' ');
       }else if (track->enc->pix_fmt == AV_PIX_FMT_YUV422P) tag = MKTAG('d','v','5','p');
        else if (track->enc->pix_fmt == AV_PIX_FMT_YUV420P) tag = MKTAG('d','v','c','p');
        else                                                tag = MKTAG('d','v','p','p');
    } else if (track->enc->height == 720) { /* HD 720 line */
        if  (track->st->time_base.den == 50)                tag = MKTAG('d','v','h','q');
        else                                                tag = MKTAG('d','v','h','p');
    } else if (track->enc->height == 1080) { /* HD 1080 line */
        if  (track->st->time_base.den == 25)                tag = MKTAG('d','v','h','5');
        else                                                tag = MKTAG('d','v','h','6');
    } else {
        av_log(s, AV_LOG_ERROR, "unsupported height for dv codec\n");
        return 0;
    }

    return tag;
}

static AVRational find_fps(AVFormatContext *s, AVStream *st)
{
    AVRational rate = {st->codec->time_base.den, st->codec->time_base.num};
    /* if the codec time base makes no sense, try to fallback on stream frame rate */
    if (av_timecode_check_frame_rate(rate) < 0) {
        av_log(s, AV_LOG_DEBUG, "timecode: tbc=%d/%d invalid, fallback on %d/%d\n",
               rate.num, rate.den, st->avg_frame_rate.num, st->avg_frame_rate.den);
        rate = st->avg_frame_rate;
    }

    return rate;
}

static int mov_get_mpeg2_xdcam_codec_tag(AVFormatContext *s, MOVTrack *track)
{
    int tag = track->enc->codec_tag;
    int interlaced = track->enc->field_order > AV_FIELD_PROGRESSIVE;
    AVStream *st = track->st;
    int rate = av_q2d(find_fps(s, st));

    if (!tag)
        tag = MKTAG('m', '2', 'v', '1'); //fallback tag

    if (track->enc->pix_fmt == AV_PIX_FMT_YUV420P) {
        if (track->enc->width == 1280 && track->enc->height == 720) {
            if (!interlaced) {
                if      (rate == 24) tag = MKTAG('x','d','v','4');
                else if (rate == 25) tag = MKTAG('x','d','v','5');
                else if (rate == 30) tag = MKTAG('x','d','v','1');
                else if (rate == 50) tag = MKTAG('x','d','v','a');
                else if (rate == 60) tag = MKTAG('x','d','v','9');
            }
        } else if (track->enc->width == 1440 && track->enc->height == 1080) {
            if (!interlaced) {
                if      (rate == 24) tag = MKTAG('x','d','v','6');
                else if (rate == 25) tag = MKTAG('x','d','v','7');
                else if (rate == 30) tag = MKTAG('x','d','v','8');
            } else {
                if      (rate == 25) tag = MKTAG('x','d','v','3');
                else if (rate == 30) tag = MKTAG('x','d','v','2');
            }
        } else if (track->enc->width == 1920 && track->enc->height == 1080) {
            if (!interlaced) {
                if      (rate == 24) tag = MKTAG('x','d','v','d');
                else if (rate == 25) tag = MKTAG('x','d','v','e');
                else if (rate == 30) tag = MKTAG('x','d','v','f');
            } else {
                if      (rate == 25) tag = MKTAG('x','d','v','c');
                else if (rate == 30) tag = MKTAG('x','d','v','b');
            }
        }
    } else if (track->enc->pix_fmt == AV_PIX_FMT_YUV422P) {
        if (track->enc->width == 1280 && track->enc->height == 720) {
            if (!interlaced) {
                if      (rate == 24) tag = MKTAG('x','d','5','4');
                else if (rate == 25) tag = MKTAG('x','d','5','5');
                else if (rate == 30) tag = MKTAG('x','d','5','1');
                else if (rate == 50) tag = MKTAG('x','d','5','a');
                else if (rate == 60) tag = MKTAG('x','d','5','9');
            }
        } else if (track->enc->width == 1920 && track->enc->height == 1080) {
            if (!interlaced) {
                if      (rate == 24) tag = MKTAG('x','d','5','d');
                else if (rate == 25) tag = MKTAG('x','d','5','e');
                else if (rate == 30) tag = MKTAG('x','d','5','f');
            } else {
                if      (rate == 25) tag = MKTAG('x','d','5','c');
                else if (rate == 30) tag = MKTAG('x','d','5','b');
            }
        }
    }

    return tag;
}

static int mov_get_h264_codec_tag(AVFormatContext *s, MOVTrack *track)
{
    int tag = track->enc->codec_tag;
    int interlaced = track->enc->field_order > AV_FIELD_PROGRESSIVE;
    AVStream *st = track->st;
    int rate = av_q2d(find_fps(s, st));

    if (!tag)
        tag = MKTAG('a', 'v', 'c', 'i'); //fallback tag

    if (track->enc->pix_fmt == AV_PIX_FMT_YUV420P10) {
        if (track->enc->width == 960 && track->enc->height == 720) {
            if (!interlaced) {
                if      (rate == 24) tag = MKTAG('a','i','5','p');
                else if (rate == 25) tag = MKTAG('a','i','5','q');
                else if (rate == 30) tag = MKTAG('a','i','5','p');
                else if (rate == 50) tag = MKTAG('a','i','5','q');
                else if (rate == 60) tag = MKTAG('a','i','5','p');
            }
        } else if (track->enc->width == 1440 && track->enc->height == 1080) {
            if (!interlaced) {
                if      (rate == 24) tag = MKTAG('a','i','5','3');
                else if (rate == 25) tag = MKTAG('a','i','5','2');
                else if (rate == 30) tag = MKTAG('a','i','5','3');
            } else {
                if      (rate == 50) tag = MKTAG('a','i','5','5');
                else if (rate == 60) tag = MKTAG('a','i','5','6');
            }
        }
    } else if (track->enc->pix_fmt == AV_PIX_FMT_YUV422P10) {
        if (track->enc->width == 1280 && track->enc->height == 720) {
            if (!interlaced) {
                if      (rate == 24) tag = MKTAG('a','i','1','p');
                else if (rate == 25) tag = MKTAG('a','i','1','q');
                else if (rate == 30) tag = MKTAG('a','i','1','p');
                else if (rate == 50) tag = MKTAG('a','i','1','q');
                else if (rate == 60) tag = MKTAG('a','i','1','p');
            }
        } else if (track->enc->width == 1920 && track->enc->height == 1080) {
            if (!interlaced) {
                if      (rate == 24) tag = MKTAG('a','i','1','3');
                else if (rate == 25) tag = MKTAG('a','i','1','2');
                else if (rate == 30) tag = MKTAG('a','i','1','3');
            } else {
                if      (rate == 25) tag = MKTAG('a','i','1','5');
                else if (rate == 50) tag = MKTAG('a','i','1','5');
                else if (rate == 60) tag = MKTAG('a','i','1','6');
            }
        }
    }

    return tag;
}

static const struct {
    enum AVPixelFormat pix_fmt;
    uint32_t tag;
    unsigned bps;
} mov_pix_fmt_tags[] = {
    { AV_PIX_FMT_YUYV422, MKTAG('y','u','v','2'),  0 },
    { AV_PIX_FMT_YUYV422, MKTAG('y','u','v','s'),  0 },
    { AV_PIX_FMT_UYVY422, MKTAG('2','v','u','y'),  0 },
    { AV_PIX_FMT_RGB555BE,MKTAG('r','a','w',' '), 16 },
    { AV_PIX_FMT_RGB555LE,MKTAG('L','5','5','5'), 16 },
    { AV_PIX_FMT_RGB565LE,MKTAG('L','5','6','5'), 16 },
    { AV_PIX_FMT_RGB565BE,MKTAG('B','5','6','5'), 16 },
    { AV_PIX_FMT_GRAY16BE,MKTAG('b','1','6','g'), 16 },
    { AV_PIX_FMT_RGB24,   MKTAG('r','a','w',' '), 24 },
    { AV_PIX_FMT_BGR24,   MKTAG('2','4','B','G'), 24 },
    { AV_PIX_FMT_ARGB,    MKTAG('r','a','w',' '), 32 },
    { AV_PIX_FMT_BGRA,    MKTAG('B','G','R','A'), 32 },
    { AV_PIX_FMT_RGBA,    MKTAG('R','G','B','A'), 32 },
    { AV_PIX_FMT_ABGR,    MKTAG('A','B','G','R'), 32 },
    { AV_PIX_FMT_RGB48BE, MKTAG('b','4','8','r'), 48 },
};

static int mov_get_rawvideo_codec_tag(AVFormatContext *s, MOVTrack *track)
{
    int tag = track->enc->codec_tag;
    int i;
    enum AVPixelFormat pix_fmt;

    for (i = 0; i < FF_ARRAY_ELEMS(mov_pix_fmt_tags); i++) {
        if (track->enc->pix_fmt == mov_pix_fmt_tags[i].pix_fmt) {
            tag = mov_pix_fmt_tags[i].tag;
            track->enc->bits_per_coded_sample = mov_pix_fmt_tags[i].bps;
            if (track->enc->codec_tag == mov_pix_fmt_tags[i].tag)
                break;
        }
    }

    pix_fmt = avpriv_find_pix_fmt(avpriv_pix_fmt_bps_mov,
                                  track->enc->bits_per_coded_sample);
    if (tag == MKTAG('r','a','w',' ') &&
        track->enc->pix_fmt != pix_fmt &&
        track->enc->pix_fmt != AV_PIX_FMT_NONE)
        av_log(s, AV_LOG_ERROR, "%s rawvideo cannot be written to mov, output file will be unreadable\n",
               av_get_pix_fmt_name(track->enc->pix_fmt));
    return tag;
}

static int mov_get_codec_tag(AVFormatContext *s, MOVTrack *track)
{
    int tag = track->enc->codec_tag;

    if (!tag || (s->strict_std_compliance >= FF_COMPLIANCE_NORMAL &&
                 (track->enc->codec_id == AV_CODEC_ID_DVVIDEO ||
                  track->enc->codec_id == AV_CODEC_ID_RAWVIDEO ||
                  track->enc->codec_id == AV_CODEC_ID_H263 ||
                  track->enc->codec_id == AV_CODEC_ID_H264 ||
                  track->enc->codec_id == AV_CODEC_ID_MPEG2VIDEO ||
                  av_get_bits_per_sample(track->enc->codec_id)))) { // pcm audio
        if (track->enc->codec_id == AV_CODEC_ID_DVVIDEO)
            tag = mov_get_dv_codec_tag(s, track);
        else if (track->enc->codec_id == AV_CODEC_ID_RAWVIDEO)
            tag = mov_get_rawvideo_codec_tag(s, track);
        else if (track->enc->codec_id == AV_CODEC_ID_MPEG2VIDEO)
            tag = mov_get_mpeg2_xdcam_codec_tag(s, track);
        else if (track->enc->codec_id == AV_CODEC_ID_H264)
            tag = mov_get_h264_codec_tag(s, track);
        else if (track->enc->codec_type == AVMEDIA_TYPE_VIDEO) {
            tag = ff_codec_get_tag(ff_codec_movvideo_tags, track->enc->codec_id);
            if (!tag) { // if no mac fcc found, try with Microsoft tags
                tag = ff_codec_get_tag(ff_codec_bmp_tags, track->enc->codec_id);
                if (tag)
                    av_log(s, AV_LOG_WARNING, "Using MS style video codec tag, "
                           "the file may be unplayable!\n");
            }
        } else if (track->enc->codec_type == AVMEDIA_TYPE_AUDIO) {
            tag = ff_codec_get_tag(ff_codec_movaudio_tags, track->enc->codec_id);
            if (!tag) { // if no mac fcc found, try with Microsoft tags
                int ms_tag = ff_codec_get_tag(ff_codec_wav_tags, track->enc->codec_id);
                if (ms_tag) {
                    tag = MKTAG('m', 's', ((ms_tag >> 8) & 0xff), (ms_tag & 0xff));
                    av_log(s, AV_LOG_WARNING, "Using MS style audio codec tag, "
                           "the file may be unplayable!\n");
                }
            }
        } else if (track->enc->codec_type == AVMEDIA_TYPE_SUBTITLE)
            tag = ff_codec_get_tag(ff_codec_movsubtitle_tags, track->enc->codec_id);
    }

    return tag;
}

static const AVCodecTag codec_3gp_tags[] = {
    { AV_CODEC_ID_H263,     MKTAG('s','2','6','3') },
    { AV_CODEC_ID_H264,     MKTAG('a','v','c','1') },
    { AV_CODEC_ID_MPEG4,    MKTAG('m','p','4','v') },
    { AV_CODEC_ID_AAC,      MKTAG('m','p','4','a') },
    { AV_CODEC_ID_AMR_NB,   MKTAG('s','a','m','r') },
    { AV_CODEC_ID_AMR_WB,   MKTAG('s','a','w','b') },
    { AV_CODEC_ID_MOV_TEXT, MKTAG('t','x','3','g') },
    { AV_CODEC_ID_NONE, 0 },
};

static const AVCodecTag codec_f4v_tags[] = { // XXX: add GIF/PNG/JPEG?
    { AV_CODEC_ID_MP3,    MKTAG('.','m','p','3') },
    { AV_CODEC_ID_AAC,    MKTAG('m','p','4','a') },
    { AV_CODEC_ID_H264,   MKTAG('a','v','c','1') },
    { AV_CODEC_ID_VP6A,   MKTAG('V','P','6','A') },
    { AV_CODEC_ID_VP6F,   MKTAG('V','P','6','F') },
    { AV_CODEC_ID_NONE, 0 },
};

static int mov_find_codec_tag(AVFormatContext *s, MOVTrack *track)
{
    int tag;

    if (track->mode == MODE_MP4 || track->mode == MODE_PSP)
        tag = mp4_get_codec_tag(s, track);
    else if (track->mode == MODE_ISM) {
        tag = mp4_get_codec_tag(s, track);
        if (!tag && track->enc->codec_id == AV_CODEC_ID_WMAPRO)
            tag = MKTAG('w', 'm', 'a', ' ');
    } else if (track->mode == MODE_IPOD)
        tag = ipod_get_codec_tag(s, track);
    else if (track->mode & MODE_3GP)
        tag = ff_codec_get_tag(codec_3gp_tags, track->enc->codec_id);
    else if (track->mode == MODE_F4V)
        tag = ff_codec_get_tag(codec_f4v_tags, track->enc->codec_id);
    else
        tag = mov_get_codec_tag(s, track);

    return tag;
}

/** Write uuid atom.
 * Needed to make file play in iPods running newest firmware
 * goes after avcC atom in moov.trak.mdia.minf.stbl.stsd.avc1
 */
static int mov_write_uuid_tag_ipod(AVIOContext *pb)
{
    avio_wb32(pb, 28);
    ffio_wfourcc(pb, "uuid");
    avio_wb32(pb, 0x6b6840f2);
    avio_wb32(pb, 0x5f244fc5);
    avio_wb32(pb, 0xba39a51b);
    avio_wb32(pb, 0xcf0323f3);
    avio_wb32(pb, 0x0);
    return 28;
}

static const uint16_t fiel_data[] = {
    0x0000, 0x0100, 0x0201, 0x0206, 0x0209, 0x020e
};

static int mov_write_fiel_tag(AVIOContext *pb, MOVTrack *track)
{
    unsigned mov_field_order = 0;
    if (track->enc->field_order < FF_ARRAY_ELEMS(fiel_data))
        mov_field_order = fiel_data[track->enc->field_order];
    else
        return 0;
    avio_wb32(pb, 10);
    ffio_wfourcc(pb, "fiel");
    avio_wb16(pb, mov_field_order);
    return 10;
}

static int mov_write_subtitle_tag(AVIOContext *pb, MOVTrack *track)
{
    int64_t pos = avio_tell(pb);
    avio_wb32(pb, 0);    /* size */
    avio_wl32(pb, track->tag); // store it byteswapped
    avio_wb32(pb, 0);    /* Reserved */
    avio_wb16(pb, 0);    /* Reserved */
    avio_wb16(pb, 1);    /* Data-reference index */

    if (track->enc->codec_id == AV_CODEC_ID_DVD_SUBTITLE)
        mov_write_esds_tag(pb, track);
    else if (track->enc->extradata_size)
        avio_write(pb, track->enc->extradata, track->enc->extradata_size);

    return update_size(pb, pos);
}

static int mov_write_pasp_tag(AVIOContext *pb, MOVTrack *track)
{
    AVRational sar;
    av_reduce(&sar.num, &sar.den, track->enc->sample_aspect_ratio.num,
              track->enc->sample_aspect_ratio.den, INT_MAX);

    avio_wb32(pb, 16);
    ffio_wfourcc(pb, "pasp");
    avio_wb32(pb, sar.num);
    avio_wb32(pb, sar.den);
    return 16;
}

static void find_compressor(char * compressor_name, int len, MOVTrack *track)
{
    AVDictionaryEntry *encoder;
    int xdcam_res =  (track->enc->width == 1280 && track->enc->height == 720)
                  || (track->enc->width == 1440 && track->enc->height == 1080)
                  || (track->enc->width == 1920 && track->enc->height == 1080);

    if (track->mode == MODE_MOV &&
        (encoder = av_dict_get(track->st->metadata, "encoder", NULL, 0))) {
        av_strlcpy(compressor_name, encoder->value, 32);
    } else if (track->enc->codec_id == AV_CODEC_ID_MPEG2VIDEO && xdcam_res) {
        int interlaced = track->enc->field_order > AV_FIELD_PROGRESSIVE;
        AVStream *st = track->st;
        int rate = av_q2d(find_fps(NULL, st));
        av_strlcatf(compressor_name, len, "XDCAM");
        if (track->enc->pix_fmt == AV_PIX_FMT_YUV422P) {
            av_strlcatf(compressor_name, len, " HD422");
        } else if(track->enc->width == 1440) {
            av_strlcatf(compressor_name, len, " HD");
        } else
            av_strlcatf(compressor_name, len, " EX");

        av_strlcatf(compressor_name, len, " %d%c", track->enc->height, interlaced ? 'i' : 'p');

        av_strlcatf(compressor_name, len, "%d", rate * (interlaced + 1));
    }
}

static int mov_write_video_tag(AVIOContext *pb, MOVTrack *track)
{
    int64_t pos = avio_tell(pb);
    char compressor_name[32] = { 0 };

    avio_wb32(pb, 0); /* size */
    avio_wl32(pb, track->tag); // store it byteswapped
    avio_wb32(pb, 0); /* Reserved */
    avio_wb16(pb, 0); /* Reserved */
    avio_wb16(pb, 1); /* Data-reference index */

    avio_wb16(pb, 0); /* Codec stream version */
    avio_wb16(pb, 0); /* Codec stream revision (=0) */
    if (track->mode == MODE_MOV) {
        ffio_wfourcc(pb, "FFMP"); /* Vendor */
        if (track->enc->codec_id == AV_CODEC_ID_RAWVIDEO) {
            avio_wb32(pb, 0); /* Temporal Quality */
            avio_wb32(pb, 0x400); /* Spatial Quality = lossless*/
        } else {
            avio_wb32(pb, 0x200); /* Temporal Quality = normal */
            avio_wb32(pb, 0x200); /* Spatial Quality = normal */
        }
    } else {
        avio_wb32(pb, 0); /* Reserved */
        avio_wb32(pb, 0); /* Reserved */
        avio_wb32(pb, 0); /* Reserved */
    }
    avio_wb16(pb, track->enc->width); /* Video width */
    avio_wb16(pb, track->height); /* Video height */
    avio_wb32(pb, 0x00480000); /* Horizontal resolution 72dpi */
    avio_wb32(pb, 0x00480000); /* Vertical resolution 72dpi */
    avio_wb32(pb, 0); /* Data size (= 0) */
    avio_wb16(pb, 1); /* Frame count (= 1) */

    /* FIXME not sure, ISO 14496-1 draft where it shall be set to 0 */
    find_compressor(compressor_name, 32, track);
    avio_w8(pb, strlen(compressor_name));
    avio_write(pb, compressor_name, 31);

    if (track->mode == MODE_MOV && track->enc->bits_per_coded_sample)
        avio_wb16(pb, track->enc->bits_per_coded_sample);
    else
        avio_wb16(pb, 0x18); /* Reserved */
    avio_wb16(pb, 0xffff); /* Reserved */
    if (track->tag == MKTAG('m','p','4','v'))
        mov_write_esds_tag(pb, track);
    else if (track->enc->codec_id == AV_CODEC_ID_H263)
        mov_write_d263_tag(pb);
    else if (track->enc->codec_id == AV_CODEC_ID_AVUI ||
            track->enc->codec_id == AV_CODEC_ID_SVQ3) {
        mov_write_extradata_tag(pb, track);
        avio_wb32(pb, 0);
    } else if (track->enc->codec_id == AV_CODEC_ID_DNXHD)
        mov_write_avid_tag(pb, track);
    else if (track->enc->codec_id == AV_CODEC_ID_HEVC)
        mov_write_hvcc_tag(pb, track);
    else if (track->enc->codec_id == AV_CODEC_ID_H264 && !TAG_IS_AVCI(track->tag)) {
        mov_write_avcc_tag(pb, track);
        if (track->mode == MODE_IPOD)
            mov_write_uuid_tag_ipod(pb);
    } else if (track->enc->codec_id == AV_CODEC_ID_VC1 && track->vos_len > 0)
        mov_write_dvc1_tag(pb, track);
    else if (track->enc->codec_id == AV_CODEC_ID_VP6F ||
             track->enc->codec_id == AV_CODEC_ID_VP6A) {
        /* Don't write any potential extradata here - the cropping
         * is signalled via the normal width/height fields. */
    } else if (track->vos_len > 0)
        mov_write_glbl_tag(pb, track);

    if (track->enc->codec_id != AV_CODEC_ID_H264 &&
        track->enc->codec_id != AV_CODEC_ID_MPEG4 &&
        track->enc->codec_id != AV_CODEC_ID_DNXHD)
        if (track->enc->field_order != AV_FIELD_UNKNOWN)
            mov_write_fiel_tag(pb, track);

    if (track->enc->sample_aspect_ratio.den && track->enc->sample_aspect_ratio.num &&
        track->enc->sample_aspect_ratio.den != track->enc->sample_aspect_ratio.num) {
        mov_write_pasp_tag(pb, track);
    }

    return update_size(pb, pos);
}

static int mov_write_rtp_tag(AVIOContext *pb, MOVTrack *track)
{
    int64_t pos = avio_tell(pb);
    avio_wb32(pb, 0); /* size */
    ffio_wfourcc(pb, "rtp ");
    avio_wb32(pb, 0); /* Reserved */
    avio_wb16(pb, 0); /* Reserved */
    avio_wb16(pb, 1); /* Data-reference index */

    avio_wb16(pb, 1); /* Hint track version */
    avio_wb16(pb, 1); /* Highest compatible version */
    avio_wb32(pb, track->max_packet_size); /* Max packet size */

    avio_wb32(pb, 12); /* size */
    ffio_wfourcc(pb, "tims");
    avio_wb32(pb, track->timescale);

    return update_size(pb, pos);
}

static int mov_write_source_reference_tag(AVIOContext *pb, MOVTrack *track, const char *reel_name)
{
    uint64_t str_size =strlen(reel_name);
    int64_t pos = avio_tell(pb);

    if (str_size >= UINT16_MAX){
        av_log(NULL, AV_LOG_ERROR, "reel_name length %"PRIu64" is too large\n", str_size);
        avio_wb16(pb, 0);
        return AVERROR(EINVAL);
    }

    avio_wb32(pb, 0);                              /* size */
    ffio_wfourcc(pb, "name");                      /* Data format */
    avio_wb16(pb, str_size);                       /* string size */
    avio_wb16(pb, track->language);                /* langcode */
    avio_write(pb, reel_name, str_size);           /* reel name */
    return update_size(pb,pos);
}

static int mov_write_tmcd_tag(AVIOContext *pb, MOVTrack *track)
{
    int64_t pos = avio_tell(pb);
#if 1
    int frame_duration = av_rescale(track->timescale, track->enc->time_base.num, track->enc->time_base.den);
    int nb_frames = 1.0/av_q2d(track->enc->time_base) + 0.5;
    AVDictionaryEntry *t = NULL;

    if (nb_frames > 255) {
        av_log(NULL, AV_LOG_ERROR, "fps %d is too large\n", nb_frames);
        return AVERROR(EINVAL);
    }

    avio_wb32(pb, 0); /* size */
    ffio_wfourcc(pb, "tmcd");               /* Data format */
    avio_wb32(pb, 0);                       /* Reserved */
    avio_wb32(pb, 1);                       /* Data reference index */
    avio_wb32(pb, 0);                       /* Flags */
    avio_wb32(pb, track->timecode_flags);   /* Flags (timecode) */
    avio_wb32(pb, track->timescale);        /* Timescale */
    avio_wb32(pb, frame_duration);          /* Frame duration */
    avio_w8(pb, nb_frames);                 /* Number of frames */
    avio_w8(pb, 0);                         /* Reserved */

    if (track->st)
        t = av_dict_get(track->st->metadata, "reel_name", NULL, 0);

    if (t && utf8len(t->value))
        mov_write_source_reference_tag(pb, track, t->value);
    else
        avio_wb16(pb, 0); /* zero size */
#else

    avio_wb32(pb, 0); /* size */
    ffio_wfourcc(pb, "tmcd");               /* Data format */
    avio_wb32(pb, 0);                       /* Reserved */
    avio_wb32(pb, 1);                       /* Data reference index */
    if (track->enc->extradata_size)
        avio_write(pb, track->enc->extradata, track->enc->extradata_size);
#endif
    return update_size(pb, pos);
}

static int mov_write_stsd_tag(AVIOContext *pb, MOVTrack *track)
{
    int64_t pos = avio_tell(pb);
    avio_wb32(pb, 0); /* size */
    ffio_wfourcc(pb, "stsd");
    avio_wb32(pb, 0); /* version & flags */
    avio_wb32(pb, 1); /* entry count */
    if (track->enc->codec_type == AVMEDIA_TYPE_VIDEO)
        mov_write_video_tag(pb, track);
    else if (track->enc->codec_type == AVMEDIA_TYPE_AUDIO)
        mov_write_audio_tag(pb, track);
    else if (track->enc->codec_type == AVMEDIA_TYPE_SUBTITLE)
        mov_write_subtitle_tag(pb, track);
    else if (track->enc->codec_tag == MKTAG('r','t','p',' '))
        mov_write_rtp_tag(pb, track);
    else if (track->enc->codec_tag == MKTAG('t','m','c','d'))
        mov_write_tmcd_tag(pb, track);
    return update_size(pb, pos);
}

static int mov_write_ctts_tag(AVIOContext *pb, MOVTrack *track)
{
    MOVStts *ctts_entries;
    uint32_t entries = 0;
    uint32_t atom_size;
    int i;

    ctts_entries = av_malloc_array((track->entry + 1), sizeof(*ctts_entries)); /* worst case */
    ctts_entries[0].count = 1;
    ctts_entries[0].duration = track->cluster[0].cts;
    for (i = 1; i < track->entry; i++) {
        if (track->cluster[i].cts == ctts_entries[entries].duration) {
            ctts_entries[entries].count++; /* compress */
        } else {
            entries++;
            ctts_entries[entries].duration = track->cluster[i].cts;
            ctts_entries[entries].count = 1;
        }
    }
    entries++; /* last one */
    atom_size = 16 + (entries * 8);
    avio_wb32(pb, atom_size); /* size */
    ffio_wfourcc(pb, "ctts");
    avio_wb32(pb, 0); /* version & flags */
    avio_wb32(pb, entries); /* entry count */
    for (i = 0; i < entries; i++) {
        avio_wb32(pb, ctts_entries[i].count);
        avio_wb32(pb, ctts_entries[i].duration);
    }
    av_free(ctts_entries);
    return atom_size;
}

/* Time to sample atom */
static int mov_write_stts_tag(AVIOContext *pb, MOVTrack *track)
{
    MOVStts *stts_entries;
    uint32_t entries = -1;
    uint32_t atom_size;
    int i;

    if (track->enc->codec_type == AVMEDIA_TYPE_AUDIO && !track->audio_vbr) {
        stts_entries = av_malloc(sizeof(*stts_entries)); /* one entry */
        stts_entries[0].count = track->sample_count;
        stts_entries[0].duration = 1;
        entries = 1;
    } else {
        stts_entries = track->entry ?
                       av_malloc_array(track->entry, sizeof(*stts_entries)) : /* worst case */
                       NULL;
        for (i = 0; i < track->entry; i++) {
            int duration = get_cluster_duration(track, i);
            if (i && duration == stts_entries[entries].duration) {
                stts_entries[entries].count++; /* compress */
            } else {
                entries++;
                stts_entries[entries].duration = duration;
                stts_entries[entries].count = 1;
            }
        }
        entries++; /* last one */
    }
    atom_size = 16 + (entries * 8);
    avio_wb32(pb, atom_size); /* size */
    ffio_wfourcc(pb, "stts");
    avio_wb32(pb, 0); /* version & flags */
    avio_wb32(pb, entries); /* entry count */
    for (i = 0; i < entries; i++) {
        avio_wb32(pb, stts_entries[i].count);
        avio_wb32(pb, stts_entries[i].duration);
    }
    av_free(stts_entries);
    return atom_size;
}

static int mov_write_dref_tag(AVIOContext *pb)
{
    avio_wb32(pb, 28); /* size */
    ffio_wfourcc(pb, "dref");
    avio_wb32(pb, 0); /* version & flags */
    avio_wb32(pb, 1); /* entry count */

    avio_wb32(pb, 0xc); /* size */
    //FIXME add the alis and rsrc atom
    ffio_wfourcc(pb, "url ");
    avio_wb32(pb, 1); /* version & flags */

    return 28;
}

static int mov_write_stbl_tag(AVIOContext *pb, MOVTrack *track)
{
    int64_t pos = avio_tell(pb);
    avio_wb32(pb, 0); /* size */
    ffio_wfourcc(pb, "stbl");
    mov_write_stsd_tag(pb, track);
    mov_write_stts_tag(pb, track);
    if ((track->enc->codec_type == AVMEDIA_TYPE_VIDEO ||
         track->enc->codec_tag == MKTAG('r','t','p',' ')) &&
        track->has_keyframes && track->has_keyframes < track->entry)
        mov_write_stss_tag(pb, track, MOV_SYNC_SAMPLE);
    if (track->mode == MODE_MOV && track->flags & MOV_TRACK_STPS)
        mov_write_stss_tag(pb, track, MOV_PARTIAL_SYNC_SAMPLE);
    if (track->enc->codec_type == AVMEDIA_TYPE_VIDEO &&
        track->flags & MOV_TRACK_CTTS)
        mov_write_ctts_tag(pb, track);
    mov_write_stsc_tag(pb, track);
    mov_write_stsz_tag(pb, track);
    mov_write_stco_tag(pb, track);
    return update_size(pb, pos);
}

static int mov_write_dinf_tag(AVIOContext *pb)
{
    int64_t pos = avio_tell(pb);
    avio_wb32(pb, 0); /* size */
    ffio_wfourcc(pb, "dinf");
    mov_write_dref_tag(pb);
    return update_size(pb, pos);
}

static int mov_write_nmhd_tag(AVIOContext *pb)
{
    avio_wb32(pb, 12);
    ffio_wfourcc(pb, "nmhd");
    avio_wb32(pb, 0);
    return 12;
}

static int mov_write_tcmi_tag(AVIOContext *pb, MOVTrack *track)
{
    int64_t pos = avio_tell(pb);
    const char *font = "Lucida Grande";
    avio_wb32(pb, 0);                   /* size */
    ffio_wfourcc(pb, "tcmi");           /* timecode media information atom */
    avio_wb32(pb, 0);                   /* version & flags */
    avio_wb16(pb, 0);                   /* text font */
    avio_wb16(pb, 0);                   /* text face */
    avio_wb16(pb, 12);                  /* text size */
    avio_wb16(pb, 0);                   /* (unknown, not in the QT specs...) */
    avio_wb16(pb, 0x0000);              /* text color (red) */
    avio_wb16(pb, 0x0000);              /* text color (green) */
    avio_wb16(pb, 0x0000);              /* text color (blue) */
    avio_wb16(pb, 0xffff);              /* background color (red) */
    avio_wb16(pb, 0xffff);              /* background color (green) */
    avio_wb16(pb, 0xffff);              /* background color (blue) */
    avio_w8(pb, strlen(font));          /* font len (part of the pascal string) */
    avio_write(pb, font, strlen(font)); /* font name */
    return update_size(pb, pos);
}

static int mov_write_gmhd_tag(AVIOContext *pb, MOVTrack *track)
{
    int64_t pos = avio_tell(pb);
    avio_wb32(pb, 0);      /* size */
    ffio_wfourcc(pb, "gmhd");
    avio_wb32(pb, 0x18);   /* gmin size */
    ffio_wfourcc(pb, "gmin");/* generic media info */
    avio_wb32(pb, 0);      /* version & flags */
    avio_wb16(pb, 0x40);   /* graphics mode = */
    avio_wb16(pb, 0x8000); /* opColor (r?) */
    avio_wb16(pb, 0x8000); /* opColor (g?) */
    avio_wb16(pb, 0x8000); /* opColor (b?) */
    avio_wb16(pb, 0);      /* balance */
    avio_wb16(pb, 0);      /* reserved */

    /*
     * This special text atom is required for
     * Apple Quicktime chapters. The contents
     * don't appear to be documented, so the
     * bytes are copied verbatim.
     */
    if (track->tag != MKTAG('c','6','0','8')) {
    avio_wb32(pb, 0x2C);   /* size */
    ffio_wfourcc(pb, "text");
    avio_wb16(pb, 0x01);
    avio_wb32(pb, 0x00);
    avio_wb32(pb, 0x00);
    avio_wb32(pb, 0x00);
    avio_wb32(pb, 0x01);
    avio_wb32(pb, 0x00);
    avio_wb32(pb, 0x00);
    avio_wb32(pb, 0x00);
    avio_wb32(pb, 0x00004000);
    avio_wb16(pb, 0x0000);
    }

    if (track->enc->codec_tag == MKTAG('t','m','c','d')) {
        int64_t tmcd_pos = avio_tell(pb);
        avio_wb32(pb, 0); /* size */
        ffio_wfourcc(pb, "tmcd");
        mov_write_tcmi_tag(pb, track);
        update_size(pb, tmcd_pos);
    }
    return update_size(pb, pos);
}

static int mov_write_smhd_tag(AVIOContext *pb)
{
    avio_wb32(pb, 16); /* size */
    ffio_wfourcc(pb, "smhd");
    avio_wb32(pb, 0); /* version & flags */
    avio_wb16(pb, 0); /* reserved (balance, normally = 0) */
    avio_wb16(pb, 0); /* reserved */
    return 16;
}

static int mov_write_vmhd_tag(AVIOContext *pb)
{
    avio_wb32(pb, 0x14); /* size (always 0x14) */
    ffio_wfourcc(pb, "vmhd");
    avio_wb32(pb, 0x01); /* version & flags */
    avio_wb64(pb, 0); /* reserved (graphics mode = copy) */
    return 0x14;
}

static int is_clcp_track(MOVTrack *track)
{
    return track->tag == MKTAG('c','7','0','8') ||
           track->tag == MKTAG('c','6','0','8');
}

static int mov_write_hdlr_tag(AVIOContext *pb, MOVTrack *track)
{
    const char *hdlr, *descr = NULL, *hdlr_type = NULL;
    int64_t pos = avio_tell(pb);

    hdlr      = "dhlr";
    hdlr_type = "url ";
    descr     = "DataHandler";

    if (track) {
        hdlr = (track->mode == MODE_MOV) ? "mhlr" : "\0\0\0\0";
        if (track->enc->codec_type == AVMEDIA_TYPE_VIDEO) {
            hdlr_type = "vide";
            descr     = "VideoHandler";
        } else if (track->enc->codec_type == AVMEDIA_TYPE_AUDIO) {
            hdlr_type = "soun";
            descr     = "SoundHandler";
        } else if (track->enc->codec_type == AVMEDIA_TYPE_SUBTITLE) {
            if (is_clcp_track(track)) {
                hdlr_type = "clcp";
                descr = "ClosedCaptionHandler";
            } else {
                if (track->tag == MKTAG('t','x','3','g')) {
                    hdlr_type = "sbtl";
                } else if (track->tag == MKTAG('m','p','4','s')) {
                    hdlr_type = "subp";
                } else {
                    hdlr_type = "text";
                }
            descr = "SubtitleHandler";
            }
        } else if (track->enc->codec_tag == MKTAG('r','t','p',' ')) {
            hdlr_type = "hint";
            descr     = "HintHandler";
        } else if (track->enc->codec_tag == MKTAG('t','m','c','d')) {
            hdlr_type = "tmcd";
            descr = "TimeCodeHandler";
        } else {
            char tag_buf[32];
            av_get_codec_tag_string(tag_buf, sizeof(tag_buf),
                                    track->enc->codec_tag);

            av_log(track->enc, AV_LOG_WARNING,
                   "Unknown hldr_type for %s / 0x%04X, writing dummy values\n",
                   tag_buf, track->enc->codec_tag);
        }
        if (track->st) {
            // hdlr.name is used by some players to identify the content title
            // of the track. So if an alternate handler description is
            // specified, use it.
            AVDictionaryEntry *t;
            t = av_dict_get(track->st->metadata, "handler", NULL, 0);
            if (t && utf8len(t->value))
                descr = t->value;
        }
    }

    avio_wb32(pb, 0); /* size */
    ffio_wfourcc(pb, "hdlr");
    avio_wb32(pb, 0); /* Version & flags */
    avio_write(pb, hdlr, 4); /* handler */
    ffio_wfourcc(pb, hdlr_type); /* handler type */
    avio_wb32(pb, 0); /* reserved */
    avio_wb32(pb, 0); /* reserved */
    avio_wb32(pb, 0); /* reserved */
    if (!track || track->mode == MODE_MOV)
        avio_w8(pb, strlen(descr)); /* pascal string */
    avio_write(pb, descr, strlen(descr)); /* handler description */
    if (track && track->mode != MODE_MOV)
        avio_w8(pb, 0); /* c string */
    return update_size(pb, pos);
}

static int mov_write_hmhd_tag(AVIOContext *pb)
{
    /* This atom must be present, but leaving the values at zero
     * seems harmless. */
    avio_wb32(pb, 28); /* size */
    ffio_wfourcc(pb, "hmhd");
    avio_wb32(pb, 0); /* version, flags */
    avio_wb16(pb, 0); /* maxPDUsize */
    avio_wb16(pb, 0); /* avgPDUsize */
    avio_wb32(pb, 0); /* maxbitrate */
    avio_wb32(pb, 0); /* avgbitrate */
    avio_wb32(pb, 0); /* reserved */
    return 28;
}

static int mov_write_minf_tag(AVIOContext *pb, MOVTrack *track)
{
    int64_t pos = avio_tell(pb);
    avio_wb32(pb, 0); /* size */
    ffio_wfourcc(pb, "minf");
    if (track->enc->codec_type == AVMEDIA_TYPE_VIDEO)
        mov_write_vmhd_tag(pb);
    else if (track->enc->codec_type == AVMEDIA_TYPE_AUDIO)
        mov_write_smhd_tag(pb);
    else if (track->enc->codec_type == AVMEDIA_TYPE_SUBTITLE) {
        if (track->tag == MKTAG('t','e','x','t') || is_clcp_track(track)) {
            mov_write_gmhd_tag(pb, track);
        } else {
            mov_write_nmhd_tag(pb);
        }
    } else if (track->tag == MKTAG('r','t','p',' ')) {
        mov_write_hmhd_tag(pb);
    } else if (track->tag == MKTAG('t','m','c','d')) {
        mov_write_gmhd_tag(pb, track);
    }
    if (track->mode == MODE_MOV) /* FIXME: Why do it for MODE_MOV only ? */
        mov_write_hdlr_tag(pb, NULL);
    mov_write_dinf_tag(pb);
    mov_write_stbl_tag(pb, track);
    return update_size(pb, pos);
}

static int mov_write_mdhd_tag(AVIOContext *pb, MOVMuxContext *mov,
                              MOVTrack *track)
{
    int version = track->track_duration < INT32_MAX ? 0 : 1;

    if (track->mode == MODE_ISM)
        version = 1;

    (version == 1) ? avio_wb32(pb, 44) : avio_wb32(pb, 32); /* size */
    ffio_wfourcc(pb, "mdhd");
    avio_w8(pb, version);
    avio_wb24(pb, 0); /* flags */
    if (version == 1) {
        avio_wb64(pb, track->time);
        avio_wb64(pb, track->time);
    } else {
        avio_wb32(pb, track->time); /* creation time */
        avio_wb32(pb, track->time); /* modification time */
    }
    avio_wb32(pb, track->timescale); /* time scale (sample rate for audio) */
    if (!track->entry && mov->mode == MODE_ISM)
        (version == 1) ? avio_wb64(pb, UINT64_C(0xffffffffffffffff)) : avio_wb32(pb, 0xffffffff);
    else if (!track->entry)
        (version == 1) ? avio_wb64(pb, 0) : avio_wb32(pb, 0);
    else
        (version == 1) ? avio_wb64(pb, track->track_duration) : avio_wb32(pb, track->track_duration); /* duration */
    avio_wb16(pb, track->language); /* language */
    avio_wb16(pb, 0); /* reserved (quality) */

    if (version != 0 && track->mode == MODE_MOV) {
        av_log(NULL, AV_LOG_ERROR,
               "FATAL error, file duration too long for timebase, this file will not be\n"
               "playable with quicktime. Choose a different timebase or a different\n"
               "container format\n");
    }

    return 32;
}

static int mov_write_mdia_tag(AVIOContext *pb, MOVMuxContext *mov,
                              MOVTrack *track)
{
    int64_t pos = avio_tell(pb);
    avio_wb32(pb, 0); /* size */
    ffio_wfourcc(pb, "mdia");
    mov_write_mdhd_tag(pb, mov, track);
    mov_write_hdlr_tag(pb, track);
    mov_write_minf_tag(pb, track);
    return update_size(pb, pos);
}

/* transformation matrix
     |a  b  u|
     |c  d  v|
     |tx ty w| */
static void write_matrix(AVIOContext *pb, int16_t a, int16_t b, int16_t c,
                         int16_t d, int16_t tx, int16_t ty)
{
    avio_wb32(pb, a << 16);  /* 16.16 format */
    avio_wb32(pb, b << 16);  /* 16.16 format */
    avio_wb32(pb, 0);        /* u in 2.30 format */
    avio_wb32(pb, c << 16);  /* 16.16 format */
    avio_wb32(pb, d << 16);  /* 16.16 format */
    avio_wb32(pb, 0);        /* v in 2.30 format */
    avio_wb32(pb, tx << 16); /* 16.16 format */
    avio_wb32(pb, ty << 16); /* 16.16 format */
    avio_wb32(pb, 1 << 30);  /* w in 2.30 format */
}

static int mov_write_tkhd_tag(AVIOContext *pb, MOVMuxContext *mov,
                              MOVTrack *track, AVStream *st)
{
    int64_t duration = av_rescale_rnd(track->track_duration, MOV_TIMESCALE,
                                      track->timescale, AV_ROUND_UP);
    int version = duration < INT32_MAX ? 0 : 1;
    int flags   = MOV_TKHD_FLAG_IN_MOVIE;
    int rotation = 0;
    int group   = 0;


    if (st) {
        if (mov->per_stream_grouping)
            group = st->index;
        else
            group = st->codec->codec_type;
    }

    if (track->flags & MOV_TRACK_ENABLED)
        flags |= MOV_TKHD_FLAG_ENABLED;

    if (track->mode == MODE_ISM)
        version = 1;

    (version == 1) ? avio_wb32(pb, 104) : avio_wb32(pb, 92); /* size */
    ffio_wfourcc(pb, "tkhd");
    avio_w8(pb, version);
    avio_wb24(pb, flags);
    if (version == 1) {
        avio_wb64(pb, track->time);
        avio_wb64(pb, track->time);
    } else {
        avio_wb32(pb, track->time); /* creation time */
        avio_wb32(pb, track->time); /* modification time */
    }
    avio_wb32(pb, track->track_id); /* track-id */
    avio_wb32(pb, 0); /* reserved */
    if (!track->entry && mov->mode == MODE_ISM)
        (version == 1) ? avio_wb64(pb, UINT64_C(0xffffffffffffffff)) : avio_wb32(pb, 0xffffffff);
    else if (!track->entry)
        (version == 1) ? avio_wb64(pb, 0) : avio_wb32(pb, 0);
    else
        (version == 1) ? avio_wb64(pb, duration) : avio_wb32(pb, duration);

    avio_wb32(pb, 0); /* reserved */
    avio_wb32(pb, 0); /* reserved */
    avio_wb16(pb, 0); /* layer */
    avio_wb16(pb, group); /* alternate group) */
    /* Volume, only for audio */
    if (track->enc->codec_type == AVMEDIA_TYPE_AUDIO)
        avio_wb16(pb, 0x0100);
    else
        avio_wb16(pb, 0);
    avio_wb16(pb, 0); /* reserved */

    /* Matrix structure */
    if (st && st->metadata) {
        AVDictionaryEntry *rot = av_dict_get(st->metadata, "rotate", NULL, 0);
        rotation = (rot && rot->value) ? atoi(rot->value) : 0;
    }
    if (rotation == 90) {
        write_matrix(pb,  0,  1, -1,  0, track->enc->height, 0);
    } else if (rotation == 180) {
        write_matrix(pb, -1,  0,  0, -1, track->enc->width, track->enc->height);
    } else if (rotation == 270) {
        write_matrix(pb,  0, -1,  1,  0, 0, track->enc->width);
    } else {
        write_matrix(pb,  1,  0,  0,  1, 0, 0);
    }
    /* Track width and height, for visual only */
    if (st && (track->enc->codec_type == AVMEDIA_TYPE_VIDEO ||
               track->enc->codec_type == AVMEDIA_TYPE_SUBTITLE)) {
        if (track->mode == MODE_MOV) {
            avio_wb32(pb, track->enc->width << 16);
            avio_wb32(pb, track->height << 16);
        } else {
            double sample_aspect_ratio = av_q2d(st->sample_aspect_ratio);
            if (!sample_aspect_ratio || track->height != track->enc->height)
                sample_aspect_ratio = 1;
            avio_wb32(pb, sample_aspect_ratio * track->enc->width * 0x10000);
            avio_wb32(pb, track->height * 0x10000);
        }
    } else {
        avio_wb32(pb, 0);
        avio_wb32(pb, 0);
    }
    return 0x5c;
}

static int mov_write_tapt_tag(AVIOContext *pb, MOVTrack *track)
{
    int32_t width = av_rescale(track->enc->sample_aspect_ratio.num, track->enc->width,
                               track->enc->sample_aspect_ratio.den);

    int64_t pos = avio_tell(pb);

    avio_wb32(pb, 0); /* size */
    ffio_wfourcc(pb, "tapt");

    avio_wb32(pb, 20);
    ffio_wfourcc(pb, "clef");
    avio_wb32(pb, 0);
    avio_wb32(pb, width << 16);
    avio_wb32(pb, track->enc->height << 16);

    avio_wb32(pb, 20);
    ffio_wfourcc(pb, "prof");
    avio_wb32(pb, 0);
    avio_wb32(pb, width << 16);
    avio_wb32(pb, track->enc->height << 16);

    avio_wb32(pb, 20);
    ffio_wfourcc(pb, "enof");
    avio_wb32(pb, 0);
    avio_wb32(pb, track->enc->width << 16);
    avio_wb32(pb, track->enc->height << 16);

    return update_size(pb, pos);
}

// This box seems important for the psp playback ... without it the movie seems to hang
static int mov_write_edts_tag(AVIOContext *pb, MOVMuxContext *mov,
                              MOVTrack *track)
{
    int64_t duration = av_rescale_rnd(track->track_duration, MOV_TIMESCALE,
                                      track->timescale, AV_ROUND_UP);
    int version = duration < INT32_MAX ? 0 : 1;
    int entry_size, entry_count, size;
    int64_t delay, start_ct = track->cluster[0].cts;
    delay = av_rescale_rnd(track->cluster[0].dts + start_ct, MOV_TIMESCALE,
                           track->timescale, AV_ROUND_DOWN);
    version |= delay < INT32_MAX ? 0 : 1;

    entry_size = (version == 1) ? 20 : 12;
    entry_count = 1 + (delay > 0);
    size = 24 + entry_count * entry_size;

    /* write the atom data */
    avio_wb32(pb, size);
    ffio_wfourcc(pb, "edts");
    avio_wb32(pb, size - 8);
    ffio_wfourcc(pb, "elst");
    avio_w8(pb, version);
    avio_wb24(pb, 0); /* flags */

    avio_wb32(pb, entry_count);
    if (delay > 0) { /* add an empty edit to delay presentation */
        /* In the positive delay case, the delay includes the cts
         * offset, and the second edit list entry below trims out
         * the same amount from the actual content. This makes sure
         * that the offsetted last sample is included in the edit
         * list duration as well. */
        if (version == 1) {
            avio_wb64(pb, delay);
            avio_wb64(pb, -1);
        } else {
            avio_wb32(pb, delay);
            avio_wb32(pb, -1);
        }
        avio_wb32(pb, 0x00010000);
    } else {
        /* Avoid accidentally ending up with start_ct = -1 which has got a
         * special meaning. Normally start_ct should end up positive or zero
         * here, but use FFMIN in case dts is a a small positive integer
         * rounded to 0 when represented in MOV_TIMESCALE units. */
        av_assert0(av_rescale_rnd(track->cluster[0].dts, MOV_TIMESCALE, track->timescale, AV_ROUND_DOWN) <= 0);
        start_ct  = -FFMIN(track->cluster[0].dts, 0);
        /* Note, this delay is calculated from the pts of the first sample,
         * ensuring that we don't reduce the duration for cases with
         * dts<0 pts=0. */
        duration += delay;
    }

    /* For fragmented files, we don't know the full length yet. Setting
     * duration to 0 allows us to only specify the offset, including
     * the rest of the content (from all future fragments) without specifying
     * an explicit duration. */
    if (mov->flags & FF_MOV_FLAG_FRAGMENT)
        duration = 0;

    /* duration */
    if (version == 1) {
        avio_wb64(pb, duration);
        avio_wb64(pb, start_ct);
    } else {
        avio_wb32(pb, duration);
        avio_wb32(pb, start_ct);
    }
    avio_wb32(pb, 0x00010000);
    return size;
}

static int mov_write_tref_tag(AVIOContext *pb, MOVTrack *track)
{
    avio_wb32(pb, 20);   // size
    ffio_wfourcc(pb, "tref");
    avio_wb32(pb, 12);   // size (subatom)
    avio_wl32(pb, track->tref_tag);
    avio_wb32(pb, track->tref_id);
    return 20;
}

// goes at the end of each track!  ... Critical for PSP playback ("Incompatible data" without it)
static int mov_write_uuid_tag_psp(AVIOContext *pb, MOVTrack *mov)
{
    avio_wb32(pb, 0x34); /* size ... reports as 28 in mp4box! */
    ffio_wfourcc(pb, "uuid");
    ffio_wfourcc(pb, "USMT");
    avio_wb32(pb, 0x21d24fce);
    avio_wb32(pb, 0xbb88695c);
    avio_wb32(pb, 0xfac9c740);
    avio_wb32(pb, 0x1c);     // another size here!
    ffio_wfourcc(pb, "MTDT");
    avio_wb32(pb, 0x00010012);
    avio_wb32(pb, 0x0a);
    avio_wb32(pb, 0x55c40000);
    avio_wb32(pb, 0x1);
    avio_wb32(pb, 0x0);
    return 0x34;
}

static int mov_write_udta_sdp(AVIOContext *pb, MOVTrack *track)
{
    AVFormatContext *ctx = track->rtp_ctx;
    char buf[1000] = "";
    int len;

    ff_sdp_write_media(buf, sizeof(buf), ctx->streams[0], track->src_track,
                       NULL, NULL, 0, 0, ctx);
    av_strlcatf(buf, sizeof(buf), "a=control:streamid=%d\r\n", track->track_id);
    len = strlen(buf);

    avio_wb32(pb, len + 24);
    ffio_wfourcc(pb, "udta");
    avio_wb32(pb, len + 16);
    ffio_wfourcc(pb, "hnti");
    avio_wb32(pb, len + 8);
    ffio_wfourcc(pb, "sdp ");
    avio_write(pb, buf, len);
    return len + 24;
}

static int mov_write_track_metadata(AVIOContext *pb, AVStream *st,
                                    const char *tag, const char *str)
{
    int64_t pos = avio_tell(pb);
    AVDictionaryEntry *t = av_dict_get(st->metadata, str, NULL, 0);
    if (!t || !utf8len(t->value))
        return 0;

    avio_wb32(pb, 0);   /* size */
    ffio_wfourcc(pb, tag); /* type */
    avio_write(pb, t->value, strlen(t->value)); /* UTF8 string value */
    return update_size(pb, pos);
}

static int mov_write_track_udta_tag(AVIOContext *pb, MOVMuxContext *mov,
                                    AVStream *st)
{
    AVIOContext *pb_buf;
    int ret, size;
    uint8_t *buf;

    if (!st || mov->fc->flags & AVFMT_FLAG_BITEXACT)
        return 0;

    ret = avio_open_dyn_buf(&pb_buf);
    if (ret < 0)
        return ret;

    if (mov->mode & MODE_MP4)
        mov_write_track_metadata(pb_buf, st, "name", "title");

    if ((size = avio_close_dyn_buf(pb_buf, &buf)) > 0) {
        avio_wb32(pb, size + 8);
        ffio_wfourcc(pb, "udta");
        avio_write(pb, buf, size);
    }
    av_free(buf);

    return 0;
}

static int mov_write_trak_tag(AVIOContext *pb, MOVMuxContext *mov,
                              MOVTrack *track, AVStream *st)
{
    int64_t pos = avio_tell(pb);
    avio_wb32(pb, 0); /* size */
    ffio_wfourcc(pb, "trak");
    mov_write_tkhd_tag(pb, mov, track, st);
<<<<<<< HEAD

    av_assert2(mov->use_editlist >= 0);

    if (mov->use_editlist)
        mov_write_edts_tag(pb, mov, track);  // PSP Movies and several other cases require edts box
    else if ((track->entry && track->cluster[0].dts) || track->mode == MODE_PSP || is_clcp_track(track))
        av_log(mov->fc, AV_LOG_WARNING,
               "Not writing any edit list even though one would have been required\n");

=======
    if (track->entry &&
        (track->mode == MODE_PSP || track->flags & MOV_TRACK_CTTS ||
        track->cluster[0].dts || is_clcp_track(track))) {
        if (mov->use_editlist)
            mov_write_edts_tag(pb, mov, track);  // PSP Movies require edts box
        else if ((track->entry && track->cluster[0].dts) || track->mode == MODE_PSP || is_clcp_track(track))
            av_log(mov->fc, AV_LOG_WARNING,
                   "Not writing any edit list even though one would have been required\n");
    }
>>>>>>> 9a5ac36b
    if (track->tref_tag)
        mov_write_tref_tag(pb, track);
    mov_write_mdia_tag(pb, mov, track);
    if (track->mode == MODE_PSP)
        mov_write_uuid_tag_psp(pb, track); // PSP Movies require this uuid box
    if (track->tag == MKTAG('r','t','p',' '))
        mov_write_udta_sdp(pb, track);
    if (track->mode == MODE_MOV) {
        if (track->enc->codec_type == AVMEDIA_TYPE_VIDEO) {
            double sample_aspect_ratio = av_q2d(st->sample_aspect_ratio);
            if (st->sample_aspect_ratio.num && 1.0 != sample_aspect_ratio) {
                mov_write_tapt_tag(pb, track);
            }
        }
        if (is_clcp_track(track) && st->sample_aspect_ratio.num) {
            mov_write_tapt_tag(pb, track);
        }
    }
    mov_write_track_udta_tag(pb, mov, st);
    return update_size(pb, pos);
}

static int mov_write_iods_tag(AVIOContext *pb, MOVMuxContext *mov)
{
    int i, has_audio = 0, has_video = 0;
    int64_t pos = avio_tell(pb);
    int audio_profile = mov->iods_audio_profile;
    int video_profile = mov->iods_video_profile;
    for (i = 0; i < mov->nb_streams; i++) {
        if (mov->tracks[i].entry > 0) {
            has_audio |= mov->tracks[i].enc->codec_type == AVMEDIA_TYPE_AUDIO;
            has_video |= mov->tracks[i].enc->codec_type == AVMEDIA_TYPE_VIDEO;
        }
    }
    if (audio_profile < 0)
        audio_profile = 0xFF - has_audio;
    if (video_profile < 0)
        video_profile = 0xFF - has_video;
    avio_wb32(pb, 0x0); /* size */
    ffio_wfourcc(pb, "iods");
    avio_wb32(pb, 0);    /* version & flags */
    put_descr(pb, 0x10, 7);
    avio_wb16(pb, 0x004f);
    avio_w8(pb, 0xff);
    avio_w8(pb, 0xff);
    avio_w8(pb, audio_profile);
    avio_w8(pb, video_profile);
    avio_w8(pb, 0xff);
    return update_size(pb, pos);
}

static int mov_write_trex_tag(AVIOContext *pb, MOVTrack *track)
{
    avio_wb32(pb, 0x20); /* size */
    ffio_wfourcc(pb, "trex");
    avio_wb32(pb, 0);   /* version & flags */
    avio_wb32(pb, track->track_id); /* track ID */
    avio_wb32(pb, 1);   /* default sample description index */
    avio_wb32(pb, 0);   /* default sample duration */
    avio_wb32(pb, 0);   /* default sample size */
    avio_wb32(pb, 0);   /* default sample flags */
    return 0;
}

static int mov_write_mvex_tag(AVIOContext *pb, MOVMuxContext *mov)
{
    int64_t pos = avio_tell(pb);
    int i;
    avio_wb32(pb, 0x0); /* size */
    ffio_wfourcc(pb, "mvex");
    for (i = 0; i < mov->nb_streams; i++)
        mov_write_trex_tag(pb, &mov->tracks[i]);
    return update_size(pb, pos);
}

static int mov_write_mvhd_tag(AVIOContext *pb, MOVMuxContext *mov)
{
    int max_track_id = 1, i;
    int64_t max_track_len_temp, max_track_len = 0;
    int version;

    for (i = 0; i < mov->nb_streams; i++) {
        if (mov->tracks[i].entry > 0 && mov->tracks[i].timescale) {
            max_track_len_temp = av_rescale_rnd(mov->tracks[i].track_duration,
                                                MOV_TIMESCALE,
                                                mov->tracks[i].timescale,
                                                AV_ROUND_UP);
            if (max_track_len < max_track_len_temp)
                max_track_len = max_track_len_temp;
            if (max_track_id < mov->tracks[i].track_id)
                max_track_id = mov->tracks[i].track_id;
        }
    }

    version = max_track_len < UINT32_MAX ? 0 : 1;
    (version == 1) ? avio_wb32(pb, 120) : avio_wb32(pb, 108); /* size */
    ffio_wfourcc(pb, "mvhd");
    avio_w8(pb, version);
    avio_wb24(pb, 0); /* flags */
    if (version == 1) {
        avio_wb64(pb, mov->time);
        avio_wb64(pb, mov->time);
    } else {
        avio_wb32(pb, mov->time); /* creation time */
        avio_wb32(pb, mov->time); /* modification time */
    }
    avio_wb32(pb, MOV_TIMESCALE);
    (version == 1) ? avio_wb64(pb, max_track_len) : avio_wb32(pb, max_track_len); /* duration of longest track */

    avio_wb32(pb, 0x00010000); /* reserved (preferred rate) 1.0 = normal */
    avio_wb16(pb, 0x0100); /* reserved (preferred volume) 1.0 = normal */
    avio_wb16(pb, 0); /* reserved */
    avio_wb32(pb, 0); /* reserved */
    avio_wb32(pb, 0); /* reserved */

    /* Matrix structure */
    write_matrix(pb, 1, 0, 0, 1, 0, 0);

    avio_wb32(pb, 0); /* reserved (preview time) */
    avio_wb32(pb, 0); /* reserved (preview duration) */
    avio_wb32(pb, 0); /* reserved (poster time) */
    avio_wb32(pb, 0); /* reserved (selection time) */
    avio_wb32(pb, 0); /* reserved (selection duration) */
    avio_wb32(pb, 0); /* reserved (current time) */
    avio_wb32(pb, max_track_id + 1); /* Next track id */
    return 0x6c;
}

static int mov_write_itunes_hdlr_tag(AVIOContext *pb, MOVMuxContext *mov,
                                     AVFormatContext *s)
{
    avio_wb32(pb, 33); /* size */
    ffio_wfourcc(pb, "hdlr");
    avio_wb32(pb, 0);
    avio_wb32(pb, 0);
    ffio_wfourcc(pb, "mdir");
    ffio_wfourcc(pb, "appl");
    avio_wb32(pb, 0);
    avio_wb32(pb, 0);
    avio_w8(pb, 0);
    return 33;
}

/* helper function to write a data tag with the specified string as data */
static int mov_write_string_data_tag(AVIOContext *pb, const char *data, int lang, int long_style)
{
    if (long_style) {
        int size = 16 + strlen(data);
        avio_wb32(pb, size); /* size */
        ffio_wfourcc(pb, "data");
        avio_wb32(pb, 1);
        avio_wb32(pb, 0);
        avio_write(pb, data, strlen(data));
        return size;
    } else {
        if (!lang)
            lang = ff_mov_iso639_to_lang("und", 1);
        avio_wb16(pb, strlen(data)); /* string length */
        avio_wb16(pb, lang);
        avio_write(pb, data, strlen(data));
        return strlen(data) + 4;
    }
}

static int mov_write_string_tag(AVIOContext *pb, const char *name,
                                const char *value, int lang, int long_style)
{
    int size = 0;
    if (value && value[0]) {
        int64_t pos = avio_tell(pb);
        avio_wb32(pb, 0); /* size */
        ffio_wfourcc(pb, name);
        mov_write_string_data_tag(pb, value, lang, long_style);
        size = update_size(pb, pos);
    }
    return size;
}

static int mov_write_string_metadata(AVFormatContext *s, AVIOContext *pb,
                                     const char *name, const char *tag,
                                     int long_style)
{
    int l, lang = 0, len, len2;
    AVDictionaryEntry *t, *t2 = NULL;
    char tag2[16];

    if (!(t = av_dict_get(s->metadata, tag, NULL, 0)))
        return 0;

    len = strlen(t->key);
    snprintf(tag2, sizeof(tag2), "%s-", tag);
    while ((t2 = av_dict_get(s->metadata, tag2, t2, AV_DICT_IGNORE_SUFFIX))) {
        len2 = strlen(t2->key);
        if (len2 == len + 4 && !strcmp(t->value, t2->value)
            && (l = ff_mov_iso639_to_lang(&t2->key[len2 - 3], 1)) >= 0) {
            lang = l;
            break;
        }
    }
    return mov_write_string_tag(pb, name, t->value, lang, long_style);
}

/* iTunes bpm number */
static int mov_write_tmpo_tag(AVIOContext *pb, AVFormatContext *s)
{
    AVDictionaryEntry *t = av_dict_get(s->metadata, "tmpo", NULL, 0);
    int size = 0, tmpo = t ? atoi(t->value) : 0;
    if (tmpo) {
        size = 26;
        avio_wb32(pb, size);
        ffio_wfourcc(pb, "tmpo");
        avio_wb32(pb, size-8); /* size */
        ffio_wfourcc(pb, "data");
        avio_wb32(pb, 0x15);  //type specifier
        avio_wb32(pb, 0);
        avio_wb16(pb, tmpo);        // data
    }
    return size;
}

/* iTunes track or disc number */
static int mov_write_trkn_tag(AVIOContext *pb, MOVMuxContext *mov,
                              AVFormatContext *s, int disc)
{
    AVDictionaryEntry *t = av_dict_get(s->metadata,
                                       disc ? "disc" : "track",
                                       NULL, 0);
    int size = 0, track = t ? atoi(t->value) : 0;
    if (track) {
        int tracks = 0;
        char *slash = strchr(t->value, '/');
        if (slash)
            tracks = atoi(slash + 1);
        avio_wb32(pb, 32); /* size */
        ffio_wfourcc(pb, disc ? "disk" : "trkn");
        avio_wb32(pb, 24); /* size */
        ffio_wfourcc(pb, "data");
        avio_wb32(pb, 0);        // 8 bytes empty
        avio_wb32(pb, 0);
        avio_wb16(pb, 0);        // empty
        avio_wb16(pb, track);    // track / disc number
        avio_wb16(pb, tracks);   // total track / disc number
        avio_wb16(pb, 0);        // empty
        size = 32;
    }
    return size;
}

static int mov_write_int8_metadata(AVFormatContext *s, AVIOContext *pb,
                                   const char *name, const char *tag,
                                   int len)
{
    AVDictionaryEntry *t = NULL;
    uint8_t num;
    int size = 24 + len;

    if (len != 1 && len != 4)
        return -1;

    if (!(t = av_dict_get(s->metadata, tag, NULL, 0)))
        return 0;
    num = atoi(t->value);

    avio_wb32(pb, size);
    ffio_wfourcc(pb, name);
    avio_wb32(pb, size - 8);
    ffio_wfourcc(pb, "data");
    avio_wb32(pb, 0x15);
    avio_wb32(pb, 0);
    if (len==4) avio_wb32(pb, num);
    else        avio_w8 (pb, num);

    return size;
}

/* iTunes meta data list */
static int mov_write_ilst_tag(AVIOContext *pb, MOVMuxContext *mov,
                              AVFormatContext *s)
{
    int64_t pos = avio_tell(pb);
    avio_wb32(pb, 0); /* size */
    ffio_wfourcc(pb, "ilst");
    mov_write_string_metadata(s, pb, "\251nam", "title"    , 1);
    mov_write_string_metadata(s, pb, "\251ART", "artist"   , 1);
    mov_write_string_metadata(s, pb, "aART", "album_artist", 1);
    mov_write_string_metadata(s, pb, "\251wrt", "composer" , 1);
    mov_write_string_metadata(s, pb, "\251alb", "album"    , 1);
    mov_write_string_metadata(s, pb, "\251day", "date"     , 1);
    if (!mov->exact &&
        !mov_write_string_metadata(s, pb, "\251too", "encoding_tool", 1))
        mov_write_string_tag(pb, "\251too", LIBAVFORMAT_IDENT, 0, 1);
    mov_write_string_metadata(s, pb, "\251cmt", "comment"  , 1);
    mov_write_string_metadata(s, pb, "\251gen", "genre"    , 1);
    mov_write_string_metadata(s, pb, "\251cpy", "copyright", 1);
    mov_write_string_metadata(s, pb, "\251grp", "grouping" , 1);
    mov_write_string_metadata(s, pb, "\251lyr", "lyrics"   , 1);
    mov_write_string_metadata(s, pb, "desc",    "description",1);
    mov_write_string_metadata(s, pb, "ldes",    "synopsis" , 1);
    mov_write_string_metadata(s, pb, "tvsh",    "show"     , 1);
    mov_write_string_metadata(s, pb, "tven",    "episode_id",1);
    mov_write_string_metadata(s, pb, "tvnn",    "network"  , 1);
    mov_write_int8_metadata  (s, pb, "tves",    "episode_sort",4);
    mov_write_int8_metadata  (s, pb, "tvsn",    "season_number",4);
    mov_write_int8_metadata  (s, pb, "stik",    "media_type",1);
    mov_write_int8_metadata  (s, pb, "hdvd",    "hd_video",  1);
    mov_write_int8_metadata  (s, pb, "pgap",    "gapless_playback",1);
    mov_write_int8_metadata  (s, pb, "cpil",    "compilation", 1);
    mov_write_trkn_tag(pb, mov, s, 0); // track number
    mov_write_trkn_tag(pb, mov, s, 1); // disc number
    mov_write_tmpo_tag(pb, s);
    return update_size(pb, pos);
}

/* iTunes meta data tag */
static int mov_write_meta_tag(AVIOContext *pb, MOVMuxContext *mov,
                              AVFormatContext *s)
{
    int size = 0;
    int64_t pos = avio_tell(pb);
    avio_wb32(pb, 0); /* size */
    ffio_wfourcc(pb, "meta");
    avio_wb32(pb, 0);
    mov_write_itunes_hdlr_tag(pb, mov, s);
    mov_write_ilst_tag(pb, mov, s);
    size = update_size(pb, pos);
    return size;
}

static int mov_write_raw_metadata_tag(AVFormatContext *s, AVIOContext *pb,
                                      const char *name, const char *key)
{
    int len;
    AVDictionaryEntry *t;

    if (!(t = av_dict_get(s->metadata, key, NULL, 0)))
        return 0;

    len = strlen(t->value);
    if (len > 0) {
        int size = len + 8;
        avio_wb32(pb, size);
        ffio_wfourcc(pb, name);
        avio_write(pb, t->value, len);
        return size;
    }
    return 0;
}

static int ascii_to_wc(AVIOContext *pb, const uint8_t *b)
{
    int val;
    while (*b) {
        GET_UTF8(val, *b++, return -1;)
        avio_wb16(pb, val);
    }
    avio_wb16(pb, 0x00);
    return 0;
}

static uint16_t language_code(const char *str)
{
    return (((str[0] - 0x60) & 0x1F) << 10) +
           (((str[1] - 0x60) & 0x1F) <<  5) +
           (( str[2] - 0x60) & 0x1F);
}

static int mov_write_3gp_udta_tag(AVIOContext *pb, AVFormatContext *s,
                                  const char *tag, const char *str)
{
    int64_t pos = avio_tell(pb);
    AVDictionaryEntry *t = av_dict_get(s->metadata, str, NULL, 0);
    if (!t || !utf8len(t->value))
        return 0;
    avio_wb32(pb, 0);   /* size */
    ffio_wfourcc(pb, tag); /* type */
    avio_wb32(pb, 0);   /* version + flags */
    if (!strcmp(tag, "yrrc"))
        avio_wb16(pb, atoi(t->value));
    else {
        avio_wb16(pb, language_code("eng")); /* language */
        avio_write(pb, t->value, strlen(t->value) + 1); /* UTF8 string value */
        if (!strcmp(tag, "albm") &&
            (t = av_dict_get(s->metadata, "track", NULL, 0)))
            avio_w8(pb, atoi(t->value));
    }
    return update_size(pb, pos);
}

static int mov_write_chpl_tag(AVIOContext *pb, AVFormatContext *s)
{
    int64_t pos = avio_tell(pb);
    int i, nb_chapters = FFMIN(s->nb_chapters, 255);

    avio_wb32(pb, 0);            // size
    ffio_wfourcc(pb, "chpl");
    avio_wb32(pb, 0x01000000);   // version + flags
    avio_wb32(pb, 0);            // unknown
    avio_w8(pb, nb_chapters);

    for (i = 0; i < nb_chapters; i++) {
        AVChapter *c = s->chapters[i];
        AVDictionaryEntry *t;
        avio_wb64(pb, av_rescale_q(c->start, c->time_base, (AVRational){1,10000000}));

        if ((t = av_dict_get(c->metadata, "title", NULL, 0))) {
            int len = FFMIN(strlen(t->value), 255);
            avio_w8(pb, len);
            avio_write(pb, t->value, len);
        } else
            avio_w8(pb, 0);
    }
    return update_size(pb, pos);
}

static int mov_write_udta_tag(AVIOContext *pb, MOVMuxContext *mov,
                              AVFormatContext *s)
{
    AVIOContext *pb_buf;
    int ret, size;
    uint8_t *buf;

    ret = avio_open_dyn_buf(&pb_buf);
    if (ret < 0)
        return ret;

    if (mov->mode & MODE_3GP) {
        mov_write_3gp_udta_tag(pb_buf, s, "perf", "artist");
        mov_write_3gp_udta_tag(pb_buf, s, "titl", "title");
        mov_write_3gp_udta_tag(pb_buf, s, "auth", "author");
        mov_write_3gp_udta_tag(pb_buf, s, "gnre", "genre");
        mov_write_3gp_udta_tag(pb_buf, s, "dscp", "comment");
        mov_write_3gp_udta_tag(pb_buf, s, "albm", "album");
        mov_write_3gp_udta_tag(pb_buf, s, "cprt", "copyright");
        mov_write_3gp_udta_tag(pb_buf, s, "yrrc", "date");
    } else if (mov->mode == MODE_MOV) { // the title field breaks gtkpod with mp4 and my suspicion is that stuff is not valid in mp4
        mov_write_string_metadata(s, pb_buf, "\251ART", "artist",      0);
        mov_write_string_metadata(s, pb_buf, "\251nam", "title",       0);
        mov_write_string_metadata(s, pb_buf, "\251aut", "author",      0);
        mov_write_string_metadata(s, pb_buf, "\251alb", "album",       0);
        mov_write_string_metadata(s, pb_buf, "\251day", "date",        0);
        mov_write_string_metadata(s, pb_buf, "\251swr", "encoder",     0);
        // currently ignored by mov.c
        mov_write_string_metadata(s, pb_buf, "\251des", "comment",     0);
        // add support for libquicktime, this atom is also actually read by mov.c
        mov_write_string_metadata(s, pb_buf, "\251cmt", "comment",     0);
        mov_write_string_metadata(s, pb_buf, "\251gen", "genre",       0);
        mov_write_string_metadata(s, pb_buf, "\251cpy", "copyright",   0);
        mov_write_raw_metadata_tag(s, pb_buf, "XMP_", "xmp");
    } else {
        /* iTunes meta data */
        mov_write_meta_tag(pb_buf, mov, s);
    }

    if (s->nb_chapters && !(mov->flags & FF_MOV_FLAG_DISABLE_CHPL))
        mov_write_chpl_tag(pb_buf, s);

    if ((size = avio_close_dyn_buf(pb_buf, &buf)) > 0) {
        avio_wb32(pb, size + 8);
        ffio_wfourcc(pb, "udta");
        avio_write(pb, buf, size);
    }
    av_free(buf);

    return 0;
}

static void mov_write_psp_udta_tag(AVIOContext *pb,
                                   const char *str, const char *lang, int type)
{
    int len = utf8len(str) + 1;
    if (len <= 0)
        return;
    avio_wb16(pb, len * 2 + 10);        /* size */
    avio_wb32(pb, type);                /* type */
    avio_wb16(pb, language_code(lang)); /* language */
    avio_wb16(pb, 0x01);                /* ? */
    ascii_to_wc(pb, str);
}

static int mov_write_uuidusmt_tag(AVIOContext *pb, AVFormatContext *s)
{
    MOVMuxContext *mov = s->priv_data;
    AVDictionaryEntry *title = av_dict_get(s->metadata, "title", NULL, 0);
    int64_t pos, pos2;

    if (title) {
        pos = avio_tell(pb);
        avio_wb32(pb, 0); /* size placeholder*/
        ffio_wfourcc(pb, "uuid");
        ffio_wfourcc(pb, "USMT");
        avio_wb32(pb, 0x21d24fce); /* 96 bit UUID */
        avio_wb32(pb, 0xbb88695c);
        avio_wb32(pb, 0xfac9c740);

        pos2 = avio_tell(pb);
        avio_wb32(pb, 0); /* size placeholder*/
        ffio_wfourcc(pb, "MTDT");
        avio_wb16(pb, 4);

        // ?
        avio_wb16(pb, 0x0C);                 /* size */
        avio_wb32(pb, 0x0B);                 /* type */
        avio_wb16(pb, language_code("und")); /* language */
        avio_wb16(pb, 0x0);                  /* ? */
        avio_wb16(pb, 0x021C);               /* data */

        if (!mov->exact)
            mov_write_psp_udta_tag(pb, LIBAVCODEC_IDENT,      "eng", 0x04);
        mov_write_psp_udta_tag(pb, title->value,          "eng", 0x01);
        mov_write_psp_udta_tag(pb, "2006/04/01 11:11:11", "und", 0x03);

        update_size(pb, pos2);
        return update_size(pb, pos);
    }

    return 0;
}

static void build_chunks(MOVTrack *trk)
{
    int i;
    MOVIentry *chunk = &trk->cluster[0];
    uint64_t chunkSize = chunk->size;
    chunk->chunkNum = 1;
    if (trk->chunkCount)
        return;
    trk->chunkCount = 1;
    for (i = 1; i<trk->entry; i++){
        if (chunk->pos + chunkSize == trk->cluster[i].pos &&
            chunkSize + trk->cluster[i].size < (1<<20)){
            chunkSize             += trk->cluster[i].size;
            chunk->samples_in_chunk += trk->cluster[i].entries;
        } else {
            trk->cluster[i].chunkNum = chunk->chunkNum+1;
            chunk=&trk->cluster[i];
            chunkSize = chunk->size;
            trk->chunkCount++;
        }
    }
}

static int mov_write_moov_tag(AVIOContext *pb, MOVMuxContext *mov,
                              AVFormatContext *s)
{
    int i;
    int64_t pos = avio_tell(pb);
    avio_wb32(pb, 0); /* size placeholder*/
    ffio_wfourcc(pb, "moov");

    for (i = 0; i < mov->nb_streams; i++) {
        if (mov->tracks[i].entry <= 0 && !(mov->flags & FF_MOV_FLAG_FRAGMENT))
            continue;

        mov->tracks[i].time     = mov->time;
        mov->tracks[i].track_id = i + 1;

        if (mov->tracks[i].entry)
            build_chunks(&mov->tracks[i]);
    }

    if (mov->chapter_track)
        for (i = 0; i < s->nb_streams; i++) {
            mov->tracks[i].tref_tag = MKTAG('c','h','a','p');
            mov->tracks[i].tref_id  = mov->tracks[mov->chapter_track].track_id;
        }
    for (i = 0; i < mov->nb_streams; i++) {
        if (mov->tracks[i].tag == MKTAG('r','t','p',' ')) {
            mov->tracks[i].tref_tag = MKTAG('h','i','n','t');
            mov->tracks[i].tref_id =
                mov->tracks[mov->tracks[i].src_track].track_id;
        }
    }
    for (i = 0; i < mov->nb_streams; i++) {
        if (mov->tracks[i].tag == MKTAG('t','m','c','d')) {
            int src_trk = mov->tracks[i].src_track;
            mov->tracks[src_trk].tref_tag = mov->tracks[i].tag;
            mov->tracks[src_trk].tref_id  = mov->tracks[i].track_id;
            //src_trk may have a different timescale than the tmcd track
            mov->tracks[i].track_duration = av_rescale(mov->tracks[src_trk].track_duration,
                                                       mov->tracks[i].timescale,
                                                       mov->tracks[src_trk].timescale);
        }
    }

    mov_write_mvhd_tag(pb, mov);
    if (mov->mode != MODE_MOV && !mov->iods_skip)
        mov_write_iods_tag(pb, mov);
    for (i = 0; i < mov->nb_streams; i++) {
        if (mov->tracks[i].entry > 0 || mov->flags & FF_MOV_FLAG_FRAGMENT) {
            mov_write_trak_tag(pb, mov, &(mov->tracks[i]), i < s->nb_streams ? s->streams[i] : NULL);
        }
    }
    if (mov->flags & FF_MOV_FLAG_FRAGMENT)
        mov_write_mvex_tag(pb, mov); /* QuickTime requires trak to precede this */

    if (mov->mode == MODE_PSP)
        mov_write_uuidusmt_tag(pb, s);
    else
        mov_write_udta_tag(pb, mov, s);

    return update_size(pb, pos);
}

static void param_write_int(AVIOContext *pb, const char *name, int value)
{
    avio_printf(pb, "<param name=\"%s\" value=\"%d\" valuetype=\"data\"/>\n", name, value);
}

static void param_write_string(AVIOContext *pb, const char *name, const char *value)
{
    avio_printf(pb, "<param name=\"%s\" value=\"%s\" valuetype=\"data\"/>\n", name, value);
}

static void param_write_hex(AVIOContext *pb, const char *name, const uint8_t *value, int len)
{
    char buf[150];
    len = FFMIN(sizeof(buf) / 2 - 1, len);
    ff_data_to_hex(buf, value, len, 0);
    buf[2 * len] = '\0';
    avio_printf(pb, "<param name=\"%s\" value=\"%s\" valuetype=\"data\"/>\n", name, buf);
}

static int mov_write_isml_manifest(AVIOContext *pb, MOVMuxContext *mov)
{
    int64_t pos = avio_tell(pb);
    int i;
    static const uint8_t uuid[] = {
        0xa5, 0xd4, 0x0b, 0x30, 0xe8, 0x14, 0x11, 0xdd,
        0xba, 0x2f, 0x08, 0x00, 0x20, 0x0c, 0x9a, 0x66
    };

    avio_wb32(pb, 0);
    ffio_wfourcc(pb, "uuid");
    avio_write(pb, uuid, sizeof(uuid));
    avio_wb32(pb, 0);

    avio_printf(pb, "<?xml version=\"1.0\" encoding=\"utf-8\"?>\n");
    avio_printf(pb, "<smil xmlns=\"http://www.w3.org/2001/SMIL20/Language\">\n");
    avio_printf(pb, "<head>\n");
    if (!mov->exact)
        avio_printf(pb, "<meta name=\"creator\" content=\"%s\" />\n",
                    LIBAVFORMAT_IDENT);
    avio_printf(pb, "</head>\n");
    avio_printf(pb, "<body>\n");
    avio_printf(pb, "<switch>\n");
    for (i = 0; i < mov->nb_streams; i++) {
        MOVTrack *track = &mov->tracks[i];
        const char *type;
        /* track->track_id is initialized in write_moov, and thus isn't known
         * here yet */
        int track_id = i + 1;

        if (track->enc->codec_type == AVMEDIA_TYPE_VIDEO) {
            type = "video";
        } else if (track->enc->codec_type == AVMEDIA_TYPE_AUDIO) {
            type = "audio";
        } else {
            continue;
        }
        avio_printf(pb, "<%s systemBitrate=\"%d\">\n", type,
                                                       track->enc->bit_rate);
        param_write_int(pb, "systemBitrate", track->enc->bit_rate);
        param_write_int(pb, "trackID", track_id);
        if (track->enc->codec_type == AVMEDIA_TYPE_VIDEO) {
            if (track->enc->codec_id == AV_CODEC_ID_H264) {
                uint8_t *ptr;
                int size = track->enc->extradata_size;
                if (!ff_avc_write_annexb_extradata(track->enc->extradata, &ptr,
                                                   &size)) {
                    param_write_hex(pb, "CodecPrivateData",
                                    ptr ? ptr : track->enc->extradata,
                                    size);
                    av_free(ptr);
                }
                param_write_string(pb, "FourCC", "H264");
            } else if (track->enc->codec_id == AV_CODEC_ID_VC1) {
                param_write_string(pb, "FourCC", "WVC1");
                param_write_hex(pb, "CodecPrivateData", track->enc->extradata,
                                track->enc->extradata_size);
            }
            param_write_int(pb, "MaxWidth", track->enc->width);
            param_write_int(pb, "MaxHeight", track->enc->height);
            param_write_int(pb, "DisplayWidth", track->enc->width);
            param_write_int(pb, "DisplayHeight", track->enc->height);
        } else {
            if (track->enc->codec_id == AV_CODEC_ID_AAC) {
                param_write_string(pb, "FourCC", "AACL");
            } else if (track->enc->codec_id == AV_CODEC_ID_WMAPRO) {
                param_write_string(pb, "FourCC", "WMAP");
            }
            param_write_hex(pb, "CodecPrivateData", track->enc->extradata,
                            track->enc->extradata_size);
            param_write_int(pb, "AudioTag", ff_codec_get_tag(ff_codec_wav_tags,
                                                             track->enc->codec_id));
            param_write_int(pb, "Channels", track->enc->channels);
            param_write_int(pb, "SamplingRate", track->enc->sample_rate);
            param_write_int(pb, "BitsPerSample", 16);
            param_write_int(pb, "PacketSize", track->enc->block_align ?
                                              track->enc->block_align : 4);
        }
        avio_printf(pb, "</%s>\n", type);
    }
    avio_printf(pb, "</switch>\n");
    avio_printf(pb, "</body>\n");
    avio_printf(pb, "</smil>\n");

    return update_size(pb, pos);
}

static int mov_write_mfhd_tag(AVIOContext *pb, MOVMuxContext *mov)
{
    avio_wb32(pb, 16);
    ffio_wfourcc(pb, "mfhd");
    avio_wb32(pb, 0);
    avio_wb32(pb, mov->fragments);
    return 0;
}

static int mov_write_tfhd_tag(AVIOContext *pb, MOVMuxContext *mov,
                              MOVTrack *track, int64_t moof_offset)
{
    int64_t pos = avio_tell(pb);
    uint32_t flags = MOV_TFHD_DEFAULT_SIZE | MOV_TFHD_DEFAULT_DURATION |
                     MOV_TFHD_BASE_DATA_OFFSET;
    if (!track->entry) {
        flags |= MOV_TFHD_DURATION_IS_EMPTY;
    } else {
        flags |= MOV_TFHD_DEFAULT_FLAGS;
    }
    if (mov->flags & FF_MOV_FLAG_OMIT_TFHD_OFFSET)
        flags &= ~MOV_TFHD_BASE_DATA_OFFSET;
    if (mov->flags & FF_MOV_FLAG_DEFAULT_BASE_MOOF) {
        flags &= ~MOV_TFHD_BASE_DATA_OFFSET;
        flags |= MOV_TFHD_DEFAULT_BASE_IS_MOOF;
    }

    /* Don't set a default sample size, the silverlight player refuses
     * to play files with that set. Don't set a default sample duration,
     * WMP freaks out if it is set. Don't set a base data offset, PIFF
     * file format says it MUST NOT be set. */
    if (track->mode == MODE_ISM)
        flags &= ~(MOV_TFHD_DEFAULT_SIZE | MOV_TFHD_DEFAULT_DURATION |
                   MOV_TFHD_BASE_DATA_OFFSET);

    avio_wb32(pb, 0); /* size placeholder */
    ffio_wfourcc(pb, "tfhd");
    avio_w8(pb, 0); /* version */
    avio_wb24(pb, flags);

    avio_wb32(pb, track->track_id); /* track-id */
    if (flags & MOV_TFHD_BASE_DATA_OFFSET)
        avio_wb64(pb, moof_offset);
    if (flags & MOV_TFHD_DEFAULT_DURATION) {
        track->default_duration = get_cluster_duration(track, 0);
        avio_wb32(pb, track->default_duration);
    }
    if (flags & MOV_TFHD_DEFAULT_SIZE) {
        track->default_size = track->entry ? track->cluster[0].size : 1;
        avio_wb32(pb, track->default_size);
    } else
        track->default_size = -1;

    if (flags & MOV_TFHD_DEFAULT_FLAGS) {
        track->default_sample_flags =
            track->enc->codec_type == AVMEDIA_TYPE_VIDEO ?
            (MOV_FRAG_SAMPLE_FLAG_DEPENDS_YES | MOV_FRAG_SAMPLE_FLAG_IS_NON_SYNC) :
            MOV_FRAG_SAMPLE_FLAG_DEPENDS_NO;
        avio_wb32(pb, track->default_sample_flags);
    }

    return update_size(pb, pos);
}

static uint32_t get_sample_flags(MOVTrack *track, MOVIentry *entry)
{
    return entry->flags & MOV_SYNC_SAMPLE ? MOV_FRAG_SAMPLE_FLAG_DEPENDS_NO :
           (MOV_FRAG_SAMPLE_FLAG_DEPENDS_YES | MOV_FRAG_SAMPLE_FLAG_IS_NON_SYNC);
}

static int mov_write_trun_tag(AVIOContext *pb, MOVMuxContext *mov,
                              MOVTrack *track, int moof_size)
{
    int64_t pos = avio_tell(pb);
    uint32_t flags = MOV_TRUN_DATA_OFFSET;
    int i;

    for (i = 0; i < track->entry; i++) {
        if (get_cluster_duration(track, i) != track->default_duration)
            flags |= MOV_TRUN_SAMPLE_DURATION;
        if (track->cluster[i].size != track->default_size)
            flags |= MOV_TRUN_SAMPLE_SIZE;
        if (i > 0 && get_sample_flags(track, &track->cluster[i]) != track->default_sample_flags)
            flags |= MOV_TRUN_SAMPLE_FLAGS;
    }
    if (!(flags & MOV_TRUN_SAMPLE_FLAGS))
        flags |= MOV_TRUN_FIRST_SAMPLE_FLAGS;
    if (track->flags & MOV_TRACK_CTTS)
        flags |= MOV_TRUN_SAMPLE_CTS;

    avio_wb32(pb, 0); /* size placeholder */
    ffio_wfourcc(pb, "trun");
    avio_w8(pb, 0); /* version */
    avio_wb24(pb, flags);

    avio_wb32(pb, track->entry); /* sample count */
    if (mov->flags & FF_MOV_FLAG_OMIT_TFHD_OFFSET &&
        !(mov->flags & FF_MOV_FLAG_DEFAULT_BASE_MOOF) &&
        !mov->first_trun)
        avio_wb32(pb, 0); /* Later tracks follow immediately after the previous one */
    else
        avio_wb32(pb, moof_size + 8 + track->data_offset +
                      track->cluster[0].pos); /* data offset */
    if (flags & MOV_TRUN_FIRST_SAMPLE_FLAGS)
        avio_wb32(pb, get_sample_flags(track, &track->cluster[0]));

    for (i = 0; i < track->entry; i++) {
        if (flags & MOV_TRUN_SAMPLE_DURATION)
            avio_wb32(pb, get_cluster_duration(track, i));
        if (flags & MOV_TRUN_SAMPLE_SIZE)
            avio_wb32(pb, track->cluster[i].size);
        if (flags & MOV_TRUN_SAMPLE_FLAGS)
            avio_wb32(pb, get_sample_flags(track, &track->cluster[i]));
        if (flags & MOV_TRUN_SAMPLE_CTS)
            avio_wb32(pb, track->cluster[i].cts);
    }

    mov->first_trun = 0;
    return update_size(pb, pos);
}

static int mov_write_tfxd_tag(AVIOContext *pb, MOVTrack *track)
{
    int64_t pos = avio_tell(pb);
    static const uint8_t uuid[] = {
        0x6d, 0x1d, 0x9b, 0x05, 0x42, 0xd5, 0x44, 0xe6,
        0x80, 0xe2, 0x14, 0x1d, 0xaf, 0xf7, 0x57, 0xb2
    };

    avio_wb32(pb, 0); /* size placeholder */
    ffio_wfourcc(pb, "uuid");
    avio_write(pb, uuid, sizeof(uuid));
    avio_w8(pb, 1);
    avio_wb24(pb, 0);
    avio_wb64(pb, track->frag_start);
    avio_wb64(pb, track->start_dts + track->track_duration -
                  track->cluster[0].dts);

    return update_size(pb, pos);
}

static int mov_write_tfrf_tag(AVIOContext *pb, MOVMuxContext *mov,
                              MOVTrack *track, int entry)
{
    int n = track->nb_frag_info - 1 - entry, i;
    int size = 8 + 16 + 4 + 1 + 16*n;
    static const uint8_t uuid[] = {
        0xd4, 0x80, 0x7e, 0xf2, 0xca, 0x39, 0x46, 0x95,
        0x8e, 0x54, 0x26, 0xcb, 0x9e, 0x46, 0xa7, 0x9f
    };

    if (entry < 0)
        return 0;

    avio_seek(pb, track->frag_info[entry].tfrf_offset, SEEK_SET);
    avio_wb32(pb, size);
    ffio_wfourcc(pb, "uuid");
    avio_write(pb, uuid, sizeof(uuid));
    avio_w8(pb, 1);
    avio_wb24(pb, 0);
    avio_w8(pb, n);
    for (i = 0; i < n; i++) {
        int index = entry + 1 + i;
        avio_wb64(pb, track->frag_info[index].time);
        avio_wb64(pb, track->frag_info[index].duration);
    }
    if (n < mov->ism_lookahead) {
        int free_size = 16 * (mov->ism_lookahead - n);
        avio_wb32(pb, free_size);
        ffio_wfourcc(pb, "free");
        ffio_fill(pb, 0, free_size - 8);
    }

    return 0;
}

static int mov_write_tfrf_tags(AVIOContext *pb, MOVMuxContext *mov,
                               MOVTrack *track)
{
    int64_t pos = avio_tell(pb);
    int i;
    for (i = 0; i < mov->ism_lookahead; i++) {
        /* Update the tfrf tag for the last ism_lookahead fragments,
         * nb_frag_info - 1 is the next fragment to be written. */
        mov_write_tfrf_tag(pb, mov, track, track->nb_frag_info - 2 - i);
    }
    avio_seek(pb, pos, SEEK_SET);
    return 0;
}

static int mov_write_tfdt_tag(AVIOContext *pb, MOVTrack *track)
{
    int64_t pos = avio_tell(pb);

    avio_wb32(pb, 0); /* size */
    ffio_wfourcc(pb, "tfdt");
    avio_w8(pb, 1); /* version */
    avio_wb24(pb, 0);
    avio_wb64(pb, track->frag_start);
    return update_size(pb, pos);
}

static int mov_write_traf_tag(AVIOContext *pb, MOVMuxContext *mov,
                              MOVTrack *track, int64_t moof_offset,
                              int moof_size)
{
    int64_t pos = avio_tell(pb);
    avio_wb32(pb, 0); /* size placeholder */
    ffio_wfourcc(pb, "traf");

    mov_write_tfhd_tag(pb, mov, track, moof_offset);
    if (mov->mode != MODE_ISM)
        mov_write_tfdt_tag(pb, track);
    mov_write_trun_tag(pb, mov, track, moof_size);
    if (mov->mode == MODE_ISM) {
        mov_write_tfxd_tag(pb, track);

        if (mov->ism_lookahead) {
            int i, size = 16 + 4 + 1 + 16 * mov->ism_lookahead;

            track->tfrf_offset = avio_tell(pb);
            avio_wb32(pb, 8 + size);
            ffio_wfourcc(pb, "free");
            for (i = 0; i < size; i++)
                avio_w8(pb, 0);
        }
    }

    return update_size(pb, pos);
}

static int mov_write_moof_tag_internal(AVIOContext *pb, MOVMuxContext *mov,
                                       int tracks, int moof_size)
{
    int64_t pos = avio_tell(pb);
    int i;

    avio_wb32(pb, 0); /* size placeholder */
    ffio_wfourcc(pb, "moof");
    mov->first_trun = 1;

    mov_write_mfhd_tag(pb, mov);
    for (i = 0; i < mov->nb_streams; i++) {
        MOVTrack *track = &mov->tracks[i];
        if (tracks >= 0 && i != tracks)
            continue;
        if (!track->entry)
            continue;
        mov_write_traf_tag(pb, mov, track, pos, moof_size);
    }

    return update_size(pb, pos);
}

static int mov_write_moof_tag(AVIOContext *pb, MOVMuxContext *mov, int tracks)
{
    AVIOContext *avio_buf;
    int ret, moof_size;

    if ((ret = ffio_open_null_buf(&avio_buf)) < 0)
        return ret;
    mov_write_moof_tag_internal(avio_buf, mov, tracks, 0);
    moof_size = ffio_close_null_buf(avio_buf);
    return mov_write_moof_tag_internal(pb, mov, tracks, moof_size);
}

static int mov_write_tfra_tag(AVIOContext *pb, MOVTrack *track)
{
    int64_t pos = avio_tell(pb);
    int i;

    avio_wb32(pb, 0); /* size placeholder */
    ffio_wfourcc(pb, "tfra");
    avio_w8(pb, 1); /* version */
    avio_wb24(pb, 0);

    avio_wb32(pb, track->track_id);
    avio_wb32(pb, 0); /* length of traf/trun/sample num */
    avio_wb32(pb, track->nb_frag_info);
    for (i = 0; i < track->nb_frag_info; i++) {
        avio_wb64(pb, track->frag_info[i].time);
        avio_wb64(pb, track->frag_info[i].offset);
        avio_w8(pb, 1); /* traf number */
        avio_w8(pb, 1); /* trun number */
        avio_w8(pb, 1); /* sample number */
    }

    return update_size(pb, pos);
}

static int mov_write_mfra_tag(AVIOContext *pb, MOVMuxContext *mov)
{
    int64_t pos = avio_tell(pb);
    int i;

    avio_wb32(pb, 0); /* size placeholder */
    ffio_wfourcc(pb, "mfra");
    /* An empty mfra atom is enough to indicate to the publishing point that
     * the stream has ended. */
    if (mov->flags & FF_MOV_FLAG_ISML)
        return update_size(pb, pos);

    for (i = 0; i < mov->nb_streams; i++) {
        MOVTrack *track = &mov->tracks[i];
        if (track->nb_frag_info)
            mov_write_tfra_tag(pb, track);
    }

    avio_wb32(pb, 16);
    ffio_wfourcc(pb, "mfro");
    avio_wb32(pb, 0); /* version + flags */
    avio_wb32(pb, avio_tell(pb) + 4 - pos);

    return update_size(pb, pos);
}

static int mov_write_mdat_tag(AVIOContext *pb, MOVMuxContext *mov)
{
    avio_wb32(pb, 8);    // placeholder for extended size field (64 bit)
    ffio_wfourcc(pb, mov->mode == MODE_MOV ? "wide" : "free");

    mov->mdat_pos = avio_tell(pb);
    avio_wb32(pb, 0); /* size placeholder*/
    ffio_wfourcc(pb, "mdat");
    return 0;
}

/* TODO: This needs to be more general */
static int mov_write_ftyp_tag(AVIOContext *pb, AVFormatContext *s)
{
    MOVMuxContext *mov = s->priv_data;
    int64_t pos = avio_tell(pb);
    int has_h264 = 0, has_video = 0;
    int minor = 0x200;
    int i;

    for (i = 0; i < s->nb_streams; i++) {
        AVStream *st = s->streams[i];
        if (st->codec->codec_type == AVMEDIA_TYPE_VIDEO)
            has_video = 1;
        if (st->codec->codec_id == AV_CODEC_ID_H264)
            has_h264 = 1;
    }

    avio_wb32(pb, 0); /* size */
    ffio_wfourcc(pb, "ftyp");

    if (mov->major_brand && strlen(mov->major_brand) >= 4)
        ffio_wfourcc(pb, mov->major_brand);
    else if (mov->mode == MODE_3GP) {
        ffio_wfourcc(pb, has_h264 ? "3gp6"  : "3gp4");
        minor =     has_h264 ?   0x100 :   0x200;
    } else if (mov->mode & MODE_3G2) {
        ffio_wfourcc(pb, has_h264 ? "3g2b"  : "3g2a");
        minor =     has_h264 ? 0x20000 : 0x10000;
    } else if (mov->mode == MODE_PSP)
        ffio_wfourcc(pb, "MSNV");
    else if (mov->mode == MODE_MP4 && mov->flags & FF_MOV_FLAG_DEFAULT_BASE_MOOF)
        ffio_wfourcc(pb, "iso5"); // Required when using default-base-is-moof
    else if (mov->mode == MODE_MP4)
        ffio_wfourcc(pb, "isom");
    else if (mov->mode == MODE_IPOD)
        ffio_wfourcc(pb, has_video ? "M4V ":"M4A ");
    else if (mov->mode == MODE_ISM)
        ffio_wfourcc(pb, "isml");
    else if (mov->mode == MODE_F4V)
        ffio_wfourcc(pb, "f4v ");
    else
        ffio_wfourcc(pb, "qt  ");

    avio_wb32(pb, minor);

    if (mov->mode == MODE_MOV)
        ffio_wfourcc(pb, "qt  ");
    else if (mov->mode == MODE_ISM) {
        ffio_wfourcc(pb, "piff");
    } else if (!(mov->flags & FF_MOV_FLAG_DEFAULT_BASE_MOOF)) {
        ffio_wfourcc(pb, "isom");
        ffio_wfourcc(pb, "iso2");
        if (has_h264)
            ffio_wfourcc(pb, "avc1");
    }

    // We add tfdt atoms when fragmenting, signal this with the iso6 compatible
    // brand. This is compatible with users that don't understand tfdt.
    if (mov->flags & FF_MOV_FLAG_FRAGMENT && mov->mode != MODE_ISM)
        ffio_wfourcc(pb, "iso6");

    if (mov->mode == MODE_3GP)
        ffio_wfourcc(pb, has_h264 ? "3gp6":"3gp4");
    else if (mov->mode & MODE_3G2)
        ffio_wfourcc(pb, has_h264 ? "3g2b":"3g2a");
    else if (mov->mode == MODE_PSP)
        ffio_wfourcc(pb, "MSNV");
    else if (mov->mode == MODE_MP4)
        ffio_wfourcc(pb, "mp41");
    return update_size(pb, pos);
}

static void mov_write_uuidprof_tag(AVIOContext *pb, AVFormatContext *s)
{
    AVStream       *video_st    = s->streams[0];
    AVCodecContext *video_codec = s->streams[0]->codec;
    AVCodecContext *audio_codec = s->streams[1]->codec;
    int audio_rate = audio_codec->sample_rate;
    // TODO: should be avg_frame_rate
    int frame_rate = ((video_st->time_base.den) * (0x10000)) / (video_st->time_base.num);
    int audio_kbitrate = audio_codec->bit_rate / 1000;
    int video_kbitrate = FFMIN(video_codec->bit_rate / 1000, 800 - audio_kbitrate);

    avio_wb32(pb, 0x94); /* size */
    ffio_wfourcc(pb, "uuid");
    ffio_wfourcc(pb, "PROF");

    avio_wb32(pb, 0x21d24fce); /* 96 bit UUID */
    avio_wb32(pb, 0xbb88695c);
    avio_wb32(pb, 0xfac9c740);

    avio_wb32(pb, 0x0);  /* ? */
    avio_wb32(pb, 0x3);  /* 3 sections ? */

    avio_wb32(pb, 0x14); /* size */
    ffio_wfourcc(pb, "FPRF");
    avio_wb32(pb, 0x0);  /* ? */
    avio_wb32(pb, 0x0);  /* ? */
    avio_wb32(pb, 0x0);  /* ? */

    avio_wb32(pb, 0x2c);  /* size */
    ffio_wfourcc(pb, "APRF"); /* audio */
    avio_wb32(pb, 0x0);
    avio_wb32(pb, 0x2);   /* TrackID */
    ffio_wfourcc(pb, "mp4a");
    avio_wb32(pb, 0x20f);
    avio_wb32(pb, 0x0);
    avio_wb32(pb, audio_kbitrate);
    avio_wb32(pb, audio_kbitrate);
    avio_wb32(pb, audio_rate);
    avio_wb32(pb, audio_codec->channels);

    avio_wb32(pb, 0x34);  /* size */
    ffio_wfourcc(pb, "VPRF");   /* video */
    avio_wb32(pb, 0x0);
    avio_wb32(pb, 0x1);    /* TrackID */
    if (video_codec->codec_id == AV_CODEC_ID_H264) {
        ffio_wfourcc(pb, "avc1");
        avio_wb16(pb, 0x014D);
        avio_wb16(pb, 0x0015);
    } else {
        ffio_wfourcc(pb, "mp4v");
        avio_wb16(pb, 0x0000);
        avio_wb16(pb, 0x0103);
    }
    avio_wb32(pb, 0x0);
    avio_wb32(pb, video_kbitrate);
    avio_wb32(pb, video_kbitrate);
    avio_wb32(pb, frame_rate);
    avio_wb32(pb, frame_rate);
    avio_wb16(pb, video_codec->width);
    avio_wb16(pb, video_codec->height);
    avio_wb32(pb, 0x010001); /* ? */
}

static int mov_parse_mpeg2_frame(AVPacket *pkt, uint32_t *flags)
{
    uint32_t c = -1;
    int i, closed_gop = 0;

    for (i = 0; i < pkt->size - 4; i++) {
        c = (c << 8) + pkt->data[i];
        if (c == 0x1b8) { // gop
            closed_gop = pkt->data[i + 4] >> 6 & 0x01;
        } else if (c == 0x100) { // pic
            int temp_ref = (pkt->data[i + 1] << 2) | (pkt->data[i + 2] >> 6);
            if (!temp_ref || closed_gop) // I picture is not reordered
                *flags = MOV_SYNC_SAMPLE;
            else
                *flags = MOV_PARTIAL_SYNC_SAMPLE;
            break;
        }
    }
    return 0;
}

static void mov_parse_vc1_frame(AVPacket *pkt, MOVTrack *trk, int fragment)
{
    const uint8_t *start, *next, *end = pkt->data + pkt->size;
    int seq = 0, entry = 0;
    int key = pkt->flags & AV_PKT_FLAG_KEY;
    start = find_next_marker(pkt->data, end);
    for (next = start; next < end; start = next) {
        next = find_next_marker(start + 4, end);
        switch (AV_RB32(start)) {
        case VC1_CODE_SEQHDR:
            seq = 1;
            break;
        case VC1_CODE_ENTRYPOINT:
            entry = 1;
            break;
        case VC1_CODE_SLICE:
            trk->vc1_info.slices = 1;
            break;
        }
    }
    if (!trk->entry && !fragment) {
        /* First packet in first fragment */
        trk->vc1_info.first_packet_seq   = seq;
        trk->vc1_info.first_packet_entry = entry;
    } else if ((seq && !trk->vc1_info.packet_seq) ||
               (entry && !trk->vc1_info.packet_entry)) {
        int i;
        for (i = 0; i < trk->entry; i++)
            trk->cluster[i].flags &= ~MOV_SYNC_SAMPLE;
        trk->has_keyframes = 0;
        if (seq)
            trk->vc1_info.packet_seq = 1;
        if (entry)
            trk->vc1_info.packet_entry = 1;
        if (!fragment) {
            /* First fragment */
            if ((!seq   || trk->vc1_info.first_packet_seq) &&
                (!entry || trk->vc1_info.first_packet_entry)) {
                /* First packet had the same headers as this one, readd the
                 * sync sample flag. */
                trk->cluster[0].flags |= MOV_SYNC_SAMPLE;
                trk->has_keyframes = 1;
            }
        }
    }
    if (trk->vc1_info.packet_seq && trk->vc1_info.packet_entry)
        key = seq && entry;
    else if (trk->vc1_info.packet_seq)
        key = seq;
    else if (trk->vc1_info.packet_entry)
        key = entry;
    if (key) {
        trk->cluster[trk->entry].flags |= MOV_SYNC_SAMPLE;
        trk->has_keyframes++;
    }
}

static int mov_flush_fragment(AVFormatContext *s)
{
    MOVMuxContext *mov = s->priv_data;
    int i, first_track = -1;
    int64_t mdat_size = 0;

    if (!(mov->flags & FF_MOV_FLAG_FRAGMENT))
        return 0;

    if (!(mov->flags & FF_MOV_FLAG_EMPTY_MOOV) && mov->fragments == 0) {
        int64_t pos = avio_tell(s->pb);
        uint8_t *buf;
        int buf_size, moov_size;

        for (i = 0; i < mov->nb_streams; i++)
            if (!mov->tracks[i].entry)
                break;
        /* Don't write the initial moov unless all tracks have data */
        if (i < mov->nb_streams)
            return 0;

        moov_size = get_moov_size(s);
        for (i = 0; i < mov->nb_streams; i++)
            mov->tracks[i].data_offset = pos + moov_size + 8;

        mov_write_moov_tag(s->pb, mov, s);

        buf_size = avio_close_dyn_buf(mov->mdat_buf, &buf);
        mov->mdat_buf = NULL;
        avio_wb32(s->pb, buf_size + 8);
        ffio_wfourcc(s->pb, "mdat");
        avio_write(s->pb, buf, buf_size);
        av_free(buf);

        mov->fragments++;
        mov->mdat_size = 0;
        for (i = 0; i < mov->nb_streams; i++) {
            if (mov->tracks[i].entry)
                mov->tracks[i].frag_start += mov->tracks[i].start_dts +
                                             mov->tracks[i].track_duration -
                                             mov->tracks[i].cluster[0].dts;
            mov->tracks[i].entry = 0;
        }
        avio_flush(s->pb);
        return 0;
    }

    for (i = 0; i < mov->nb_streams; i++) {
        MOVTrack *track = &mov->tracks[i];
        if (mov->flags & FF_MOV_FLAG_SEPARATE_MOOF)
            track->data_offset = 0;
        else
            track->data_offset = mdat_size;
        if (!track->mdat_buf)
            continue;
        mdat_size += avio_tell(track->mdat_buf);
        if (first_track < 0)
            first_track = i;
    }

    if (!mdat_size)
        return 0;

    for (i = 0; i < mov->nb_streams; i++) {
        MOVTrack *track = &mov->tracks[i];
        int buf_size, write_moof = 1, moof_tracks = -1;
        uint8_t *buf;
        int64_t duration = 0;

        if (track->entry)
            duration = track->start_dts + track->track_duration -
                       track->cluster[0].dts;
        if (mov->flags & FF_MOV_FLAG_SEPARATE_MOOF) {
            if (!track->mdat_buf)
                continue;
            mdat_size = avio_tell(track->mdat_buf);
            moof_tracks = i;
        } else {
            write_moof = i == first_track;
        }

        if (write_moof) {
            MOVFragmentInfo *info;
            avio_flush(s->pb);
            track->nb_frag_info++;
            if (track->nb_frag_info >= track->frag_info_capacity) {
                unsigned new_capacity = track->nb_frag_info + MOV_FRAG_INFO_ALLOC_INCREMENT;
                if (av_reallocp_array(&track->frag_info,
                                      new_capacity,
                                      sizeof(*track->frag_info)))
                    return AVERROR(ENOMEM);
                track->frag_info_capacity = new_capacity;
            }
            info = &track->frag_info[track->nb_frag_info - 1];
            info->offset   = avio_tell(s->pb);
            info->time     = track->frag_start;
            if (track->entry) {
                // Try to recreate the original pts for the first packet
                // from the fields we have stored
                info->time = track->start_dts + track->frag_start +
                             track->cluster[0].cts;
                // If the pts is less than zero, we will have trimmed
                // away parts of the media track using an edit list,
                // and the corresponding start presentation time is zero.
                if (info->time < 0)
                    info->time = 0;
            }
            info->duration = duration;
            mov_write_tfrf_tags(s->pb, mov, track);

            mov_write_moof_tag(s->pb, mov, moof_tracks);
            info->tfrf_offset = track->tfrf_offset;
            mov->fragments++;

            avio_wb32(s->pb, mdat_size + 8);
            ffio_wfourcc(s->pb, "mdat");
        }

        if (track->entry)
            track->frag_start += duration;
        track->entry = 0;
        if (!track->mdat_buf)
            continue;
        buf_size = avio_close_dyn_buf(track->mdat_buf, &buf);
        track->mdat_buf = NULL;

        avio_write(s->pb, buf, buf_size);
        av_free(buf);
    }

    mov->mdat_size = 0;

    avio_flush(s->pb);
    return 0;
}

int ff_mov_write_packet(AVFormatContext *s, AVPacket *pkt)
{
    MOVMuxContext *mov = s->priv_data;
    AVIOContext *pb = s->pb;
    MOVTrack *trk = &mov->tracks[pkt->stream_index];
    AVCodecContext *enc = trk->enc;
    unsigned int samples_in_chunk = 0;
    int size = pkt->size, ret = 0;
    uint8_t *reformatted_data = NULL;

    if (trk->entry) {
        int64_t duration = pkt->dts - trk->cluster[trk->entry - 1].dts;
        if (duration < 0 || duration > INT_MAX) {
            av_log(s, AV_LOG_ERROR, "Application provided duration: %"PRId64" / timestamp: %"PRId64" is out of range for mov/mp4 format\n",
                duration, pkt->dts
            );

            pkt->dts = trk->cluster[trk->entry - 1].dts + 1;
            pkt->pts = AV_NOPTS_VALUE;
        }
        if (pkt->duration < 0) {
            av_log(s, AV_LOG_ERROR, "Application provided duration: %d is invalid\n", pkt->duration);
            return AVERROR(EINVAL);
        }
    }
    if (mov->flags & FF_MOV_FLAG_FRAGMENT) {
        int ret;
        if (mov->fragments > 0) {
            if (!trk->mdat_buf) {
                if ((ret = avio_open_dyn_buf(&trk->mdat_buf)) < 0)
                    return ret;
            }
            pb = trk->mdat_buf;
        } else {
            if (!mov->mdat_buf) {
                if ((ret = avio_open_dyn_buf(&mov->mdat_buf)) < 0)
                    return ret;
            }
            pb = mov->mdat_buf;
        }
    }

    if (enc->codec_id == AV_CODEC_ID_AMR_NB) {
        /* We must find out how many AMR blocks there are in one packet */
        static uint16_t packed_size[16] =
            {13, 14, 16, 18, 20, 21, 27, 32, 6, 0, 0, 0, 0, 0, 0, 1};
        int len = 0;

        while (len < size && samples_in_chunk < 100) {
            len += packed_size[(pkt->data[len] >> 3) & 0x0F];
            samples_in_chunk++;
        }
        if (samples_in_chunk > 1) {
            av_log(s, AV_LOG_ERROR, "fatal error, input is not a single packet, implement a AVParser for it\n");
            return -1;
        }
    } else if (enc->codec_id == AV_CODEC_ID_ADPCM_MS ||
               enc->codec_id == AV_CODEC_ID_ADPCM_IMA_WAV) {
        samples_in_chunk = enc->frame_size;
    } else if (trk->sample_size)
        samples_in_chunk = size / trk->sample_size;
    else
        samples_in_chunk = 1;

    /* copy extradata if it exists */
    if (trk->vos_len == 0 && enc->extradata_size > 0 && !TAG_IS_AVCI(trk->tag)) {
        trk->vos_len  = enc->extradata_size;
        trk->vos_data = av_malloc(trk->vos_len);
        memcpy(trk->vos_data, enc->extradata, trk->vos_len);
    }

    if (enc->codec_id == AV_CODEC_ID_AAC && pkt->size > 2 &&
        (AV_RB16(pkt->data) & 0xfff0) == 0xfff0) {
        if (!s->streams[pkt->stream_index]->nb_frames) {
            av_log(s, AV_LOG_ERROR, "Malformed AAC bitstream detected: "
                   "use the audio bitstream filter 'aac_adtstoasc' to fix it "
                   "('-bsf:a aac_adtstoasc' option with ffmpeg)\n");
            return -1;
        }
        av_log(s, AV_LOG_WARNING, "aac bitstream error\n");
    }
    if (enc->codec_id == AV_CODEC_ID_H264 && trk->vos_len > 0 && *(uint8_t *)trk->vos_data != 1 && !TAG_IS_AVCI(trk->tag)) {
        /* from x264 or from bytestream h264 */
        /* nal reformating needed */
        if (trk->hint_track >= 0 && trk->hint_track < mov->nb_streams) {
            ff_avc_parse_nal_units_buf(pkt->data, &reformatted_data,
                                       &size);
            avio_write(pb, reformatted_data, size);
        } else {
            size = ff_avc_parse_nal_units(pb, pkt->data, pkt->size);
        }
    } else if (enc->codec_id == AV_CODEC_ID_HEVC && trk->vos_len > 6 &&
               (AV_RB24(trk->vos_data) == 1 || AV_RB32(trk->vos_data) == 1)) {
        /* extradata is Annex B, assume the bitstream is too and convert it */
        if (trk->hint_track >= 0 && trk->hint_track < mov->nb_streams) {
            ff_hevc_annexb2mp4_buf(pkt->data, &reformatted_data, &size, 0, NULL);
            avio_write(pb, reformatted_data, size);
        } else {
            size = ff_hevc_annexb2mp4(pb, pkt->data, pkt->size, 0, NULL);
        }
    } else if (enc->codec_id == AV_CODEC_ID_EAC3) {
        size = handle_eac3(mov, pkt, trk);
        if (size < 0)
            return size;
        else if (!size)
            goto end;
        avio_write(pb, pkt->data, size);
    } else {
        avio_write(pb, pkt->data, size);
    }

    if ((enc->codec_id == AV_CODEC_ID_DNXHD ||
         enc->codec_id == AV_CODEC_ID_AC3) && !trk->vos_len) {
        /* copy frame to create needed atoms */
        trk->vos_len  = size;
        trk->vos_data = av_malloc(size);
        if (!trk->vos_data) {
            ret = AVERROR(ENOMEM);
            goto err;
        }
        memcpy(trk->vos_data, pkt->data, size);
    }

    if (trk->entry >= trk->cluster_capacity) {
        unsigned new_capacity = 2 * (trk->entry + MOV_INDEX_CLUSTER_SIZE);
        if (av_reallocp_array(&trk->cluster, new_capacity,
                              sizeof(*trk->cluster))) {
            ret = AVERROR(ENOMEM);
            goto err;
        }
        trk->cluster_capacity = new_capacity;
    }

    trk->cluster[trk->entry].pos              = avio_tell(pb) - size;
    trk->cluster[trk->entry].samples_in_chunk = samples_in_chunk;
    trk->cluster[trk->entry].chunkNum         = 0;
    trk->cluster[trk->entry].size             = size;
    trk->cluster[trk->entry].entries          = samples_in_chunk;
    trk->cluster[trk->entry].dts              = pkt->dts;
    if (!trk->entry && trk->start_dts != AV_NOPTS_VALUE) {
        /* First packet of a new fragment. We already wrote the duration
         * of the last packet of the previous fragment based on track_duration,
         * which might not exactly match our dts. Therefore adjust the dts
         * of this packet to be what the previous packets duration implies. */
        trk->cluster[trk->entry].dts = trk->start_dts + trk->track_duration;
    }

    if (!trk->entry && trk->start_dts == AV_NOPTS_VALUE && !mov->use_editlist &&
        s->avoid_negative_ts == AVFMT_AVOID_NEG_TS_MAKE_ZERO) {
        /* Not using edit lists and shifting the first track to start from zero.
         * If the other streams start from a later timestamp, we won't be able
         * to signal the difference in starting time without an edit list.
         * Thus move the timestamp for this first sample to 0, increasing
         * its duration instead. */
        trk->cluster[trk->entry].dts = trk->start_dts = 0;
    }
    if (trk->start_dts == AV_NOPTS_VALUE) {
        trk->start_dts = pkt->dts;
        if (pkt->dts && mov->flags & FF_MOV_FLAG_EMPTY_MOOV)
            av_log(s, AV_LOG_WARNING,
                   "Track %d starts with a nonzero dts %"PRId64". This "
                   "currently isn't handled correctly in combination with "
                   "empty_moov.\n", pkt->stream_index, pkt->dts);
    }
    trk->track_duration = pkt->dts - trk->start_dts + pkt->duration;
    trk->last_sample_is_subtitle_end = 0;

    if (pkt->pts == AV_NOPTS_VALUE) {
        av_log(s, AV_LOG_WARNING, "pts has no value\n");
        pkt->pts = pkt->dts;
    }
    if (pkt->dts != pkt->pts)
        trk->flags |= MOV_TRACK_CTTS;
    trk->cluster[trk->entry].cts   = pkt->pts - pkt->dts;
    trk->cluster[trk->entry].flags = 0;
    if (enc->codec_id == AV_CODEC_ID_VC1) {
        mov_parse_vc1_frame(pkt, trk, mov->fragments);
    } else if (pkt->flags & AV_PKT_FLAG_KEY) {
        if (mov->mode == MODE_MOV && enc->codec_id == AV_CODEC_ID_MPEG2VIDEO &&
            trk->entry > 0) { // force sync sample for the first key frame
            mov_parse_mpeg2_frame(pkt, &trk->cluster[trk->entry].flags);
            if (trk->cluster[trk->entry].flags & MOV_PARTIAL_SYNC_SAMPLE)
                trk->flags |= MOV_TRACK_STPS;
        } else {
            trk->cluster[trk->entry].flags = MOV_SYNC_SAMPLE;
        }
        if (trk->cluster[trk->entry].flags & MOV_SYNC_SAMPLE)
            trk->has_keyframes++;
    }
    trk->entry++;
    trk->sample_count += samples_in_chunk;
    mov->mdat_size    += size;

    if (trk->hint_track >= 0 && trk->hint_track < mov->nb_streams)
        ff_mov_add_hinted_packet(s, pkt, trk->hint_track, trk->entry,
                                 reformatted_data, size);

end:
err:

    av_free(reformatted_data);
    return ret;
}

static int mov_write_single_packet(AVFormatContext *s, AVPacket *pkt)
{
        MOVMuxContext *mov = s->priv_data;
        MOVTrack *trk = &mov->tracks[pkt->stream_index];
        AVCodecContext *enc = trk->enc;
        int64_t frag_duration = 0;
        int size = pkt->size;

        if (!pkt->size)
            return 0;             /* Discard 0 sized packets */

        if (trk->entry && pkt->stream_index < s->nb_streams)
            frag_duration = av_rescale_q(pkt->dts - trk->cluster[0].dts,
                                         s->streams[pkt->stream_index]->time_base,
                                         AV_TIME_BASE_Q);
        if ((mov->max_fragment_duration &&
             frag_duration >= mov->max_fragment_duration) ||
             (mov->max_fragment_size && mov->mdat_size + size >= mov->max_fragment_size) ||
             (mov->flags & FF_MOV_FLAG_FRAG_KEYFRAME &&
              enc->codec_type == AVMEDIA_TYPE_VIDEO &&
              trk->entry && pkt->flags & AV_PKT_FLAG_KEY)) {
            if (frag_duration >= mov->min_fragment_duration)
                mov_flush_fragment(s);
        }

        return ff_mov_write_packet(s, pkt);
}

static int mov_write_subtitle_end_packet(AVFormatContext *s,
                                         int stream_index,
                                         int64_t dts) {
    AVPacket end;
    uint8_t data[2] = {0};
    int ret;

    av_init_packet(&end);
    end.size = sizeof(data);
    end.data = data;
    end.pts = dts;
    end.dts = dts;
    end.duration = 0;
    end.stream_index = stream_index;

    ret = mov_write_single_packet(s, &end);
    av_free_packet(&end);

    return ret;
}

static int mov_write_packet(AVFormatContext *s, AVPacket *pkt)
{
    if (!pkt) {
        mov_flush_fragment(s);
        return 1;
    } else {
        int i;
        MOVMuxContext *mov = s->priv_data;

        if (!pkt->size) return 0; /* Discard 0 sized packets */

        /*
         * Subtitles require special handling.
         *
         * 1) For full complaince, every track must have a sample at
         * dts == 0, which is rarely true for subtitles. So, as soon
         * as we see any packet with dts > 0, write an empty subtitle
         * at dts == 0 for any subtitle track with no samples in it.
         *
         * 2) For each subtitle track, check if the current packet's
         * dts is past the duration of the last subtitle sample. If
         * so, we now need to write an end sample for that subtitle.
         *
         * This must be done conditionally to allow for subtitles that
         * immediately replace each other, in which case an end sample
         * is not needed, and is, in fact, actively harmful.
         *
         * 3) See mov_write_trailer for how the final end sample is
         * handled.
         */
        for (i = 0; i < mov->nb_streams; i++) {
            MOVTrack *trk = &mov->tracks[i];
            int ret;

            if (trk->enc->codec_id == AV_CODEC_ID_MOV_TEXT &&
                trk->track_duration < pkt->dts &&
                (trk->entry == 0 || !trk->last_sample_is_subtitle_end)) {
                ret = mov_write_subtitle_end_packet(s, i, trk->track_duration);
                if (ret < 0) return ret;
                trk->last_sample_is_subtitle_end = 1;
            }
        }

        return mov_write_single_packet(s, pkt);
    }
}

// QuickTime chapters involve an additional text track with the chapter names
// as samples, and a tref pointing from the other tracks to the chapter one.
static int mov_create_chapter_track(AVFormatContext *s, int tracknum)
{
    AVIOContext *pb;

    MOVMuxContext *mov = s->priv_data;
    MOVTrack *track = &mov->tracks[tracknum];
    AVPacket pkt = { .stream_index = tracknum, .flags = AV_PKT_FLAG_KEY };
    int i, len;

    track->mode = mov->mode;
    track->tag = MKTAG('t','e','x','t');
    track->timescale = MOV_TIMESCALE;
    track->enc = avcodec_alloc_context3(NULL);
    if (!track->enc)
        return AVERROR(ENOMEM);
    track->enc->codec_type = AVMEDIA_TYPE_SUBTITLE;
#if 0
    // These properties are required to make QT recognize the chapter track
    uint8_t chapter_properties[43] = { 0, 0, 0, 0, 0, 0, 0, 1, };
    if (ff_alloc_extradata(track->enc, sizeof(chapter_properties)))
        return AVERROR(ENOMEM);
    memcpy(track->enc->extradata, chapter_properties, sizeof(chapter_properties));
#else
    if (avio_open_dyn_buf(&pb) >= 0) {
        int size;
        uint8_t *buf;

        /* Stub header (usually for Quicktime chapter track) */
        // TextSampleEntry
        avio_wb32(pb, 0x01); // displayFlags
        avio_w8(pb, 0x00);   // horizontal justification
        avio_w8(pb, 0x00);   // vertical justification
        avio_w8(pb, 0x00);   // bgColourRed
        avio_w8(pb, 0x00);   // bgColourGreen
        avio_w8(pb, 0x00);   // bgColourBlue
        avio_w8(pb, 0x00);   // bgColourAlpha
        // BoxRecord
        avio_wb16(pb, 0x00); // defTextBoxTop
        avio_wb16(pb, 0x00); // defTextBoxLeft
        avio_wb16(pb, 0x00); // defTextBoxBottom
        avio_wb16(pb, 0x00); // defTextBoxRight
        // StyleRecord
        avio_wb16(pb, 0x00); // startChar
        avio_wb16(pb, 0x00); // endChar
        avio_wb16(pb, 0x01); // fontID
        avio_w8(pb, 0x00);   // fontStyleFlags
        avio_w8(pb, 0x00);   // fontSize
        avio_w8(pb, 0x00);   // fgColourRed
        avio_w8(pb, 0x00);   // fgColourGreen
        avio_w8(pb, 0x00);   // fgColourBlue
        avio_w8(pb, 0x00);   // fgColourAlpha
        // FontTableBox
        avio_wb32(pb, 0x0D); // box size
        ffio_wfourcc(pb, "ftab"); // box atom name
        avio_wb16(pb, 0x01); // entry count
        // FontRecord
        avio_wb16(pb, 0x01); // font ID
        avio_w8(pb, 0x00);   // font name length

        if ((size = avio_close_dyn_buf(pb, &buf)) > 0) {
            track->enc->extradata = buf;
            track->enc->extradata_size = size;
        } else {
            av_freep(&buf);
        }
    }
#endif

    for (i = 0; i < s->nb_chapters; i++) {
        AVChapter *c = s->chapters[i];
        AVDictionaryEntry *t;

        int64_t end = av_rescale_q(c->end, c->time_base, (AVRational){1,MOV_TIMESCALE});
        pkt.pts = pkt.dts = av_rescale_q(c->start, c->time_base, (AVRational){1,MOV_TIMESCALE});
        pkt.duration = end - pkt.dts;

        if ((t = av_dict_get(c->metadata, "title", NULL, 0))) {
            const char encd[12] = {
                0x00, 0x00, 0x00, 0x0C,
                'e',  'n',  'c',  'd',
                0x00, 0x00, 0x01, 0x00 };
            len      = strlen(t->value);
            pkt.size = len + 2 + 12;
            pkt.data = av_malloc(pkt.size);
            if (!pkt.data)
                return AVERROR(ENOMEM);
            AV_WB16(pkt.data, len);
            memcpy(pkt.data + 2, t->value, len);
            memcpy(pkt.data + len + 2, encd, sizeof(encd));
            ff_mov_write_packet(s, &pkt);
            av_freep(&pkt.data);
        }
    }

    return 0;
}

static int mov_create_timecode_track(AVFormatContext *s, int index, int src_index, const char *tcstr)
{
    int ret;
    MOVMuxContext *mov  = s->priv_data;
    MOVTrack *track     = &mov->tracks[index];
    AVStream *src_st    = s->streams[src_index];
    AVTimecode tc;
    AVPacket pkt    = {.stream_index = index, .flags = AV_PKT_FLAG_KEY, .size = 4};
    AVRational rate = find_fps(s, src_st);

    /* compute the frame number */
    ret = av_timecode_init_from_string(&tc, rate, tcstr, s);
    if (ret < 0)
        return ret;

    /* tmcd track based on video stream */
    track->mode      = mov->mode;
    track->tag       = MKTAG('t','m','c','d');
    track->src_track = src_index;
    track->timescale = mov->tracks[src_index].timescale;
    if (tc.flags & AV_TIMECODE_FLAG_DROPFRAME)
        track->timecode_flags |= MOV_TIMECODE_FLAG_DROPFRAME;

    /* set st to src_st for metadata access*/
    track->st = src_st;

    /* encode context: tmcd data stream */
    track->enc = avcodec_alloc_context3(NULL);
    track->enc->codec_type = AVMEDIA_TYPE_DATA;
    track->enc->codec_tag  = track->tag;
    track->enc->time_base  = av_inv_q(rate);

    /* the tmcd track just contains one packet with the frame number */
    pkt.data = av_malloc(pkt.size);
    AV_WB32(pkt.data, tc.start);
    ret = ff_mov_write_packet(s, &pkt);
    av_free(pkt.data);
    return ret;
}

/*
 * st->disposition controls the "enabled" flag in the tkhd tag.
 * QuickTime will not play a track if it is not enabled.  So make sure
 * that one track of each type (audio, video, subtitle) is enabled.
 *
 * Subtitles are special.  For audio and video, setting "enabled" also
 * makes the track "default" (i.e. it is rendered when played). For
 * subtitles, an "enabled" subtitle is not rendered by default, but
 * if no subtitle is enabled, the subtitle menu in QuickTime will be
 * empty!
 */
static void enable_tracks(AVFormatContext *s)
{
    MOVMuxContext *mov = s->priv_data;
    int i;
    int enabled[AVMEDIA_TYPE_NB];
    int first[AVMEDIA_TYPE_NB];

    for (i = 0; i < AVMEDIA_TYPE_NB; i++) {
        enabled[i] = 0;
        first[i] = -1;
    }

    for (i = 0; i < s->nb_streams; i++) {
        AVStream *st = s->streams[i];

        if (st->codec->codec_type <= AVMEDIA_TYPE_UNKNOWN ||
            st->codec->codec_type >= AVMEDIA_TYPE_NB)
            continue;

        if (first[st->codec->codec_type] < 0)
            first[st->codec->codec_type] = i;
        if (st->disposition & AV_DISPOSITION_DEFAULT) {
            mov->tracks[i].flags |= MOV_TRACK_ENABLED;
            enabled[st->codec->codec_type]++;
        }
    }

    for (i = 0; i < AVMEDIA_TYPE_NB; i++) {
        switch (i) {
        case AVMEDIA_TYPE_VIDEO:
        case AVMEDIA_TYPE_AUDIO:
        case AVMEDIA_TYPE_SUBTITLE:
            if (enabled[i] > 1)
                mov->per_stream_grouping = 1;
            if (!enabled[i] && first[i] >= 0)
                mov->tracks[first[i]].flags |= MOV_TRACK_ENABLED;
            break;
        }
    }
}

static void mov_free(AVFormatContext *s)
{
    MOVMuxContext *mov = s->priv_data;
    int i;

    if (mov->chapter_track) {
        if (mov->tracks[mov->chapter_track].enc)
            av_freep(&mov->tracks[mov->chapter_track].enc->extradata);
        av_freep(&mov->tracks[mov->chapter_track].enc);
    }

    for (i = 0; i < mov->nb_streams; i++) {
        if (mov->tracks[i].tag == MKTAG('r','t','p',' '))
            ff_mov_close_hinting(&mov->tracks[i]);
        else if (mov->tracks[i].tag == MKTAG('t','m','c','d') && mov->nb_meta_tmcd)
            av_freep(&mov->tracks[i].enc);
        av_freep(&mov->tracks[i].cluster);
        av_freep(&mov->tracks[i].frag_info);

        if (mov->tracks[i].vos_len)
            av_freep(&mov->tracks[i].vos_data);
    }

    av_freep(&mov->tracks);
}

static uint32_t rgb_to_yuv(uint32_t rgb)
{
    uint8_t r, g, b;
    int y, cb, cr;

    r = (rgb >> 16) & 0xFF;
    g = (rgb >>  8) & 0xFF;
    b = (rgb      ) & 0xFF;

    y  = av_clip_uint8( 16. +  0.257 * r + 0.504 * g + 0.098 * b);
    cb = av_clip_uint8(128. -  0.148 * r - 0.291 * g + 0.439 * b);
    cr = av_clip_uint8(128. +  0.439 * r - 0.368 * g - 0.071 * b);

    return (y << 16) | (cr << 8) | cb;
}

static int mov_create_dvd_sub_decoder_specific_info(MOVTrack *track,
                                                    AVStream *st)
{
    int i, width = 720, height = 480;
    int have_palette = 0, have_size = 0;
    uint32_t palette[16];
    char *cur = st->codec->extradata;

    while (cur && *cur) {
        if (strncmp("palette:", cur, 8) == 0) {
            int i, count;
            count = sscanf(cur + 8,
                "%06"PRIx32", %06"PRIx32", %06"PRIx32", %06"PRIx32", "
                "%06"PRIx32", %06"PRIx32", %06"PRIx32", %06"PRIx32", "
                "%06"PRIx32", %06"PRIx32", %06"PRIx32", %06"PRIx32", "
                "%06"PRIx32", %06"PRIx32", %06"PRIx32", %06"PRIx32"",
                &palette[ 0], &palette[ 1], &palette[ 2], &palette[ 3],
                &palette[ 4], &palette[ 5], &palette[ 6], &palette[ 7],
                &palette[ 8], &palette[ 9], &palette[10], &palette[11],
                &palette[12], &palette[13], &palette[14], &palette[15]);

            for (i = 0; i < count; i++) {
                palette[i] = rgb_to_yuv(palette[i]);
            }
            have_palette = 1;
        } else if (!strncmp("size:", cur, 5)) {
            sscanf(cur + 5, "%dx%d", &width, &height);
            have_size = 1;
        }
        if (have_palette && have_size)
            break;
        cur += strcspn(cur, "\n\r");
        cur += strspn(cur, "\n\r");
    }
    if (have_palette) {
        track->vos_data = av_malloc(16*4);
        if (!track->vos_data)
            return AVERROR(ENOMEM);
        for (i = 0; i < 16; i++) {
            AV_WB32(track->vos_data + i * 4, palette[i]);
        }
        track->vos_len = 16 * 4;
    }
    st->codec->width = width;
    st->codec->height = track->height = height;

    return 0;
}

static int mov_write_header(AVFormatContext *s)
{
    AVIOContext *pb = s->pb;
    MOVMuxContext *mov = s->priv_data;
    AVDictionaryEntry *t, *global_tcr = av_dict_get(s->metadata, "timecode", NULL, 0);
    int i, ret, hint_track = 0, tmcd_track = 0;

    mov->fc = s;

    /* Default mode == MP4 */
    mov->mode = MODE_MP4;

    if (s->oformat) {
        if (!strcmp("3gp", s->oformat->name)) mov->mode = MODE_3GP;
        else if (!strcmp("3g2", s->oformat->name)) mov->mode = MODE_3GP|MODE_3G2;
        else if (!strcmp("mov", s->oformat->name)) mov->mode = MODE_MOV;
        else if (!strcmp("psp", s->oformat->name)) mov->mode = MODE_PSP;
        else if (!strcmp("ipod",s->oformat->name)) mov->mode = MODE_IPOD;
        else if (!strcmp("ismv",s->oformat->name)) mov->mode = MODE_ISM;
        else if (!strcmp("f4v", s->oformat->name)) mov->mode = MODE_F4V;
    }

    if (s->flags & AVFMT_FLAG_BITEXACT)
        mov->exact = 1;

    /* Set the FRAGMENT flag if any of the fragmentation methods are
     * enabled. */
    if (mov->max_fragment_duration || mov->max_fragment_size ||
        mov->flags & (FF_MOV_FLAG_EMPTY_MOOV |
                      FF_MOV_FLAG_FRAG_KEYFRAME |
                      FF_MOV_FLAG_FRAG_CUSTOM))
        mov->flags |= FF_MOV_FLAG_FRAGMENT;

    /* Set other implicit flags immediately */
    if (mov->mode == MODE_ISM)
        mov->flags |= FF_MOV_FLAG_EMPTY_MOOV | FF_MOV_FLAG_SEPARATE_MOOF |
                      FF_MOV_FLAG_FRAGMENT;

    /* faststart: moov at the beginning of the file, if supported */
    if (mov->flags & FF_MOV_FLAG_FASTSTART) {
        if (mov->flags & FF_MOV_FLAG_FRAGMENT) {
            av_log(s, AV_LOG_WARNING, "The faststart flag is incompatible "
                   "with fragmentation, disabling faststart\n");
            mov->flags &= ~FF_MOV_FLAG_FASTSTART;
        } else
            mov->reserved_moov_size = -1;
    }

    if (mov->use_editlist < 0) {
        mov->use_editlist = 1;
        if (mov->flags & FF_MOV_FLAG_FRAGMENT) {
            // If we can avoid needing an edit list by shifting the
            // tracks, prefer that over (trying to) write edit lists
            // in fragmented output.
            if (s->avoid_negative_ts == AVFMT_AVOID_NEG_TS_AUTO ||
                s->avoid_negative_ts == AVFMT_AVOID_NEG_TS_MAKE_ZERO)
                mov->use_editlist = 0;
        }
    }
    if (mov->flags & FF_MOV_FLAG_EMPTY_MOOV && mov->use_editlist)
        av_log(s, AV_LOG_WARNING, "No meaningful edit list will be written when using empty_moov\n");

    if (!mov->use_editlist && s->avoid_negative_ts == AVFMT_AVOID_NEG_TS_AUTO)
        s->avoid_negative_ts = AVFMT_AVOID_NEG_TS_MAKE_ZERO;

    /* Non-seekable output is ok if using fragmentation. If ism_lookahead
     * is enabled, we don't support non-seekable output at all. */
    if (!s->pb->seekable &&
        (!(mov->flags & FF_MOV_FLAG_FRAGMENT) || mov->ism_lookahead)) {
        av_log(s, AV_LOG_ERROR, "muxer does not support non seekable output\n");
        return AVERROR(EINVAL);
    }

    mov_write_ftyp_tag(pb,s);
    if (mov->mode == MODE_PSP) {
        int video_streams_nb = 0, audio_streams_nb = 0, other_streams_nb = 0;
        for (i = 0; i < s->nb_streams; i++) {
            AVStream *st = s->streams[i];
            if (st->codec->codec_type == AVMEDIA_TYPE_VIDEO)
                video_streams_nb++;
            else if (st->codec->codec_type == AVMEDIA_TYPE_AUDIO)
                audio_streams_nb++;
            else
                other_streams_nb++;
            }

        if (video_streams_nb != 1 || audio_streams_nb != 1 || other_streams_nb) {
            av_log(s, AV_LOG_ERROR, "PSP mode need one video and one audio stream\n");
            return AVERROR(EINVAL);
        }
        mov_write_uuidprof_tag(pb, s);
    }

    mov->nb_streams = s->nb_streams;
    if (mov->mode & (MODE_MP4|MODE_MOV|MODE_IPOD) && s->nb_chapters)
        mov->chapter_track = mov->nb_streams++;

    if (mov->flags & FF_MOV_FLAG_RTP_HINT) {
        /* Add hint tracks for each audio and video stream */
        hint_track = mov->nb_streams;
        for (i = 0; i < s->nb_streams; i++) {
            AVStream *st = s->streams[i];
            if (st->codec->codec_type == AVMEDIA_TYPE_VIDEO ||
                st->codec->codec_type == AVMEDIA_TYPE_AUDIO) {
                mov->nb_streams++;
            }
        }
    }

    if (mov->mode == MODE_MOV) {
        tmcd_track = mov->nb_streams;

        /* +1 tmcd track for each video stream with a timecode */
        for (i = 0; i < s->nb_streams; i++) {
            AVStream *st = s->streams[i];
            if (st->codec->codec_type == AVMEDIA_TYPE_VIDEO &&
                (global_tcr || av_dict_get(st->metadata, "timecode", NULL, 0)))
                mov->nb_meta_tmcd++;
        }

        /* check if there is already a tmcd track to remux */
        if (mov->nb_meta_tmcd) {
            for (i = 0; i < s->nb_streams; i++) {
                AVStream *st = s->streams[i];
                if (st->codec->codec_tag == MKTAG('t','m','c','d')) {
                    av_log(s, AV_LOG_WARNING, "You requested a copy of the original timecode track "
                           "so timecode metadata are now ignored\n");
                    mov->nb_meta_tmcd = 0;
                }
            }
        }

        mov->nb_streams += mov->nb_meta_tmcd;
    }

    // Reserve an extra stream for chapters for the case where chapters
    // are written in the trailer
    mov->tracks = av_mallocz_array((mov->nb_streams + 1), sizeof(*mov->tracks));
    if (!mov->tracks)
        return AVERROR(ENOMEM);

    for (i = 0; i < s->nb_streams; i++) {
        AVStream *st= s->streams[i];
        MOVTrack *track= &mov->tracks[i];
        AVDictionaryEntry *lang = av_dict_get(st->metadata, "language", NULL,0);

        track->st  = st;
        track->enc = st->codec;
        track->language = ff_mov_iso639_to_lang(lang?lang->value:"und", mov->mode!=MODE_MOV);
        if (track->language < 0)
            track->language = 0;
        track->mode = mov->mode;
        track->tag  = mov_find_codec_tag(s, track);
        if (!track->tag) {
            av_log(s, AV_LOG_ERROR, "Could not find tag for codec %s in stream #%d, "
                   "codec not currently supported in container\n",
                   avcodec_get_name(st->codec->codec_id), i);
            ret = AVERROR(EINVAL);
            goto error;
        }
        /* If hinting of this track is enabled by a later hint track,
         * this is updated. */
        track->hint_track = -1;
        track->start_dts  = AV_NOPTS_VALUE;
        if (st->codec->codec_type == AVMEDIA_TYPE_VIDEO) {
            if (track->tag == MKTAG('m','x','3','p') || track->tag == MKTAG('m','x','3','n') ||
                track->tag == MKTAG('m','x','4','p') || track->tag == MKTAG('m','x','4','n') ||
                track->tag == MKTAG('m','x','5','p') || track->tag == MKTAG('m','x','5','n')) {
                if (st->codec->width != 720 || (st->codec->height != 608 && st->codec->height != 512)) {
                    av_log(s, AV_LOG_ERROR, "D-10/IMX must use 720x608 or 720x512 video resolution\n");
                    ret = AVERROR(EINVAL);
                    goto error;
                }
                track->height = track->tag >> 24 == 'n' ? 486 : 576;
            }
            if (mov->video_track_timescale) {
                track->timescale = mov->video_track_timescale;
            } else {
                track->timescale = st->time_base.den;
                while(track->timescale < 10000)
                    track->timescale *= 2;
            }
            if (st->codec->width > 65535 || st->codec->height > 65535) {
                av_log(s, AV_LOG_ERROR, "Resolution %dx%d too large for mov/mp4\n", st->codec->width, st->codec->height);
                ret = AVERROR(EINVAL);
                goto error;
            }
            if (track->mode == MODE_MOV && track->timescale > 100000)
                av_log(s, AV_LOG_WARNING,
                       "WARNING codec timebase is very high. If duration is too long,\n"
                       "file may not be playable by quicktime. Specify a shorter timebase\n"
                       "or choose different container.\n");
        } else if (st->codec->codec_type == AVMEDIA_TYPE_AUDIO) {
            track->timescale = st->codec->sample_rate;
            if (!st->codec->frame_size && !av_get_bits_per_sample(st->codec->codec_id)) {
                av_log(s, AV_LOG_WARNING, "track %d: codec frame size is not set\n", i);
                track->audio_vbr = 1;
            }else if (st->codec->codec_id == AV_CODEC_ID_ADPCM_MS ||
                     st->codec->codec_id == AV_CODEC_ID_ADPCM_IMA_WAV ||
                     st->codec->codec_id == AV_CODEC_ID_ILBC){
                if (!st->codec->block_align) {
                    av_log(s, AV_LOG_ERROR, "track %d: codec block align is not set for adpcm\n", i);
                    ret = AVERROR(EINVAL);
                    goto error;
                }
                track->sample_size = st->codec->block_align;
            }else if (st->codec->frame_size > 1){ /* assume compressed audio */
                track->audio_vbr = 1;
            }else{
                track->sample_size = (av_get_bits_per_sample(st->codec->codec_id) >> 3) * st->codec->channels;
            }
            if (st->codec->codec_id == AV_CODEC_ID_ILBC ||
                st->codec->codec_id == AV_CODEC_ID_ADPCM_IMA_QT) {
                track->audio_vbr = 1;
            }
            if (track->mode != MODE_MOV &&
                track->enc->codec_id == AV_CODEC_ID_MP3 && track->timescale < 16000) {
                av_log(s, AV_LOG_ERROR, "track %d: muxing mp3 at %dhz is not supported\n",
                       i, track->enc->sample_rate);
                ret = AVERROR(EINVAL);
                goto error;
            }
        } else if (st->codec->codec_type == AVMEDIA_TYPE_SUBTITLE) {
            track->timescale = st->time_base.den;
        } else if (st->codec->codec_type == AVMEDIA_TYPE_DATA) {
            track->timescale = st->time_base.den;
        } else {
            track->timescale = MOV_TIMESCALE;
        }
        if (!track->height)
            track->height = st->codec->height;
        /* The ism specific timescale isn't mandatory, but is assumed by
         * some tools, such as mp4split. */
        if (mov->mode == MODE_ISM)
            track->timescale = 10000000;

        avpriv_set_pts_info(st, 64, 1, track->timescale);

        /* copy extradata if it exists */
        if (st->codec->extradata_size) {
            if (st->codec->codec_id == AV_CODEC_ID_DVD_SUBTITLE)
                mov_create_dvd_sub_decoder_specific_info(track, st);
            else if (!TAG_IS_AVCI(track->tag)){
                track->vos_len  = st->codec->extradata_size;
                track->vos_data = av_malloc(track->vos_len);
                memcpy(track->vos_data, st->codec->extradata, track->vos_len);
            }
        }
    }

    for (i = 0; i < s->nb_streams; i++) {
        int j;
        AVStream *st= s->streams[i];
        MOVTrack *track= &mov->tracks[i];

        if (st->codec->codec_type != AVMEDIA_TYPE_AUDIO ||
            track->enc->channel_layout != AV_CH_LAYOUT_MONO)
            continue;

        for (j = 0; j < s->nb_streams; j++) {
            AVStream *stj= s->streams[j];
            MOVTrack *trackj= &mov->tracks[j];
            if (j == i)
                continue;

            if (stj->codec->codec_type != AVMEDIA_TYPE_AUDIO ||
                trackj->enc->channel_layout != AV_CH_LAYOUT_MONO ||
                trackj->language != track->language ||
                trackj->tag != track->tag
            )
                continue;
            track->multichannel_as_mono++;
        }
    }

    enable_tracks(s);


    if (mov->reserved_moov_size){
        mov->reserved_moov_pos= avio_tell(pb);
        if (mov->reserved_moov_size > 0)
            avio_skip(pb, mov->reserved_moov_size);
    }

    if (mov->flags & FF_MOV_FLAG_FRAGMENT) {
        /* If no fragmentation options have been set, set a default. */
        if (!(mov->flags & (FF_MOV_FLAG_FRAG_KEYFRAME |
                            FF_MOV_FLAG_FRAG_CUSTOM)) &&
            !mov->max_fragment_duration && !mov->max_fragment_size)
            mov->flags |= FF_MOV_FLAG_FRAG_KEYFRAME;
    } else {
        if (mov->flags & FF_MOV_FLAG_FASTSTART)
            mov->reserved_moov_pos = avio_tell(pb);
        mov_write_mdat_tag(pb, mov);
    }

    if (t = av_dict_get(s->metadata, "creation_time", NULL, 0))
        mov->time = ff_iso8601_to_unix_time(t->value);
    if (mov->time)
        mov->time += 0x7C25B080; // 1970 based -> 1904 based

    if (mov->chapter_track)
        if ((ret = mov_create_chapter_track(s, mov->chapter_track)) < 0)
            goto error;

    if (mov->flags & FF_MOV_FLAG_RTP_HINT) {
        /* Initialize the hint tracks for each audio and video stream */
        for (i = 0; i < s->nb_streams; i++) {
            AVStream *st = s->streams[i];
            if (st->codec->codec_type == AVMEDIA_TYPE_VIDEO ||
                st->codec->codec_type == AVMEDIA_TYPE_AUDIO) {
                if ((ret = ff_mov_init_hinting(s, hint_track, i)) < 0)
                    goto error;
                hint_track++;
            }
        }
    }

    if (mov->nb_meta_tmcd) {
        /* Initialize the tmcd tracks */
        for (i = 0; i < s->nb_streams; i++) {
            AVStream *st = s->streams[i];
            t = global_tcr;

            if (st->codec->codec_type == AVMEDIA_TYPE_VIDEO) {
                if (!t)
                    t = av_dict_get(st->metadata, "timecode", NULL, 0);
                if (!t)
                    continue;
                if ((ret = mov_create_timecode_track(s, tmcd_track, i, t->value)) < 0)
                    goto error;
                tmcd_track++;
            }
        }
    }

    avio_flush(pb);

    if (mov->flags & FF_MOV_FLAG_ISML)
        mov_write_isml_manifest(pb, mov);

    if (mov->flags & FF_MOV_FLAG_EMPTY_MOOV) {
        mov_write_moov_tag(pb, mov, s);
        mov->fragments++;
    }

    return 0;
 error:
    mov_free(s);
    return ret;
}

static int get_moov_size(AVFormatContext *s)
{
    int ret;
    AVIOContext *moov_buf;
    MOVMuxContext *mov = s->priv_data;

    if ((ret = ffio_open_null_buf(&moov_buf)) < 0)
        return ret;
    mov_write_moov_tag(moov_buf, mov, s);
    return ffio_close_null_buf(moov_buf);
}

/*
 * This function gets the moov size if moved to the top of the file: the chunk
 * offset table can switch between stco (32-bit entries) to co64 (64-bit
 * entries) when the moov is moved to the beginning, so the size of the moov
 * would change. It also updates the chunk offset tables.
 */
static int compute_moov_size(AVFormatContext *s)
{
    int i, moov_size, moov_size2;
    MOVMuxContext *mov = s->priv_data;

    moov_size = get_moov_size(s);
    if (moov_size < 0)
        return moov_size;

    for (i = 0; i < mov->nb_streams; i++)
        mov->tracks[i].data_offset += moov_size;

    moov_size2 = get_moov_size(s);
    if (moov_size2 < 0)
        return moov_size2;

    /* if the size changed, we just switched from stco to co64 and need to
     * update the offsets */
    if (moov_size2 != moov_size)
        for (i = 0; i < mov->nb_streams; i++)
            mov->tracks[i].data_offset += moov_size2 - moov_size;

    return moov_size2;
}

static int shift_data(AVFormatContext *s)
{
    int ret = 0, moov_size;
    MOVMuxContext *mov = s->priv_data;
    int64_t pos, pos_end = avio_tell(s->pb);
    uint8_t *buf, *read_buf[2];
    int read_buf_id = 0;
    int read_size[2];
    AVIOContext *read_pb;

    moov_size = compute_moov_size(s);
    if (moov_size < 0)
        return moov_size;

    buf = av_malloc(moov_size * 2);
    if (!buf)
        return AVERROR(ENOMEM);
    read_buf[0] = buf;
    read_buf[1] = buf + moov_size;

    /* Shift the data: the AVIO context of the output can only be used for
     * writing, so we re-open the same output, but for reading. It also avoids
     * a read/seek/write/seek back and forth. */
    avio_flush(s->pb);
    ret = avio_open(&read_pb, s->filename, AVIO_FLAG_READ);
    if (ret < 0) {
        av_log(s, AV_LOG_ERROR, "Unable to re-open %s output file for "
               "the second pass (faststart)\n", s->filename);
        goto end;
    }

    /* mark the end of the shift to up to the last data we wrote, and get ready
     * for writing */
    pos_end = avio_tell(s->pb);
    avio_seek(s->pb, mov->reserved_moov_pos + moov_size, SEEK_SET);

    /* start reading at where the new moov will be placed */
    avio_seek(read_pb, mov->reserved_moov_pos, SEEK_SET);
    pos = avio_tell(read_pb);

#define READ_BLOCK do {                                                             \
    read_size[read_buf_id] = avio_read(read_pb, read_buf[read_buf_id], moov_size);  \
    read_buf_id ^= 1;                                                               \
} while (0)

    /* shift data by chunk of at most moov_size */
    READ_BLOCK;
    do {
        int n;
        READ_BLOCK;
        n = read_size[read_buf_id];
        if (n <= 0)
            break;
        avio_write(s->pb, read_buf[read_buf_id], n);
        pos += n;
    } while (pos < pos_end);
    avio_close(read_pb);

end:
    av_free(buf);
    return ret;
}

static int mov_write_trailer(AVFormatContext *s)
{
    MOVMuxContext *mov = s->priv_data;
    AVIOContext *pb = s->pb;
    int res = 0;
    int i;
    int64_t moov_pos;

    /*
     * Before actually writing the trailer, make sure that there are no
     * dangling subtitles, that need a terminating sample.
     */
    for (i = 0; i < mov->nb_streams; i++) {
        MOVTrack *trk = &mov->tracks[i];
        if (trk->enc->codec_id == AV_CODEC_ID_MOV_TEXT &&
            !trk->last_sample_is_subtitle_end) {
            mov_write_subtitle_end_packet(s, i, trk->track_duration);
            trk->last_sample_is_subtitle_end = 1;
        }
    }

    // If there were no chapters when the header was written, but there
    // are chapters now, write them in the trailer.  This only works
    // when we are not doing fragments.
    if (!mov->chapter_track && !(mov->flags & FF_MOV_FLAG_FRAGMENT)) {
        if (mov->mode & (MODE_MP4|MODE_MOV|MODE_IPOD) && s->nb_chapters) {
            mov->chapter_track = mov->nb_streams++;
            if ((res = mov_create_chapter_track(s, mov->chapter_track)) < 0)
                goto error;
        }
    }

    if (!(mov->flags & FF_MOV_FLAG_FRAGMENT)) {
        moov_pos = avio_tell(pb);

        /* Write size of mdat tag */
        if (mov->mdat_size + 8 <= UINT32_MAX) {
            avio_seek(pb, mov->mdat_pos, SEEK_SET);
            avio_wb32(pb, mov->mdat_size + 8);
        } else {
            /* overwrite 'wide' placeholder atom */
            avio_seek(pb, mov->mdat_pos - 8, SEEK_SET);
            /* special value: real atom size will be 64 bit value after
             * tag field */
            avio_wb32(pb, 1);
            ffio_wfourcc(pb, "mdat");
            avio_wb64(pb, mov->mdat_size + 16);
        }
        avio_seek(pb, mov->reserved_moov_size > 0 ? mov->reserved_moov_pos : moov_pos, SEEK_SET);

        if (mov->flags & FF_MOV_FLAG_FASTSTART) {
            av_log(s, AV_LOG_INFO, "Starting second pass: moving the moov atom to the beginning of the file\n");
            res = shift_data(s);
            if (res == 0) {
                avio_seek(pb, mov->reserved_moov_pos, SEEK_SET);
                mov_write_moov_tag(pb, mov, s);
            }
        } else if (mov->reserved_moov_size > 0) {
            int64_t size;
            mov_write_moov_tag(pb, mov, s);
            size = mov->reserved_moov_size - (avio_tell(pb) - mov->reserved_moov_pos);
            if (size < 8){
                av_log(s, AV_LOG_ERROR, "reserved_moov_size is too small, needed %"PRId64" additional\n", 8-size);
                return -1;
            }
            avio_wb32(pb, size);
            ffio_wfourcc(pb, "free");
            ffio_fill(pb, 0, size - 8);
            avio_seek(pb, moov_pos, SEEK_SET);
        } else {
            mov_write_moov_tag(pb, mov, s);
        }
    } else {
        mov_flush_fragment(s);
        mov_write_mfra_tag(pb, mov);
    }

    for (i = 0; i < mov->nb_streams; i++) {
        if (mov->flags & FF_MOV_FLAG_FRAGMENT &&
            mov->tracks[i].vc1_info.struct_offset && s->pb->seekable) {
            int64_t off = avio_tell(pb);
            uint8_t buf[7];
            if (mov_write_dvc1_structs(&mov->tracks[i], buf) >= 0) {
                avio_seek(pb, mov->tracks[i].vc1_info.struct_offset, SEEK_SET);
                avio_write(pb, buf, 7);
                avio_seek(pb, off, SEEK_SET);
            }
        }
    }

error:
    mov_free(s);

    return res;
}

#if CONFIG_MOV_MUXER
MOV_CLASS(mov)
AVOutputFormat ff_mov_muxer = {
    .name              = "mov",
    .long_name         = NULL_IF_CONFIG_SMALL("QuickTime / MOV"),
    .extensions        = "mov",
    .priv_data_size    = sizeof(MOVMuxContext),
    .audio_codec       = AV_CODEC_ID_AAC,
    .video_codec       = CONFIG_LIBX264_ENCODER ?
                         AV_CODEC_ID_H264 : AV_CODEC_ID_MPEG4,
    .write_header      = mov_write_header,
    .write_packet      = mov_write_packet,
    .write_trailer     = mov_write_trailer,
    .flags             = AVFMT_GLOBALHEADER | AVFMT_ALLOW_FLUSH | AVFMT_TS_NEGATIVE,
    .codec_tag         = (const AVCodecTag* const []){
        ff_codec_movvideo_tags, ff_codec_movaudio_tags, 0
    },
    .priv_class        = &mov_muxer_class,
};
#endif
#if CONFIG_TGP_MUXER
MOV_CLASS(tgp)
AVOutputFormat ff_tgp_muxer = {
    .name              = "3gp",
    .long_name         = NULL_IF_CONFIG_SMALL("3GP (3GPP file format)"),
    .extensions        = "3gp",
    .priv_data_size    = sizeof(MOVMuxContext),
    .audio_codec       = AV_CODEC_ID_AMR_NB,
    .video_codec       = AV_CODEC_ID_H263,
    .write_header      = mov_write_header,
    .write_packet      = mov_write_packet,
    .write_trailer     = mov_write_trailer,
    .flags             = AVFMT_GLOBALHEADER | AVFMT_ALLOW_FLUSH | AVFMT_TS_NEGATIVE,
    .codec_tag         = (const AVCodecTag* const []){ codec_3gp_tags, 0 },
    .priv_class        = &tgp_muxer_class,
};
#endif
#if CONFIG_MP4_MUXER
MOV_CLASS(mp4)
AVOutputFormat ff_mp4_muxer = {
    .name              = "mp4",
    .long_name         = NULL_IF_CONFIG_SMALL("MP4 (MPEG-4 Part 14)"),
    .mime_type         = "application/mp4",
    .extensions        = "mp4",
    .priv_data_size    = sizeof(MOVMuxContext),
    .audio_codec       = AV_CODEC_ID_AAC,
    .video_codec       = CONFIG_LIBX264_ENCODER ?
                         AV_CODEC_ID_H264 : AV_CODEC_ID_MPEG4,
    .write_header      = mov_write_header,
    .write_packet      = mov_write_packet,
    .write_trailer     = mov_write_trailer,
    .flags             = AVFMT_GLOBALHEADER | AVFMT_ALLOW_FLUSH | AVFMT_TS_NEGATIVE,
    .codec_tag         = (const AVCodecTag* const []){ ff_mp4_obj_type, 0 },
    .priv_class        = &mp4_muxer_class,
};
#endif
#if CONFIG_PSP_MUXER
MOV_CLASS(psp)
AVOutputFormat ff_psp_muxer = {
    .name              = "psp",
    .long_name         = NULL_IF_CONFIG_SMALL("PSP MP4 (MPEG-4 Part 14)"),
    .extensions        = "mp4,psp",
    .priv_data_size    = sizeof(MOVMuxContext),
    .audio_codec       = AV_CODEC_ID_AAC,
    .video_codec       = CONFIG_LIBX264_ENCODER ?
                         AV_CODEC_ID_H264 : AV_CODEC_ID_MPEG4,
    .write_header      = mov_write_header,
    .write_packet      = mov_write_packet,
    .write_trailer     = mov_write_trailer,
    .flags             = AVFMT_GLOBALHEADER | AVFMT_ALLOW_FLUSH | AVFMT_TS_NEGATIVE,
    .codec_tag         = (const AVCodecTag* const []){ ff_mp4_obj_type, 0 },
    .priv_class        = &psp_muxer_class,
};
#endif
#if CONFIG_TG2_MUXER
MOV_CLASS(tg2)
AVOutputFormat ff_tg2_muxer = {
    .name              = "3g2",
    .long_name         = NULL_IF_CONFIG_SMALL("3GP2 (3GPP2 file format)"),
    .extensions        = "3g2",
    .priv_data_size    = sizeof(MOVMuxContext),
    .audio_codec       = AV_CODEC_ID_AMR_NB,
    .video_codec       = AV_CODEC_ID_H263,
    .write_header      = mov_write_header,
    .write_packet      = mov_write_packet,
    .write_trailer     = mov_write_trailer,
    .flags             = AVFMT_GLOBALHEADER | AVFMT_ALLOW_FLUSH | AVFMT_TS_NEGATIVE,
    .codec_tag         = (const AVCodecTag* const []){ codec_3gp_tags, 0 },
    .priv_class        = &tg2_muxer_class,
};
#endif
#if CONFIG_IPOD_MUXER
MOV_CLASS(ipod)
AVOutputFormat ff_ipod_muxer = {
    .name              = "ipod",
    .long_name         = NULL_IF_CONFIG_SMALL("iPod H.264 MP4 (MPEG-4 Part 14)"),
    .mime_type         = "application/mp4",
    .extensions        = "m4v,m4a",
    .priv_data_size    = sizeof(MOVMuxContext),
    .audio_codec       = AV_CODEC_ID_AAC,
    .video_codec       = AV_CODEC_ID_H264,
    .write_header      = mov_write_header,
    .write_packet      = mov_write_packet,
    .write_trailer     = mov_write_trailer,
    .flags             = AVFMT_GLOBALHEADER | AVFMT_ALLOW_FLUSH | AVFMT_TS_NEGATIVE,
    .codec_tag         = (const AVCodecTag* const []){ codec_ipod_tags, 0 },
    .priv_class        = &ipod_muxer_class,
};
#endif
#if CONFIG_ISMV_MUXER
MOV_CLASS(ismv)
AVOutputFormat ff_ismv_muxer = {
    .name              = "ismv",
    .long_name         = NULL_IF_CONFIG_SMALL("ISMV/ISMA (Smooth Streaming)"),
    .mime_type         = "application/mp4",
    .extensions        = "ismv,isma",
    .priv_data_size    = sizeof(MOVMuxContext),
    .audio_codec       = AV_CODEC_ID_AAC,
    .video_codec       = AV_CODEC_ID_H264,
    .write_header      = mov_write_header,
    .write_packet      = mov_write_packet,
    .write_trailer     = mov_write_trailer,
    .flags             = AVFMT_GLOBALHEADER | AVFMT_ALLOW_FLUSH | AVFMT_TS_NEGATIVE,
    .codec_tag         = (const AVCodecTag* const []){ ff_mp4_obj_type, 0 },
    .priv_class        = &ismv_muxer_class,
};
#endif
#if CONFIG_F4V_MUXER
MOV_CLASS(f4v)
AVOutputFormat ff_f4v_muxer = {
    .name              = "f4v",
    .long_name         = NULL_IF_CONFIG_SMALL("F4V Adobe Flash Video"),
    .mime_type         = "application/f4v",
    .extensions        = "f4v",
    .priv_data_size    = sizeof(MOVMuxContext),
    .audio_codec       = AV_CODEC_ID_AAC,
    .video_codec       = AV_CODEC_ID_H264,
    .write_header      = mov_write_header,
    .write_packet      = mov_write_packet,
    .write_trailer     = mov_write_trailer,
    .flags             = AVFMT_GLOBALHEADER | AVFMT_ALLOW_FLUSH,
    .codec_tag         = (const AVCodecTag* const []){ codec_f4v_tags, 0 },
    .priv_class        = &f4v_muxer_class,
};
#endif<|MERGE_RESOLUTION|>--- conflicted
+++ resolved
@@ -2386,27 +2386,18 @@
     avio_wb32(pb, 0); /* size */
     ffio_wfourcc(pb, "trak");
     mov_write_tkhd_tag(pb, mov, track, st);
-<<<<<<< HEAD
 
     av_assert2(mov->use_editlist >= 0);
 
-    if (mov->use_editlist)
-        mov_write_edts_tag(pb, mov, track);  // PSP Movies and several other cases require edts box
-    else if ((track->entry && track->cluster[0].dts) || track->mode == MODE_PSP || is_clcp_track(track))
-        av_log(mov->fc, AV_LOG_WARNING,
-               "Not writing any edit list even though one would have been required\n");
-
-=======
-    if (track->entry &&
-        (track->mode == MODE_PSP || track->flags & MOV_TRACK_CTTS ||
-        track->cluster[0].dts || is_clcp_track(track))) {
+
+    if (track->entry) {
         if (mov->use_editlist)
-            mov_write_edts_tag(pb, mov, track);  // PSP Movies require edts box
+            mov_write_edts_tag(pb, mov, track);  // PSP Movies and several other cases require edts box
         else if ((track->entry && track->cluster[0].dts) || track->mode == MODE_PSP || is_clcp_track(track))
             av_log(mov->fc, AV_LOG_WARNING,
                    "Not writing any edit list even though one would have been required\n");
     }
->>>>>>> 9a5ac36b
+
     if (track->tref_tag)
         mov_write_tref_tag(pb, track);
     mov_write_mdia_tag(pb, mov, track);
