/*
 * MOV demuxer
 * Copyright (c) 2001 Fabrice Bellard
 * Copyright (c) 2009 Baptiste Coudurier <baptiste dot coudurier at gmail dot com>
 *
 * first version by Francois Revol <revol@free.fr>
 * seek function by Gael Chardon <gael.dev@4now.net>
 *
 * This file is part of FFmpeg.
 *
 * FFmpeg is free software; you can redistribute it and/or
 * modify it under the terms of the GNU Lesser General Public
 * License as published by the Free Software Foundation; either
 * version 2.1 of the License, or (at your option) any later version.
 *
 * FFmpeg is distributed in the hope that it will be useful,
 * but WITHOUT ANY WARRANTY; without even the implied warranty of
 * MERCHANTABILITY or FITNESS FOR A PARTICULAR PURPOSE.  See the GNU
 * Lesser General Public License for more details.
 *
 * You should have received a copy of the GNU Lesser General Public
 * License along with FFmpeg; if not, write to the Free Software
 * Foundation, Inc., 51 Franklin Street, Fifth Floor, Boston, MA 02110-1301 USA
 */

#include <inttypes.h>
#include <limits.h>
#include <stdint.h>

#include "libavutil/attributes.h"
#include "libavutil/channel_layout.h"
#include "libavutil/intreadwrite.h"
#include "libavutil/intfloat.h"
#include "libavutil/mathematics.h"
#include "libavutil/time_internal.h"
#include "libavutil/avstring.h"
#include "libavutil/dict.h"
#include "libavutil/display.h"
#include "libavutil/opt.h"
#include "libavutil/timecode.h"
#include "libavcodec/ac3tab.h"
#include "avformat.h"
#include "internal.h"
#include "avio_internal.h"
#include "riff.h"
#include "isom.h"
#include "libavcodec/get_bits.h"
#include "id3v1.h"
#include "mov_chan.h"
#include "replaygain.h"

#if CONFIG_ZLIB
#include <zlib.h>
#endif

#include "qtpalette.h"

/* those functions parse an atom */
/* links atom IDs to parse functions */
typedef struct MOVParseTableEntry {
    uint32_t type;
    int (*parse)(MOVContext *ctx, AVIOContext *pb, MOVAtom atom);
} MOVParseTableEntry;

static int mov_read_default(MOVContext *c, AVIOContext *pb, MOVAtom atom);
static int mov_read_mfra(MOVContext *c, AVIOContext *f);

static int mov_metadata_track_or_disc_number(MOVContext *c, AVIOContext *pb,
                                             unsigned len, const char *key)
{
    char buf[16];

    short current, total = 0;
    avio_rb16(pb); // unknown
    current = avio_rb16(pb);
    if (len >= 6)
        total = avio_rb16(pb);
    if (!total)
        snprintf(buf, sizeof(buf), "%d", current);
    else
        snprintf(buf, sizeof(buf), "%d/%d", current, total);
    c->fc->event_flags |= AVFMT_EVENT_FLAG_METADATA_UPDATED;
    av_dict_set(&c->fc->metadata, key, buf, 0);

    return 0;
}

static int mov_metadata_int8_bypass_padding(MOVContext *c, AVIOContext *pb,
                                            unsigned len, const char *key)
{
    /* bypass padding bytes */
    avio_r8(pb);
    avio_r8(pb);
    avio_r8(pb);

    c->fc->event_flags |= AVFMT_EVENT_FLAG_METADATA_UPDATED;
    av_dict_set_int(&c->fc->metadata, key, avio_r8(pb), 0);

    return 0;
}

static int mov_metadata_int8_no_padding(MOVContext *c, AVIOContext *pb,
                                        unsigned len, const char *key)
{
    c->fc->event_flags |= AVFMT_EVENT_FLAG_METADATA_UPDATED;
    av_dict_set_int(&c->fc->metadata, key, avio_r8(pb), 0);

    return 0;
}

static int mov_metadata_gnre(MOVContext *c, AVIOContext *pb,
                             unsigned len, const char *key)
{
    short genre;

    avio_r8(pb); // unknown

    genre = avio_r8(pb);
    if (genre < 1 || genre > ID3v1_GENRE_MAX)
        return 0;
    c->fc->event_flags |= AVFMT_EVENT_FLAG_METADATA_UPDATED;
    av_dict_set(&c->fc->metadata, key, ff_id3v1_genre_str[genre-1], 0);

    return 0;
}

static const uint32_t mac_to_unicode[128] = {
    0x00C4,0x00C5,0x00C7,0x00C9,0x00D1,0x00D6,0x00DC,0x00E1,
    0x00E0,0x00E2,0x00E4,0x00E3,0x00E5,0x00E7,0x00E9,0x00E8,
    0x00EA,0x00EB,0x00ED,0x00EC,0x00EE,0x00EF,0x00F1,0x00F3,
    0x00F2,0x00F4,0x00F6,0x00F5,0x00FA,0x00F9,0x00FB,0x00FC,
    0x2020,0x00B0,0x00A2,0x00A3,0x00A7,0x2022,0x00B6,0x00DF,
    0x00AE,0x00A9,0x2122,0x00B4,0x00A8,0x2260,0x00C6,0x00D8,
    0x221E,0x00B1,0x2264,0x2265,0x00A5,0x00B5,0x2202,0x2211,
    0x220F,0x03C0,0x222B,0x00AA,0x00BA,0x03A9,0x00E6,0x00F8,
    0x00BF,0x00A1,0x00AC,0x221A,0x0192,0x2248,0x2206,0x00AB,
    0x00BB,0x2026,0x00A0,0x00C0,0x00C3,0x00D5,0x0152,0x0153,
    0x2013,0x2014,0x201C,0x201D,0x2018,0x2019,0x00F7,0x25CA,
    0x00FF,0x0178,0x2044,0x20AC,0x2039,0x203A,0xFB01,0xFB02,
    0x2021,0x00B7,0x201A,0x201E,0x2030,0x00C2,0x00CA,0x00C1,
    0x00CB,0x00C8,0x00CD,0x00CE,0x00CF,0x00CC,0x00D3,0x00D4,
    0xF8FF,0x00D2,0x00DA,0x00DB,0x00D9,0x0131,0x02C6,0x02DC,
    0x00AF,0x02D8,0x02D9,0x02DA,0x00B8,0x02DD,0x02DB,0x02C7,
};

static int mov_read_mac_string(MOVContext *c, AVIOContext *pb, int len,
                               char *dst, int dstlen)
{
    char *p = dst;
    char *end = dst+dstlen-1;
    int i;

    for (i = 0; i < len; i++) {
        uint8_t t, c = avio_r8(pb);
        if (c < 0x80 && p < end)
            *p++ = c;
        else if (p < end)
            PUT_UTF8(mac_to_unicode[c-0x80], t, if (p < end) *p++ = t;);
    }
    *p = 0;
    return p - dst;
}

static int mov_read_covr(MOVContext *c, AVIOContext *pb, int type, int len)
{
    AVPacket pkt;
    AVStream *st;
    MOVStreamContext *sc;
    enum AVCodecID id;
    int ret;

    switch (type) {
    case 0xd:  id = AV_CODEC_ID_MJPEG; break;
    case 0xe:  id = AV_CODEC_ID_PNG;   break;
    case 0x1b: id = AV_CODEC_ID_BMP;   break;
    default:
        av_log(c->fc, AV_LOG_WARNING, "Unknown cover type: 0x%x.\n", type);
        avio_skip(pb, len);
        return 0;
    }

    st = avformat_new_stream(c->fc, NULL);
    if (!st)
        return AVERROR(ENOMEM);
    sc = av_mallocz(sizeof(*sc));
    if (!sc)
        return AVERROR(ENOMEM);
    st->priv_data = sc;

    ret = av_get_packet(pb, &pkt, len);
    if (ret < 0)
        return ret;

    st->disposition              |= AV_DISPOSITION_ATTACHED_PIC;

    st->attached_pic              = pkt;
    st->attached_pic.stream_index = st->index;
    st->attached_pic.flags       |= AV_PKT_FLAG_KEY;

    st->codec->codec_type = AVMEDIA_TYPE_VIDEO;
    st->codec->codec_id   = id;

    return 0;
}

static int mov_metadata_loci(MOVContext *c, AVIOContext *pb, unsigned len)
{
    char language[4] = { 0 };
    char buf[100];
    uint16_t langcode = 0;
    double longitude, latitude;
    const char *key = "location";

    if (len < 4 + 2 + 1 + 1 + 4 + 4 + 4)
        return AVERROR_INVALIDDATA;

    avio_skip(pb, 4); // version+flags
    langcode = avio_rb16(pb);
    ff_mov_lang_to_iso639(langcode, language);
    len -= 6;

    len -= avio_get_str(pb, len, buf, sizeof(buf)); // place name
    if (len < 1)
        return AVERROR_INVALIDDATA;
    avio_skip(pb, 1); // role
    len -= 1;

    if (len < 14)
        return AVERROR_INVALIDDATA;
    longitude = ((int32_t) avio_rb32(pb)) / (float) (1 << 16);
    latitude  = ((int32_t) avio_rb32(pb)) / (float) (1 << 16);

    // Try to output in the same format as the ?xyz field
    snprintf(buf, sizeof(buf), "%+08.4f%+09.4f/", latitude, longitude);
    if (*language && strcmp(language, "und")) {
        char key2[16];
        snprintf(key2, sizeof(key2), "%s-%s", key, language);
        av_dict_set(&c->fc->metadata, key2, buf, 0);
    }
    c->fc->event_flags |= AVFMT_EVENT_FLAG_METADATA_UPDATED;
    return av_dict_set(&c->fc->metadata, key, buf, 0);
}

static int mov_read_udta_string(MOVContext *c, AVIOContext *pb, MOVAtom atom)
{
    char tmp_key[5];
    char key2[32], language[4] = {0};
    char *str = NULL;
    const char *key = NULL;
    uint16_t langcode = 0;
    uint32_t data_type = 0, str_size, str_size_alloc;
    int (*parse)(MOVContext*, AVIOContext*, unsigned, const char*) = NULL;
    int raw = 0;

    switch (atom.type) {
    case MKTAG( '@','P','R','M'): key = "premiere_version"; raw = 1; break;
    case MKTAG( '@','P','R','Q'): key = "quicktime_version"; raw = 1; break;
    case MKTAG( 'X','M','P','_'):
        if (c->export_xmp) { key = "xmp"; raw = 1; } break;
    case MKTAG( 'a','A','R','T'): key = "album_artist";    break;
    case MKTAG( 'a','k','I','D'): key = "account_type";
        parse = mov_metadata_int8_no_padding; break;
    case MKTAG( 'a','p','I','D'): key = "account_id"; break;
    case MKTAG( 'c','a','t','g'): key = "category"; break;
    case MKTAG( 'c','p','i','l'): key = "compilation";
        parse = mov_metadata_int8_no_padding; break;
    case MKTAG( 'c','p','r','t'): key = "copyright"; break;
    case MKTAG( 'd','e','s','c'): key = "description"; break;
    case MKTAG( 'd','i','s','k'): key = "disc";
        parse = mov_metadata_track_or_disc_number; break;
    case MKTAG( 'e','g','i','d'): key = "episode_uid";
        parse = mov_metadata_int8_no_padding; break;
    case MKTAG( 'g','n','r','e'): key = "genre";
        parse = mov_metadata_gnre; break;
    case MKTAG( 'h','d','v','d'): key = "hd_video";
        parse = mov_metadata_int8_no_padding; break;
    case MKTAG( 'k','e','y','w'): key = "keywords";  break;
    case MKTAG( 'l','d','e','s'): key = "synopsis";  break;
    case MKTAG( 'l','o','c','i'):
        return mov_metadata_loci(c, pb, atom.size);
    case MKTAG( 'p','c','s','t'): key = "podcast";
        parse = mov_metadata_int8_no_padding; break;
    case MKTAG( 'p','g','a','p'): key = "gapless_playback";
        parse = mov_metadata_int8_no_padding; break;
    case MKTAG( 'p','u','r','d'): key = "purchase_date"; break;
    case MKTAG( 'r','t','n','g'): key = "rating";
        parse = mov_metadata_int8_no_padding; break;
    case MKTAG( 's','o','a','a'): key = "sort_album_artist"; break;
    case MKTAG( 's','o','a','l'): key = "sort_album";   break;
    case MKTAG( 's','o','a','r'): key = "sort_artist";  break;
    case MKTAG( 's','o','c','o'): key = "sort_composer"; break;
    case MKTAG( 's','o','n','m'): key = "sort_name";    break;
    case MKTAG( 's','o','s','n'): key = "sort_show";    break;
    case MKTAG( 's','t','i','k'): key = "media_type";
        parse = mov_metadata_int8_no_padding; break;
    case MKTAG( 't','r','k','n'): key = "track";
        parse = mov_metadata_track_or_disc_number; break;
    case MKTAG( 't','v','e','n'): key = "episode_id"; break;
    case MKTAG( 't','v','e','s'): key = "episode_sort";
        parse = mov_metadata_int8_bypass_padding; break;
    case MKTAG( 't','v','n','n'): key = "network";   break;
    case MKTAG( 't','v','s','h'): key = "show";      break;
    case MKTAG( 't','v','s','n'): key = "season_number";
        parse = mov_metadata_int8_bypass_padding; break;
    case MKTAG(0xa9,'A','R','T'): key = "artist";    break;
    case MKTAG(0xa9,'P','R','D'): key = "producer";  break;
    case MKTAG(0xa9,'a','l','b'): key = "album";     break;
    case MKTAG(0xa9,'a','u','t'): key = "artist";    break;
    case MKTAG(0xa9,'c','h','p'): key = "chapter";   break;
    case MKTAG(0xa9,'c','m','t'): key = "comment";   break;
    case MKTAG(0xa9,'c','o','m'): key = "composer";  break;
    case MKTAG(0xa9,'c','p','y'): key = "copyright"; break;
    case MKTAG(0xa9,'d','a','y'): key = "date";      break;
    case MKTAG(0xa9,'d','i','r'): key = "director";  break;
    case MKTAG(0xa9,'d','i','s'): key = "disclaimer"; break;
    case MKTAG(0xa9,'e','d','1'): key = "edit_date"; break;
    case MKTAG(0xa9,'e','n','c'): key = "encoder";   break;
    case MKTAG(0xa9,'f','m','t'): key = "original_format"; break;
    case MKTAG(0xa9,'g','e','n'): key = "genre";     break;
    case MKTAG(0xa9,'g','r','p'): key = "grouping";  break;
    case MKTAG(0xa9,'h','s','t'): key = "host_computer"; break;
    case MKTAG(0xa9,'i','n','f'): key = "comment";   break;
    case MKTAG(0xa9,'l','y','r'): key = "lyrics";    break;
    case MKTAG(0xa9,'m','a','k'): key = "make";      break;
    case MKTAG(0xa9,'m','o','d'): key = "model";     break;
    case MKTAG(0xa9,'n','a','m'): key = "title";     break;
    case MKTAG(0xa9,'o','p','e'): key = "original_artist"; break;
    case MKTAG(0xa9,'p','r','d'): key = "producer";  break;
    case MKTAG(0xa9,'p','r','f'): key = "performers"; break;
    case MKTAG(0xa9,'r','e','q'): key = "playback_requirements"; break;
    case MKTAG(0xa9,'s','r','c'): key = "original_source"; break;
    case MKTAG(0xa9,'s','t','3'): key = "subtitle";  break;
    case MKTAG(0xa9,'s','w','r'): key = "encoder";   break;
    case MKTAG(0xa9,'t','o','o'): key = "encoder";   break;
    case MKTAG(0xa9,'t','r','k'): key = "track";     break;
    case MKTAG(0xa9,'u','r','l'): key = "URL";       break;
    case MKTAG(0xa9,'w','r','n'): key = "warning";   break;
    case MKTAG(0xa9,'w','r','t'): key = "composer";  break;
    case MKTAG(0xa9,'x','y','z'): key = "location";  break;
    }
retry:
    if (c->itunes_metadata && atom.size > 8) {
        int data_size = avio_rb32(pb);
        int tag = avio_rl32(pb);
        if (tag == MKTAG('d','a','t','a') && data_size <= atom.size) {
            data_type = avio_rb32(pb); // type
            avio_rb32(pb); // unknown
            str_size = data_size - 16;
            atom.size -= 16;

            if (atom.type == MKTAG('c', 'o', 'v', 'r')) {
                int ret = mov_read_covr(c, pb, data_type, str_size);
                if (ret < 0) {
                    av_log(c->fc, AV_LOG_ERROR, "Error parsing cover art.\n");
                }
                return ret;
            }
        } else return 0;
    } else if (atom.size > 4 && key && !c->itunes_metadata && !raw) {
        str_size = avio_rb16(pb); // string length
        if (str_size > atom.size) {
            raw = 1;
            avio_seek(pb, -2, SEEK_CUR);
            av_log(c->fc, AV_LOG_WARNING, "UDTA parsing failed retrying raw\n");
            goto retry;
        }
        langcode = avio_rb16(pb);
        ff_mov_lang_to_iso639(langcode, language);
        atom.size -= 4;
    } else
        str_size = atom.size;

    if (c->export_all && !key) {
        snprintf(tmp_key, 5, "%.4s", (char*)&atom.type);
        key = tmp_key;
    }

    if (!key)
        return 0;
    if (atom.size < 0 || str_size >= INT_MAX/2)
        return AVERROR_INVALIDDATA;

    // worst-case requirement for output string in case of utf8 coded input
    str_size_alloc = (raw ? str_size : str_size * 2) + 1;
    str = av_mallocz(str_size_alloc);
    if (!str)
        return AVERROR(ENOMEM);

    if (parse)
        parse(c, pb, str_size, key);
    else {
        if (!raw && (data_type == 3 || (data_type == 0 && (langcode < 0x400 || langcode == 0x7fff)))) { // MAC Encoded
            mov_read_mac_string(c, pb, str_size, str, str_size_alloc);
        } else {
            int ret = avio_read(pb, str, str_size);
            if (ret != str_size) {
                av_freep(&str);
                return ret < 0 ? ret : AVERROR_INVALIDDATA;
            }
            str[str_size] = 0;
        }
        c->fc->event_flags |= AVFMT_EVENT_FLAG_METADATA_UPDATED;
        av_dict_set(&c->fc->metadata, key, str, 0);
        if (*language && strcmp(language, "und")) {
            snprintf(key2, sizeof(key2), "%s-%s", key, language);
            av_dict_set(&c->fc->metadata, key2, str, 0);
        }
    }
    av_log(c->fc, AV_LOG_TRACE, "lang \"%3s\" ", language);
    av_log(c->fc, AV_LOG_TRACE, "tag \"%s\" value \"%s\" atom \"%.4s\" %d %"PRId64"\n",
            key, str, (char*)&atom.type, str_size_alloc, atom.size);

    av_freep(&str);
    return 0;
}

static int mov_read_chpl(MOVContext *c, AVIOContext *pb, MOVAtom atom)
{
    int64_t start;
    int i, nb_chapters, str_len, version;
    char str[256+1];

    if ((atom.size -= 5) < 0)
        return 0;

    version = avio_r8(pb);
    avio_rb24(pb);
    if (version)
        avio_rb32(pb); // ???
    nb_chapters = avio_r8(pb);

    for (i = 0; i < nb_chapters; i++) {
        if (atom.size < 9)
            return 0;

        start = avio_rb64(pb);
        str_len = avio_r8(pb);

        if ((atom.size -= 9+str_len) < 0)
            return 0;

        avio_read(pb, str, str_len);
        str[str_len] = 0;
        avpriv_new_chapter(c->fc, i, (AVRational){1,10000000}, start, AV_NOPTS_VALUE, str);
    }
    return 0;
}

#define MIN_DATA_ENTRY_BOX_SIZE 12
static int mov_read_dref(MOVContext *c, AVIOContext *pb, MOVAtom atom)
{
    AVStream *st;
    MOVStreamContext *sc;
    int entries, i, j;

    if (c->fc->nb_streams < 1)
        return 0;
    st = c->fc->streams[c->fc->nb_streams-1];
    sc = st->priv_data;

    avio_rb32(pb); // version + flags
    entries = avio_rb32(pb);
    if (entries >  (atom.size - 1) / MIN_DATA_ENTRY_BOX_SIZE + 1 ||
        entries >= UINT_MAX / sizeof(*sc->drefs))
        return AVERROR_INVALIDDATA;
    av_free(sc->drefs);
    sc->drefs_count = 0;
    sc->drefs = av_mallocz(entries * sizeof(*sc->drefs));
    if (!sc->drefs)
        return AVERROR(ENOMEM);
    sc->drefs_count = entries;

    for (i = 0; i < sc->drefs_count; i++) {
        MOVDref *dref = &sc->drefs[i];
        uint32_t size = avio_rb32(pb);
        int64_t next = avio_tell(pb) + size - 4;

        if (size < 12)
            return AVERROR_INVALIDDATA;

        dref->type = avio_rl32(pb);
        avio_rb32(pb); // version + flags
        av_log(c->fc, AV_LOG_TRACE, "type %.4s size %d\n", (char*)&dref->type, size);

        if (dref->type == MKTAG('a','l','i','s') && size > 150) {
            /* macintosh alias record */
            uint16_t volume_len, len;
            int16_t type;

            avio_skip(pb, 10);

            volume_len = avio_r8(pb);
            volume_len = FFMIN(volume_len, 27);
            avio_read(pb, dref->volume, 27);
            dref->volume[volume_len] = 0;
            av_log(c->fc, AV_LOG_DEBUG, "volume %s, len %d\n", dref->volume, volume_len);

            avio_skip(pb, 12);

            len = avio_r8(pb);
            len = FFMIN(len, 63);
            avio_read(pb, dref->filename, 63);
            dref->filename[len] = 0;
            av_log(c->fc, AV_LOG_DEBUG, "filename %s, len %d\n", dref->filename, len);

            avio_skip(pb, 16);

            /* read next level up_from_alias/down_to_target */
            dref->nlvl_from = avio_rb16(pb);
            dref->nlvl_to   = avio_rb16(pb);
            av_log(c->fc, AV_LOG_DEBUG, "nlvl from %d, nlvl to %d\n",
                   dref->nlvl_from, dref->nlvl_to);

            avio_skip(pb, 16);

            for (type = 0; type != -1 && avio_tell(pb) < next; ) {
                if(avio_feof(pb))
                    return AVERROR_EOF;
                type = avio_rb16(pb);
                len = avio_rb16(pb);
                av_log(c->fc, AV_LOG_DEBUG, "type %d, len %d\n", type, len);
                if (len&1)
                    len += 1;
                if (type == 2 || type == 18) { // absolute path
                    av_free(dref->path);
                    dref->path = av_mallocz(len+1);
                    if (!dref->path)
                        return AVERROR(ENOMEM);
                    avio_read(pb, dref->path, len);
                    if (type == 18) // no additional processing needed
                        continue;
                    if (len > volume_len && !strncmp(dref->path, dref->volume, volume_len)) {
                        len -= volume_len;
                        memmove(dref->path, dref->path+volume_len, len);
                        dref->path[len] = 0;
                    }
                    for (j = 0; j < len; j++)
                        if (dref->path[j] == ':')
                            dref->path[j] = '/';
                    av_log(c->fc, AV_LOG_DEBUG, "path %s\n", dref->path);
                } else if (type == 0) { // directory name
                    av_free(dref->dir);
                    dref->dir = av_malloc(len+1);
                    if (!dref->dir)
                        return AVERROR(ENOMEM);
                    if (avio_read(pb, dref->dir, len) != len)
                        return AVERROR_INVALIDDATA;
                    dref->dir[len] = 0;
                    for (j = 0; j < len; j++)
                        if (dref->dir[j] == ':')
                            dref->dir[j] = '/';
                    av_log(c->fc, AV_LOG_DEBUG, "dir %s\n", dref->dir);
                } else
                    avio_skip(pb, len);
            }
        }
        avio_seek(pb, next, SEEK_SET);
    }
    return 0;
}

static int mov_read_hdlr(MOVContext *c, AVIOContext *pb, MOVAtom atom)
{
    AVStream *st;
    uint32_t type;
    uint32_t av_unused ctype;
    int64_t title_size;
    char *title_str;

    if (c->fc->nb_streams < 1) // meta before first trak
        return 0;

    st = c->fc->streams[c->fc->nb_streams-1];

    avio_r8(pb); /* version */
    avio_rb24(pb); /* flags */

    /* component type */
    ctype = avio_rl32(pb);
    type = avio_rl32(pb); /* component subtype */

    av_log(c->fc, AV_LOG_TRACE, "ctype= %.4s (0x%08x)\n", (char*)&ctype, ctype);
    av_log(c->fc, AV_LOG_TRACE, "stype= %.4s\n", (char*)&type);

    if     (type == MKTAG('v','i','d','e'))
        st->codec->codec_type = AVMEDIA_TYPE_VIDEO;
    else if (type == MKTAG('s','o','u','n'))
        st->codec->codec_type = AVMEDIA_TYPE_AUDIO;
    else if (type == MKTAG('m','1','a',' '))
        st->codec->codec_id = AV_CODEC_ID_MP2;
    else if ((type == MKTAG('s','u','b','p')) || (type == MKTAG('c','l','c','p')))
        st->codec->codec_type = AVMEDIA_TYPE_SUBTITLE;

    avio_rb32(pb); /* component  manufacture */
    avio_rb32(pb); /* component flags */
    avio_rb32(pb); /* component flags mask */

    title_size = atom.size - 24;
    if (title_size > 0) {
        title_str = av_malloc(title_size + 1); /* Add null terminator */
        if (!title_str)
            return AVERROR(ENOMEM);
        avio_read(pb, title_str, title_size);
        title_str[title_size] = 0;
        if (title_str[0]) {
            int off = (!c->isom && title_str[0] == title_size - 1);
            av_dict_set(&st->metadata, "handler_name", title_str + off, 0);
        }
        av_freep(&title_str);
    }

    return 0;
}

int ff_mov_read_esds(AVFormatContext *fc, AVIOContext *pb)
{
    AVStream *st;
    int tag;

    if (fc->nb_streams < 1)
        return 0;
    st = fc->streams[fc->nb_streams-1];

    avio_rb32(pb); /* version + flags */
    ff_mp4_read_descr(fc, pb, &tag);
    if (tag == MP4ESDescrTag) {
        ff_mp4_parse_es_descr(pb, NULL);
    } else
        avio_rb16(pb); /* ID */

    ff_mp4_read_descr(fc, pb, &tag);
    if (tag == MP4DecConfigDescrTag)
        ff_mp4_read_dec_config_descr(fc, st, pb);
    return 0;
}

static int mov_read_esds(MOVContext *c, AVIOContext *pb, MOVAtom atom)
{
    return ff_mov_read_esds(c->fc, pb);
}

static int mov_read_dac3(MOVContext *c, AVIOContext *pb, MOVAtom atom)
{
    AVStream *st;
    enum AVAudioServiceType *ast;
    int ac3info, acmod, lfeon, bsmod;

    if (c->fc->nb_streams < 1)
        return 0;
    st = c->fc->streams[c->fc->nb_streams-1];

    ast = (enum AVAudioServiceType*)ff_stream_new_side_data(st, AV_PKT_DATA_AUDIO_SERVICE_TYPE,
                                                            sizeof(*ast));
    if (!ast)
        return AVERROR(ENOMEM);

    ac3info = avio_rb24(pb);
    bsmod = (ac3info >> 14) & 0x7;
    acmod = (ac3info >> 11) & 0x7;
    lfeon = (ac3info >> 10) & 0x1;
    st->codec->channels = ((int[]){2,1,2,3,3,4,4,5})[acmod] + lfeon;
    st->codec->channel_layout = avpriv_ac3_channel_layout_tab[acmod];
    if (lfeon)
        st->codec->channel_layout |= AV_CH_LOW_FREQUENCY;
    *ast = bsmod;
    if (st->codec->channels > 1 && bsmod == 0x7)
        *ast = AV_AUDIO_SERVICE_TYPE_KARAOKE;

    st->codec->audio_service_type = *ast;

    return 0;
}

static int mov_read_dec3(MOVContext *c, AVIOContext *pb, MOVAtom atom)
{
    AVStream *st;
    enum AVAudioServiceType *ast;
    int eac3info, acmod, lfeon, bsmod;

    if (c->fc->nb_streams < 1)
        return 0;
    st = c->fc->streams[c->fc->nb_streams-1];

    ast = (enum AVAudioServiceType*)ff_stream_new_side_data(st, AV_PKT_DATA_AUDIO_SERVICE_TYPE,
                                                            sizeof(*ast));
    if (!ast)
        return AVERROR(ENOMEM);

    /* No need to parse fields for additional independent substreams and its
     * associated dependent substreams since libavcodec's E-AC-3 decoder
     * does not support them yet. */
    avio_rb16(pb); /* data_rate and num_ind_sub */
    eac3info = avio_rb24(pb);
    bsmod = (eac3info >> 12) & 0x1f;
    acmod = (eac3info >>  9) & 0x7;
    lfeon = (eac3info >>  8) & 0x1;
    st->codec->channel_layout = avpriv_ac3_channel_layout_tab[acmod];
    if (lfeon)
        st->codec->channel_layout |= AV_CH_LOW_FREQUENCY;
    st->codec->channels = av_get_channel_layout_nb_channels(st->codec->channel_layout);
    *ast = bsmod;
    if (st->codec->channels > 1 && bsmod == 0x7)
        *ast = AV_AUDIO_SERVICE_TYPE_KARAOKE;

    st->codec->audio_service_type = *ast;

    return 0;
}

static int mov_read_chan(MOVContext *c, AVIOContext *pb, MOVAtom atom)
{
    AVStream *st;

    if (c->fc->nb_streams < 1)
        return 0;
    st = c->fc->streams[c->fc->nb_streams-1];

    if (atom.size < 16)
        return 0;

    /* skip version and flags */
    avio_skip(pb, 4);

    ff_mov_read_chan(c->fc, pb, st, atom.size - 4);

    return 0;
}

static int mov_read_wfex(MOVContext *c, AVIOContext *pb, MOVAtom atom)
{
    AVStream *st;
    int ret;

    if (c->fc->nb_streams < 1)
        return 0;
    st = c->fc->streams[c->fc->nb_streams-1];

    if ((ret = ff_get_wav_header(pb, st->codec, atom.size, 0)) < 0)
        av_log(c->fc, AV_LOG_WARNING, "get_wav_header failed\n");

    return ret;
}

static int mov_read_pasp(MOVContext *c, AVIOContext *pb, MOVAtom atom)
{
    const int num = avio_rb32(pb);
    const int den = avio_rb32(pb);
    AVStream *st;

    if (c->fc->nb_streams < 1)
        return 0;
    st = c->fc->streams[c->fc->nb_streams-1];

    if ((st->sample_aspect_ratio.den != 1 || st->sample_aspect_ratio.num) && // default
        (den != st->sample_aspect_ratio.den || num != st->sample_aspect_ratio.num)) {
        av_log(c->fc, AV_LOG_WARNING,
               "sample aspect ratio already set to %d:%d, ignoring 'pasp' atom (%d:%d)\n",
               st->sample_aspect_ratio.num, st->sample_aspect_ratio.den,
               num, den);
    } else if (den != 0) {
        av_reduce(&st->sample_aspect_ratio.num, &st->sample_aspect_ratio.den,
                  num, den, 32767);
    }
    return 0;
}

/* this atom contains actual media data */
static int mov_read_mdat(MOVContext *c, AVIOContext *pb, MOVAtom atom)
{
    if (atom.size == 0) /* wrong one (MP4) */
        return 0;
    c->found_mdat=1;
    return 0; /* now go for moov */
}

/* read major brand, minor version and compatible brands and store them as metadata */
static int mov_read_ftyp(MOVContext *c, AVIOContext *pb, MOVAtom atom)
{
    uint32_t minor_ver;
    int comp_brand_size;
    char* comp_brands_str;
    uint8_t type[5] = {0};

    avio_read(pb, type, 4);
    if (strcmp(type, "qt  "))
        c->isom = 1;
    av_log(c->fc, AV_LOG_DEBUG, "ISO: File Type Major Brand: %.4s\n",(char *)&type);
    av_dict_set(&c->fc->metadata, "major_brand", type, 0);
    minor_ver = avio_rb32(pb); /* minor version */
    av_dict_set_int(&c->fc->metadata, "minor_version", minor_ver, 0);

    comp_brand_size = atom.size - 8;
    if (comp_brand_size < 0)
        return AVERROR_INVALIDDATA;
    comp_brands_str = av_malloc(comp_brand_size + 1); /* Add null terminator */
    if (!comp_brands_str)
        return AVERROR(ENOMEM);
    avio_read(pb, comp_brands_str, comp_brand_size);
    comp_brands_str[comp_brand_size] = 0;
    av_dict_set(&c->fc->metadata, "compatible_brands", comp_brands_str, 0);
    av_freep(&comp_brands_str);

    return 0;
}

/* this atom should contain all header atoms */
static int mov_read_moov(MOVContext *c, AVIOContext *pb, MOVAtom atom)
{
    int ret;

    if (c->found_moov) {
        av_log(c->fc, AV_LOG_WARNING, "Found duplicated MOOV Atom. Skipped it\n");
        avio_skip(pb, atom.size);
        return 0;
    }

    if ((ret = mov_read_default(c, pb, atom)) < 0)
        return ret;
    /* we parsed the 'moov' atom, we can terminate the parsing as soon as we find the 'mdat' */
    /* so we don't parse the whole file if over a network */
    c->found_moov=1;
    return 0; /* now go for mdat */
}

static int mov_read_moof(MOVContext *c, AVIOContext *pb, MOVAtom atom)
{
    if (!c->has_looked_for_mfra && c->use_mfra_for > 0) {
        c->has_looked_for_mfra = 1;
        if (pb->seekable) {
            int ret;
            av_log(c->fc, AV_LOG_VERBOSE, "stream has moof boxes, will look "
                    "for a mfra\n");
            if ((ret = mov_read_mfra(c, pb)) < 0) {
                av_log(c->fc, AV_LOG_VERBOSE, "found a moof box but failed to "
                        "read the mfra (may be a live ismv)\n");
            }
        } else {
            av_log(c->fc, AV_LOG_VERBOSE, "found a moof box but stream is not "
                    "seekable, can not look for mfra\n");
        }
    }
    c->fragment.moof_offset = c->fragment.implicit_offset = avio_tell(pb) - 8;
    av_log(c->fc, AV_LOG_TRACE, "moof offset %"PRIx64"\n", c->fragment.moof_offset);
    return mov_read_default(c, pb, atom);
}

static void mov_metadata_creation_time(AVDictionary **metadata, int64_t time)
{
    char buffer[32];
    if (time) {
        struct tm *ptm, tmbuf;
        time_t timet;
        if(time >= 2082844800)
            time -= 2082844800;  /* seconds between 1904-01-01 and Epoch */
        timet = time;
        ptm = gmtime_r(&timet, &tmbuf);
        if (!ptm) return;
        if (strftime(buffer, sizeof(buffer), "%Y-%m-%d %H:%M:%S", ptm))
            av_dict_set(metadata, "creation_time", buffer, 0);
    }
}

static int mov_read_mdhd(MOVContext *c, AVIOContext *pb, MOVAtom atom)
{
    AVStream *st;
    MOVStreamContext *sc;
    int version;
    char language[4] = {0};
    unsigned lang;
    int64_t creation_time;

    if (c->fc->nb_streams < 1)
        return 0;
    st = c->fc->streams[c->fc->nb_streams-1];
    sc = st->priv_data;

    if (sc->time_scale) {
        av_log(c->fc, AV_LOG_ERROR, "Multiple mdhd?\n");
        return AVERROR_INVALIDDATA;
    }

    version = avio_r8(pb);
    if (version > 1) {
        avpriv_request_sample(c->fc, "Version %d", version);
        return AVERROR_PATCHWELCOME;
    }
    avio_rb24(pb); /* flags */
    if (version == 1) {
        creation_time = avio_rb64(pb);
        avio_rb64(pb);
    } else {
        creation_time = avio_rb32(pb);
        avio_rb32(pb); /* modification time */
    }
    mov_metadata_creation_time(&st->metadata, creation_time);

    sc->time_scale = avio_rb32(pb);
    st->duration = (version == 1) ? avio_rb64(pb) : avio_rb32(pb); /* duration */

    lang = avio_rb16(pb); /* language */
    if (ff_mov_lang_to_iso639(lang, language))
        av_dict_set(&st->metadata, "language", language, 0);
    avio_rb16(pb); /* quality */

    return 0;
}

static int mov_read_mvhd(MOVContext *c, AVIOContext *pb, MOVAtom atom)
{
    int64_t creation_time;
    int version = avio_r8(pb); /* version */
    avio_rb24(pb); /* flags */

    if (version == 1) {
        creation_time = avio_rb64(pb);
        avio_rb64(pb);
    } else {
        creation_time = avio_rb32(pb);
        avio_rb32(pb); /* modification time */
    }
    mov_metadata_creation_time(&c->fc->metadata, creation_time);
    c->time_scale = avio_rb32(pb); /* time scale */

    av_log(c->fc, AV_LOG_TRACE, "time scale = %i\n", c->time_scale);

    c->duration = (version == 1) ? avio_rb64(pb) : avio_rb32(pb); /* duration */
    // set the AVCodecContext duration because the duration of individual tracks
    // may be inaccurate
    if (c->time_scale > 0 && !c->trex_data)
        c->fc->duration = av_rescale(c->duration, AV_TIME_BASE, c->time_scale);
    avio_rb32(pb); /* preferred scale */

    avio_rb16(pb); /* preferred volume */

    avio_skip(pb, 10); /* reserved */

    avio_skip(pb, 36); /* display matrix */

    avio_rb32(pb); /* preview time */
    avio_rb32(pb); /* preview duration */
    avio_rb32(pb); /* poster time */
    avio_rb32(pb); /* selection time */
    avio_rb32(pb); /* selection duration */
    avio_rb32(pb); /* current time */
    avio_rb32(pb); /* next track ID */
    return 0;
}

static int mov_read_enda(MOVContext *c, AVIOContext *pb, MOVAtom atom)
{
    AVStream *st;
    int little_endian;

    if (c->fc->nb_streams < 1)
        return 0;
    st = c->fc->streams[c->fc->nb_streams-1];

    little_endian = avio_rb16(pb) & 0xFF;
    av_log(c->fc, AV_LOG_TRACE, "enda %d\n", little_endian);
    if (little_endian == 1) {
        switch (st->codec->codec_id) {
        case AV_CODEC_ID_PCM_S24BE:
            st->codec->codec_id = AV_CODEC_ID_PCM_S24LE;
            break;
        case AV_CODEC_ID_PCM_S32BE:
            st->codec->codec_id = AV_CODEC_ID_PCM_S32LE;
            break;
        case AV_CODEC_ID_PCM_F32BE:
            st->codec->codec_id = AV_CODEC_ID_PCM_F32LE;
            break;
        case AV_CODEC_ID_PCM_F64BE:
            st->codec->codec_id = AV_CODEC_ID_PCM_F64LE;
            break;
        default:
            break;
        }
    }
    return 0;
}

static int mov_read_colr(MOVContext *c, AVIOContext *pb, MOVAtom atom)
{
    AVStream *st;
    char color_parameter_type[5] = { 0 };
    int color_primaries, color_trc, color_matrix;

    if (c->fc->nb_streams < 1)
        return 0;
    st = c->fc->streams[c->fc->nb_streams - 1];

    avio_read(pb, color_parameter_type, 4);
    if (strncmp(color_parameter_type, "nclx", 4) &&
        strncmp(color_parameter_type, "nclc", 4)) {
        av_log(c->fc, AV_LOG_WARNING, "unsupported color_parameter_type %s\n",
               color_parameter_type);
        return 0;
    }

    color_primaries = avio_rb16(pb);
    color_trc = avio_rb16(pb);
    color_matrix = avio_rb16(pb);

    av_log(c->fc, AV_LOG_TRACE,
           "%s: pri %d trc %d matrix %d",
           color_parameter_type, color_primaries, color_trc, color_matrix);

    if (!strncmp(color_parameter_type, "nclx", 4)) {
        uint8_t color_range = avio_r8(pb) >> 7;
        av_log(c->fc, AV_LOG_TRACE, " full %"PRIu8"", color_range);
        if (color_range)
            st->codec->color_range = AVCOL_RANGE_JPEG;
        else
            st->codec->color_range = AVCOL_RANGE_MPEG;
        /* 14496-12 references JPEG XR specs (rather than the more complete
         * 23001-8) so some adjusting is required */
        if (color_primaries >= AVCOL_PRI_FILM)
            color_primaries = AVCOL_PRI_UNSPECIFIED;
        if ((color_trc >= AVCOL_TRC_LINEAR &&
             color_trc <= AVCOL_TRC_LOG_SQRT) ||
            color_trc >= AVCOL_TRC_BT2020_10)
            color_trc = AVCOL_TRC_UNSPECIFIED;
        if (color_matrix >= AVCOL_SPC_BT2020_NCL)
            color_matrix = AVCOL_SPC_UNSPECIFIED;
        st->codec->color_primaries = color_primaries;
        st->codec->color_trc = color_trc;
        st->codec->colorspace = color_matrix;
    } else if (!strncmp(color_parameter_type, "nclc", 4)) {
        /* color primaries, Table 4-4 */
        switch (color_primaries) {
        case 1: st->codec->color_primaries = AVCOL_PRI_BT709; break;
        case 5: st->codec->color_primaries = AVCOL_PRI_SMPTE170M; break;
        case 6: st->codec->color_primaries = AVCOL_PRI_SMPTE240M; break;
        }
        /* color transfer, Table 4-5 */
        switch (color_trc) {
        case 1: st->codec->color_trc = AVCOL_TRC_BT709; break;
        case 7: st->codec->color_trc = AVCOL_TRC_SMPTE240M; break;
        }
        /* color matrix, Table 4-6 */
        switch (color_matrix) {
        case 1: st->codec->colorspace = AVCOL_SPC_BT709; break;
        case 6: st->codec->colorspace = AVCOL_SPC_BT470BG; break;
        case 7: st->codec->colorspace = AVCOL_SPC_SMPTE240M; break;
        }
    }
    av_log(c->fc, AV_LOG_TRACE, "\n");

    return 0;
}

static int mov_read_fiel(MOVContext *c, AVIOContext *pb, MOVAtom atom)
{
    AVStream *st;
    unsigned mov_field_order;
    enum AVFieldOrder decoded_field_order = AV_FIELD_UNKNOWN;

    if (c->fc->nb_streams < 1) // will happen with jp2 files
        return 0;
    st = c->fc->streams[c->fc->nb_streams-1];
    if (atom.size < 2)
        return AVERROR_INVALIDDATA;
    mov_field_order = avio_rb16(pb);
    if ((mov_field_order & 0xFF00) == 0x0100)
        decoded_field_order = AV_FIELD_PROGRESSIVE;
    else if ((mov_field_order & 0xFF00) == 0x0200) {
        switch (mov_field_order & 0xFF) {
        case 0x01: decoded_field_order = AV_FIELD_TT;
                   break;
        case 0x06: decoded_field_order = AV_FIELD_BB;
                   break;
        case 0x09: decoded_field_order = AV_FIELD_TB;
                   break;
        case 0x0E: decoded_field_order = AV_FIELD_BT;
                   break;
        }
    }
    if (decoded_field_order == AV_FIELD_UNKNOWN && mov_field_order) {
        av_log(NULL, AV_LOG_ERROR, "Unknown MOV field order 0x%04x\n", mov_field_order);
    }
    st->codec->field_order = decoded_field_order;

    return 0;
}

static int mov_realloc_extradata(AVCodecContext *codec, MOVAtom atom)
{
    int err = 0;
    uint64_t size = (uint64_t)codec->extradata_size + atom.size + 8 + FF_INPUT_BUFFER_PADDING_SIZE;
    if (size > INT_MAX || (uint64_t)atom.size > INT_MAX)
        return AVERROR_INVALIDDATA;
    if ((err = av_reallocp(&codec->extradata, size)) < 0) {
        codec->extradata_size = 0;
        return err;
    }
    codec->extradata_size = size - FF_INPUT_BUFFER_PADDING_SIZE;
    return 0;
}

/* Read a whole atom into the extradata return the size of the atom read, possibly truncated if != atom.size */
static int64_t mov_read_atom_into_extradata(MOVContext *c, AVIOContext *pb, MOVAtom atom,
                                        AVCodecContext *codec, uint8_t *buf)
{
    int64_t result = atom.size;
    int err;

    AV_WB32(buf    , atom.size + 8);
    AV_WL32(buf + 4, atom.type);
    err = avio_read(pb, buf + 8, atom.size);
    if (err < 0) {
        codec->extradata_size -= atom.size;
        return err;
    } else if (err < atom.size) {
        av_log(c->fc, AV_LOG_WARNING, "truncated extradata\n");
        codec->extradata_size -= atom.size - err;
        result = err;
    }
    memset(buf + 8 + err, 0, FF_INPUT_BUFFER_PADDING_SIZE);
    return result;
}

/* FIXME modify qdm2/svq3/h264 decoders to take full atom as extradata */
static int mov_read_extradata(MOVContext *c, AVIOContext *pb, MOVAtom atom,
                              enum AVCodecID codec_id)
{
    AVStream *st;
    uint64_t original_size;
    int err;

    if (c->fc->nb_streams < 1) // will happen with jp2 files
        return 0;
    st = c->fc->streams[c->fc->nb_streams-1];

    if (st->codec->codec_id != codec_id)
        return 0; /* unexpected codec_id - don't mess with extradata */

    original_size = st->codec->extradata_size;
    err = mov_realloc_extradata(st->codec, atom);
    if (err)
        return err;

    err =  mov_read_atom_into_extradata(c, pb, atom, st->codec,  st->codec->extradata + original_size);
    if (err < 0)
        return err;
    return 0; // Note: this is the original behavior to ignore truncation.
}

/* wrapper functions for reading ALAC/AVS/MJPEG/MJPEG2000 extradata atoms only for those codecs */
static int mov_read_alac(MOVContext *c, AVIOContext *pb, MOVAtom atom)
{
    return mov_read_extradata(c, pb, atom, AV_CODEC_ID_ALAC);
}

static int mov_read_avss(MOVContext *c, AVIOContext *pb, MOVAtom atom)
{
    return mov_read_extradata(c, pb, atom, AV_CODEC_ID_AVS);
}

static int mov_read_jp2h(MOVContext *c, AVIOContext *pb, MOVAtom atom)
{
    return mov_read_extradata(c, pb, atom, AV_CODEC_ID_JPEG2000);
}

static int mov_read_dpxe(MOVContext *c, AVIOContext *pb, MOVAtom atom)
{
    return mov_read_extradata(c, pb, atom, AV_CODEC_ID_R10K);
}

static int mov_read_avid(MOVContext *c, AVIOContext *pb, MOVAtom atom)
{
    int ret = mov_read_extradata(c, pb, atom, AV_CODEC_ID_AVUI);
    if(ret == 0)
        ret = mov_read_extradata(c, pb, atom, AV_CODEC_ID_DNXHD);
    return ret;
}

static int mov_read_targa_y216(MOVContext *c, AVIOContext *pb, MOVAtom atom)
{
    int ret = mov_read_extradata(c, pb, atom, AV_CODEC_ID_TARGA_Y216);

    if (!ret && c->fc->nb_streams >= 1) {
        AVCodecContext *avctx = c->fc->streams[c->fc->nb_streams-1]->codec;
        if (avctx->extradata_size >= 40) {
            avctx->height = AV_RB16(&avctx->extradata[36]);
            avctx->width  = AV_RB16(&avctx->extradata[38]);
        }
    }
    return ret;
}

static int mov_read_ares(MOVContext *c, AVIOContext *pb, MOVAtom atom)
{
    if (c->fc->nb_streams >= 1) {
        AVCodecContext *codec = c->fc->streams[c->fc->nb_streams-1]->codec;
        if (codec->codec_tag == MKTAG('A', 'V', 'i', 'n') &&
            codec->codec_id == AV_CODEC_ID_H264 &&
            atom.size > 11) {
            avio_skip(pb, 10);
            /* For AVID AVCI50, force width of 1440 to be able to select the correct SPS and PPS */
            if (avio_rb16(pb) == 0xd4d)
                codec->width = 1440;
            return 0;
        }
    }

    return mov_read_avid(c, pb, atom);
}

static int mov_read_aclr(MOVContext *c, AVIOContext *pb, MOVAtom atom)
{
    int ret = 0;
    int length = 0;
    uint64_t original_size;
    if (c->fc->nb_streams >= 1) {
        AVCodecContext *codec = c->fc->streams[c->fc->nb_streams-1]->codec;
        if (atom.size == 16) {
            original_size = codec->extradata_size;
            ret = mov_realloc_extradata(codec, atom);
            if (!ret) {
                length =  mov_read_atom_into_extradata(c, pb, atom, codec, codec->extradata + original_size);
                if (length == atom.size) {
                    const uint8_t range_value = codec->extradata[original_size + 19];
                    switch (range_value) {
                    case 1:
                        codec->color_range = AVCOL_RANGE_MPEG;
                        break;
                    case 2:
                        codec->color_range = AVCOL_RANGE_JPEG;
                        break;
                    default:
                        av_log(c, AV_LOG_WARNING, "ignored unknown aclr value (%d)\n", range_value);
                        break;
                    }
                    av_dlog(c, "color_range: %"PRIu8"\n", codec->color_range);
                } else {
                  /* For some reason the whole atom was not added to the extradata */
                  av_log(c, AV_LOG_ERROR, "aclr not decoded - incomplete atom\n");
                }
            } else {
                av_log(c, AV_LOG_ERROR, "aclr not decoded - unable to add atom to extradata\n");
            }
        } else {
            av_log(c, AV_LOG_WARNING, "aclr not decoded - unexpected size %"PRId64"\n", atom.size);
        }
    }

    return ret;
}

static int mov_read_svq3(MOVContext *c, AVIOContext *pb, MOVAtom atom)
{
    return mov_read_extradata(c, pb, atom, AV_CODEC_ID_SVQ3);
}

static int mov_read_wave(MOVContext *c, AVIOContext *pb, MOVAtom atom)
{
    AVStream *st;

    if (c->fc->nb_streams < 1)
        return 0;
    st = c->fc->streams[c->fc->nb_streams-1];

    if ((uint64_t)atom.size > (1<<30))
        return AVERROR_INVALIDDATA;

    if (st->codec->codec_id == AV_CODEC_ID_QDM2 ||
        st->codec->codec_id == AV_CODEC_ID_QDMC ||
        st->codec->codec_id == AV_CODEC_ID_SPEEX) {
        // pass all frma atom to codec, needed at least for QDMC and QDM2
        av_freep(&st->codec->extradata);
        if (ff_get_extradata(st->codec, pb, atom.size) < 0)
            return AVERROR(ENOMEM);
    } else if (atom.size > 8) { /* to read frma, esds atoms */
        int ret;
        if ((ret = mov_read_default(c, pb, atom)) < 0)
            return ret;
    } else
        avio_skip(pb, atom.size);
    return 0;
}

/**
 * This function reads atom content and puts data in extradata without tag
 * nor size unlike mov_read_extradata.
 */
static int mov_read_glbl(MOVContext *c, AVIOContext *pb, MOVAtom atom)
{
    AVStream *st;

    if (c->fc->nb_streams < 1)
        return 0;
    st = c->fc->streams[c->fc->nb_streams-1];

    if ((uint64_t)atom.size > (1<<30))
        return AVERROR_INVALIDDATA;

    if (atom.size >= 10) {
        // Broken files created by legacy versions of libavformat will
        // wrap a whole fiel atom inside of a glbl atom.
        unsigned size = avio_rb32(pb);
        unsigned type = avio_rl32(pb);
        avio_seek(pb, -8, SEEK_CUR);
        if (type == MKTAG('f','i','e','l') && size == atom.size)
            return mov_read_default(c, pb, atom);
    }
    if (st->codec->extradata_size > 1 && st->codec->extradata) {
        av_log(c, AV_LOG_WARNING, "ignoring multiple glbl\n");
        return 0;
    }
    av_freep(&st->codec->extradata);
    if (ff_get_extradata(st->codec, pb, atom.size) < 0)
        return AVERROR(ENOMEM);

    return 0;
}

static int mov_read_dvc1(MOVContext *c, AVIOContext *pb, MOVAtom atom)
{
    AVStream *st;
    uint8_t profile_level;
    int ret;

    if (c->fc->nb_streams < 1)
        return 0;
    st = c->fc->streams[c->fc->nb_streams-1];

    if (atom.size >= (1<<28) || atom.size < 7)
        return AVERROR_INVALIDDATA;

    profile_level = avio_r8(pb);
    if ((profile_level & 0xf0) != 0xc0)
        return 0;

    avio_seek(pb, 6, SEEK_CUR);
    av_freep(&st->codec->extradata);
    if ((ret = ff_get_extradata(st->codec, pb, atom.size - 7)) < 0)
        return ret;

    return 0;
}

/**
 * An strf atom is a BITMAPINFOHEADER struct. This struct is 40 bytes itself,
 * but can have extradata appended at the end after the 40 bytes belonging
 * to the struct.
 */
static int mov_read_strf(MOVContext *c, AVIOContext *pb, MOVAtom atom)
{
    AVStream *st;

    if (c->fc->nb_streams < 1)
        return 0;
    if (atom.size <= 40)
        return 0;
    st = c->fc->streams[c->fc->nb_streams-1];

    if ((uint64_t)atom.size > (1<<30))
        return AVERROR_INVALIDDATA;

    avio_skip(pb, 40);
    av_freep(&st->codec->extradata);
    if (ff_get_extradata(st->codec, pb, atom.size - 40) < 0)
        return AVERROR(ENOMEM);
    return 0;
}

static int mov_read_stco(MOVContext *c, AVIOContext *pb, MOVAtom atom)
{
    AVStream *st;
    MOVStreamContext *sc;
    unsigned int i, entries;

    if (c->fc->nb_streams < 1)
        return 0;
    st = c->fc->streams[c->fc->nb_streams-1];
    sc = st->priv_data;

    avio_r8(pb); /* version */
    avio_rb24(pb); /* flags */

    entries = avio_rb32(pb);

    if (!entries)
        return 0;

    if (sc->chunk_offsets)
        av_log(c->fc, AV_LOG_WARNING, "Duplicated STCO atom\n");
    av_free(sc->chunk_offsets);
    sc->chunk_count = 0;
    sc->chunk_offsets = av_malloc_array(entries, sizeof(*sc->chunk_offsets));
    if (!sc->chunk_offsets)
        return AVERROR(ENOMEM);
    sc->chunk_count = entries;

    if      (atom.type == MKTAG('s','t','c','o'))
        for (i = 0; i < entries && !pb->eof_reached; i++)
            sc->chunk_offsets[i] = avio_rb32(pb);
    else if (atom.type == MKTAG('c','o','6','4'))
        for (i = 0; i < entries && !pb->eof_reached; i++)
            sc->chunk_offsets[i] = avio_rb64(pb);
    else
        return AVERROR_INVALIDDATA;

    sc->chunk_count = i;

    if (pb->eof_reached)
        return AVERROR_EOF;

    return 0;
}

/**
 * Compute codec id for 'lpcm' tag.
 * See CoreAudioTypes and AudioStreamBasicDescription at Apple.
 */
enum AVCodecID ff_mov_get_lpcm_codec_id(int bps, int flags)
{
    /* lpcm flags:
     * 0x1 = float
     * 0x2 = big-endian
     * 0x4 = signed
     */
    return ff_get_pcm_codec_id(bps, flags & 1, flags & 2, flags & 4 ? -1 : 0);
}

static int mov_codec_id(AVStream *st, uint32_t format)
{
    int id = ff_codec_get_id(ff_codec_movaudio_tags, format);

    if (id <= 0 &&
        ((format & 0xFFFF) == 'm' + ('s' << 8) ||
         (format & 0xFFFF) == 'T' + ('S' << 8)))
        id = ff_codec_get_id(ff_codec_wav_tags, av_bswap32(format) & 0xFFFF);

    if (st->codec->codec_type != AVMEDIA_TYPE_VIDEO && id > 0) {
        st->codec->codec_type = AVMEDIA_TYPE_AUDIO;
    } else if (st->codec->codec_type != AVMEDIA_TYPE_AUDIO &&
               /* skip old asf mpeg4 tag */
               format && format != MKTAG('m','p','4','s')) {
        id = ff_codec_get_id(ff_codec_movvideo_tags, format);
        if (id <= 0)
            id = ff_codec_get_id(ff_codec_bmp_tags, format);
        if (id > 0)
            st->codec->codec_type = AVMEDIA_TYPE_VIDEO;
        else if (st->codec->codec_type == AVMEDIA_TYPE_DATA ||
                    (st->codec->codec_type == AVMEDIA_TYPE_SUBTITLE &&
                    st->codec->codec_id == AV_CODEC_ID_NONE)) {
            id = ff_codec_get_id(ff_codec_movsubtitle_tags, format);
            if (id > 0)
                st->codec->codec_type = AVMEDIA_TYPE_SUBTITLE;
        }
    }

    st->codec->codec_tag = format;

    return id;
}

static void mov_parse_stsd_video(MOVContext *c, AVIOContext *pb,
                                 AVStream *st, MOVStreamContext *sc)
{
    uint8_t codec_name[32];
    unsigned int color_depth, len, j;
    int color_greyscale;
    int color_table_id;

    avio_rb16(pb); /* version */
    avio_rb16(pb); /* revision level */
    avio_rb32(pb); /* vendor */
    avio_rb32(pb); /* temporal quality */
    avio_rb32(pb); /* spatial quality */

    st->codec->width  = avio_rb16(pb); /* width */
    st->codec->height = avio_rb16(pb); /* height */

    avio_rb32(pb); /* horiz resolution */
    avio_rb32(pb); /* vert resolution */
    avio_rb32(pb); /* data size, always 0 */
    avio_rb16(pb); /* frames per samples */

    len = avio_r8(pb); /* codec name, pascal string */
    if (len > 31)
        len = 31;
    mov_read_mac_string(c, pb, len, codec_name, sizeof(codec_name));
    if (len < 31)
        avio_skip(pb, 31 - len);

    if (codec_name[0])
        av_dict_set(&st->metadata, "encoder", codec_name, 0);

    /* codec_tag YV12 triggers an UV swap in rawdec.c */
    if (!memcmp(codec_name, "Planar Y'CbCr 8-bit 4:2:0", 25)) {
        st->codec->codec_tag = MKTAG('I', '4', '2', '0');
        st->codec->width &= ~1;
        st->codec->height &= ~1;
    }
    /* Flash Media Server uses tag H263 with Sorenson Spark */
    if (st->codec->codec_tag == MKTAG('H','2','6','3') &&
        !memcmp(codec_name, "Sorenson H263", 13))
        st->codec->codec_id = AV_CODEC_ID_FLV1;

    st->codec->bits_per_coded_sample = avio_rb16(pb); /* depth */
    color_table_id = avio_rb16(pb); /* colortable id */
    av_log(c->fc, AV_LOG_TRACE, "depth %d, ctab id %d\n",
            st->codec->bits_per_coded_sample, color_table_id);
    /* figure out the palette situation */
    color_depth     = st->codec->bits_per_coded_sample & 0x1F;
    color_greyscale = st->codec->bits_per_coded_sample & 0x20;
    /* Do not create a greyscale palette for cinepak */
    if (color_greyscale && st->codec->codec_id == AV_CODEC_ID_CINEPAK)
        return;

    /* if the depth is 2, 4, or 8 bpp, file is palettized */
    if ((color_depth == 2) || (color_depth == 4) || (color_depth == 8)) {
        /* for palette traversal */
        unsigned int color_start, color_count, color_end;
        unsigned char a, r, g, b;

        if (color_greyscale) {
            int color_index, color_dec;
            /* compute the greyscale palette */
            st->codec->bits_per_coded_sample = color_depth;
            color_count = 1 << color_depth;
            color_index = 255;
            color_dec   = 256 / (color_count - 1);
            for (j = 0; j < color_count; j++) {
                r = g = b = color_index;
                sc->palette[j] = (0xFFU << 24) | (r << 16) | (g << 8) | (b);
                color_index -= color_dec;
                if (color_index < 0)
                    color_index = 0;
            }
        } else if (color_table_id) {
            const uint8_t *color_table;
            /* if flag bit 3 is set, use the default palette */
            color_count = 1 << color_depth;
            if (color_depth == 2)
                color_table = ff_qt_default_palette_4;
            else if (color_depth == 4)
                color_table = ff_qt_default_palette_16;
            else
                color_table = ff_qt_default_palette_256;

            for (j = 0; j < color_count; j++) {
                r = color_table[j * 3 + 0];
                g = color_table[j * 3 + 1];
                b = color_table[j * 3 + 2];
                sc->palette[j] = (0xFFU << 24) | (r << 16) | (g << 8) | (b);
            }
        } else {
            /* load the palette from the file */
            color_start = avio_rb32(pb);
            color_count = avio_rb16(pb);
            color_end   = avio_rb16(pb);
            if ((color_start <= 255) && (color_end <= 255)) {
                for (j = color_start; j <= color_end; j++) {
                    /* each A, R, G, or B component is 16 bits;
                        * only use the top 8 bits */
                    a = avio_r8(pb);
                    avio_r8(pb);
                    r = avio_r8(pb);
                    avio_r8(pb);
                    g = avio_r8(pb);
                    avio_r8(pb);
                    b = avio_r8(pb);
                    avio_r8(pb);
                    sc->palette[j] = (a << 24 ) | (r << 16) | (g << 8) | (b);
                }
            }
        }
        sc->has_palette = 1;
    }
}

static void mov_parse_stsd_audio(MOVContext *c, AVIOContext *pb,
                                 AVStream *st, MOVStreamContext *sc)
{
    int bits_per_sample, flags;
    uint16_t version = avio_rb16(pb);
    AVDictionaryEntry *compatible_brands = av_dict_get(c->fc->metadata, "compatible_brands", NULL, AV_DICT_MATCH_CASE);

    avio_rb16(pb); /* revision level */
    avio_rb32(pb); /* vendor */

    st->codec->channels              = avio_rb16(pb); /* channel count */
    st->codec->bits_per_coded_sample = avio_rb16(pb); /* sample size */
    av_log(c->fc, AV_LOG_TRACE, "audio channels %d\n", st->codec->channels);

    sc->audio_cid = avio_rb16(pb);
    avio_rb16(pb); /* packet size = 0 */

    st->codec->sample_rate = ((avio_rb32(pb) >> 16));

    // Read QT version 1 fields. In version 0 these do not exist.
    av_log(c->fc, AV_LOG_TRACE, "version =%d, isom =%d\n", version, c->isom);
    if (!c->isom ||
        (compatible_brands && strstr(compatible_brands->value, "qt  "))) {

        if (version == 1) {
            sc->samples_per_frame = avio_rb32(pb);
            avio_rb32(pb); /* bytes per packet */
            sc->bytes_per_frame = avio_rb32(pb);
            avio_rb32(pb); /* bytes per sample */
        } else if (version == 2) {
            avio_rb32(pb); /* sizeof struct only */
            st->codec->sample_rate = av_int2double(avio_rb64(pb));
            st->codec->channels    = avio_rb32(pb);
            avio_rb32(pb); /* always 0x7F000000 */
            st->codec->bits_per_coded_sample = avio_rb32(pb);

            flags = avio_rb32(pb); /* lpcm format specific flag */
            sc->bytes_per_frame   = avio_rb32(pb);
            sc->samples_per_frame = avio_rb32(pb);
            if (st->codec->codec_tag == MKTAG('l','p','c','m'))
                st->codec->codec_id =
                    ff_mov_get_lpcm_codec_id(st->codec->bits_per_coded_sample,
                                             flags);
        }
    }

    switch (st->codec->codec_id) {
    case AV_CODEC_ID_PCM_S8:
    case AV_CODEC_ID_PCM_U8:
        if (st->codec->bits_per_coded_sample == 16)
            st->codec->codec_id = AV_CODEC_ID_PCM_S16BE;
        break;
    case AV_CODEC_ID_PCM_S16LE:
    case AV_CODEC_ID_PCM_S16BE:
        if (st->codec->bits_per_coded_sample == 8)
            st->codec->codec_id = AV_CODEC_ID_PCM_S8;
        else if (st->codec->bits_per_coded_sample == 24)
            st->codec->codec_id =
                st->codec->codec_id == AV_CODEC_ID_PCM_S16BE ?
                AV_CODEC_ID_PCM_S24BE : AV_CODEC_ID_PCM_S24LE;
        else if (st->codec->bits_per_coded_sample == 32)
             st->codec->codec_id =
                st->codec->codec_id == AV_CODEC_ID_PCM_S16BE ?
                AV_CODEC_ID_PCM_S32BE : AV_CODEC_ID_PCM_S32LE;
        break;
    /* set values for old format before stsd version 1 appeared */
    case AV_CODEC_ID_MACE3:
        sc->samples_per_frame = 6;
        sc->bytes_per_frame   = 2 * st->codec->channels;
        break;
    case AV_CODEC_ID_MACE6:
        sc->samples_per_frame = 6;
        sc->bytes_per_frame   = 1 * st->codec->channels;
        break;
    case AV_CODEC_ID_ADPCM_IMA_QT:
        sc->samples_per_frame = 64;
        sc->bytes_per_frame   = 34 * st->codec->channels;
        break;
    case AV_CODEC_ID_GSM:
        sc->samples_per_frame = 160;
        sc->bytes_per_frame   = 33;
        break;
    default:
        break;
    }

    bits_per_sample = av_get_bits_per_sample(st->codec->codec_id);
    if (bits_per_sample) {
        st->codec->bits_per_coded_sample = bits_per_sample;
        sc->sample_size = (bits_per_sample >> 3) * st->codec->channels;
    }
}

static void mov_parse_stsd_subtitle(MOVContext *c, AVIOContext *pb,
                                    AVStream *st, MOVStreamContext *sc,
                                    int64_t size)
{
    // ttxt stsd contains display flags, justification, background
    // color, fonts, and default styles, so fake an atom to read it
    MOVAtom fake_atom = { .size = size };
    // mp4s contains a regular esds atom
    if (st->codec->codec_tag != AV_RL32("mp4s"))
        mov_read_glbl(c, pb, fake_atom);
    st->codec->width  = sc->width;
    st->codec->height = sc->height;
}

static uint32_t yuv_to_rgba(uint32_t ycbcr)
{
    uint8_t r, g, b;
    int y, cb, cr;

    y  = (ycbcr >> 16) & 0xFF;
    cr = (ycbcr >> 8)  & 0xFF;
    cb =  ycbcr        & 0xFF;

    b = av_clip_uint8(1.164 * (y - 16)                      + 2.018 * (cb - 128));
    g = av_clip_uint8(1.164 * (y - 16) - 0.813 * (cr - 128) - 0.391 * (cb - 128));
    r = av_clip_uint8(1.164 * (y - 16) + 1.596 * (cr - 128));

    return (r << 16) | (g << 8) | b;
}

static int mov_rewrite_dvd_sub_extradata(AVStream *st)
{
    char buf[256] = {0};
    uint8_t *src = st->codec->extradata;
    int i;

    if (st->codec->extradata_size != 64)
        return 0;

    if (st->codec->width > 0 &&  st->codec->height > 0)
        snprintf(buf, sizeof(buf), "size: %dx%d\n",
                 st->codec->width, st->codec->height);
    av_strlcat(buf, "palette: ", sizeof(buf));

    for (i = 0; i < 16; i++) {
        uint32_t yuv = AV_RB32(src + i * 4);
        uint32_t rgba = yuv_to_rgba(yuv);

        av_strlcatf(buf, sizeof(buf), "%06"PRIx32"%s", rgba, i != 15 ? ", " : "");
    }

    if (av_strlcat(buf, "\n", sizeof(buf)) >= sizeof(buf))
        return 0;

    av_freep(&st->codec->extradata);
    st->codec->extradata_size = 0;
    st->codec->extradata = av_mallocz(strlen(buf) + FF_INPUT_BUFFER_PADDING_SIZE);
    if (!st->codec->extradata)
        return AVERROR(ENOMEM);
    st->codec->extradata_size = strlen(buf);
    memcpy(st->codec->extradata, buf, st->codec->extradata_size);

    return 0;
}

static int mov_parse_stsd_data(MOVContext *c, AVIOContext *pb,
                                AVStream *st, MOVStreamContext *sc,
                                int64_t size)
{
    if (st->codec->codec_tag == MKTAG('t','m','c','d')) {
        if ((int)size != size || ff_get_extradata(st->codec, pb, size) < 0)
            return AVERROR(ENOMEM);
        if (size > 16) {
            MOVStreamContext *tmcd_ctx = st->priv_data;
            int val;
            val = AV_RB32(st->codec->extradata + 4);
            tmcd_ctx->tmcd_flags = val;
            if (val & 1)
                st->codec->flags2 |= CODEC_FLAG2_DROP_FRAME_TIMECODE;
            st->codec->time_base.den = st->codec->extradata[16]; /* number of frame */
            st->codec->time_base.num = 1;
            /* adjust for per frame dur in counter mode */
            if (tmcd_ctx->tmcd_flags & 0x0008) {
                int timescale = AV_RB32(st->codec->extradata + 8);
                int framedur = AV_RB32(st->codec->extradata + 12);
                st->codec->time_base.den *= timescale;
                st->codec->time_base.num *= framedur;
            }
            if (size > 30) {
                uint32_t len = AV_RB32(st->codec->extradata + 18); /* name atom length */
                uint32_t format = AV_RB32(st->codec->extradata + 22);
                if (format == AV_RB32("name") && (int64_t)size >= (int64_t)len + 18) {
                    uint16_t str_size = AV_RB16(st->codec->extradata + 26); /* string length */
                    if (str_size > 0 && size >= (int)str_size + 26) {
                        char *reel_name = av_malloc(str_size + 1);
                        if (!reel_name)
                            return AVERROR(ENOMEM);
                        memcpy(reel_name, st->codec->extradata + 30, str_size);
                        reel_name[str_size] = 0; /* Add null terminator */
                        /* don't add reel_name if emtpy string */
                        if (*reel_name == 0) {
                            av_free(reel_name);
                        } else {
                            av_dict_set(&st->metadata, "reel_name", reel_name,  AV_DICT_DONT_STRDUP_VAL);
                        }
                    }
                }
            }
        }
    } else {
        /* other codec type, just skip (rtp, mp4s ...) */
        avio_skip(pb, size);
    }
    return 0;
}

static int mov_finalize_stsd_codec(MOVContext *c, AVIOContext *pb,
                                   AVStream *st, MOVStreamContext *sc)
{
    if (st->codec->codec_type == AVMEDIA_TYPE_AUDIO &&
        !st->codec->sample_rate && sc->time_scale > 1)
        st->codec->sample_rate = sc->time_scale;

    /* special codec parameters handling */
    switch (st->codec->codec_id) {
#if CONFIG_DV_DEMUXER
    case AV_CODEC_ID_DVAUDIO:
        c->dv_fctx  = avformat_alloc_context();
        c->dv_demux = avpriv_dv_init_demux(c->dv_fctx);
        if (!c->dv_demux) {
            av_log(c->fc, AV_LOG_ERROR, "dv demux context init error\n");
            return AVERROR(ENOMEM);
        }
        sc->dv_audio_container = 1;
        st->codec->codec_id    = AV_CODEC_ID_PCM_S16LE;
        break;
#endif
    /* no ifdef since parameters are always those */
    case AV_CODEC_ID_QCELP:
        st->codec->channels = 1;
        // force sample rate for qcelp when not stored in mov
        if (st->codec->codec_tag != MKTAG('Q','c','l','p'))
            st->codec->sample_rate = 8000;
        // FIXME: Why is the following needed for some files?
        sc->samples_per_frame = 160;
        if (!sc->bytes_per_frame)
            sc->bytes_per_frame = 35;
        break;
    case AV_CODEC_ID_AMR_NB:
        st->codec->channels    = 1;
        /* force sample rate for amr, stsd in 3gp does not store sample rate */
        st->codec->sample_rate = 8000;
        break;
    case AV_CODEC_ID_AMR_WB:
        st->codec->channels    = 1;
        st->codec->sample_rate = 16000;
        break;
    case AV_CODEC_ID_MP2:
    case AV_CODEC_ID_MP3:
        /* force type after stsd for m1a hdlr */
        st->codec->codec_type = AVMEDIA_TYPE_AUDIO;
        st->need_parsing      = AVSTREAM_PARSE_FULL;
        break;
    case AV_CODEC_ID_GSM:
    case AV_CODEC_ID_ADPCM_MS:
    case AV_CODEC_ID_ADPCM_IMA_WAV:
    case AV_CODEC_ID_ILBC:
    case AV_CODEC_ID_MACE3:
    case AV_CODEC_ID_MACE6:
    case AV_CODEC_ID_QDM2:
        st->codec->block_align = sc->bytes_per_frame;
        break;
    case AV_CODEC_ID_ALAC:
        if (st->codec->extradata_size == 36) {
            st->codec->channels    = AV_RB8 (st->codec->extradata + 21);
            st->codec->sample_rate = AV_RB32(st->codec->extradata + 32);
        }
        break;
    case AV_CODEC_ID_AC3:
    case AV_CODEC_ID_EAC3:
    case AV_CODEC_ID_MPEG1VIDEO:
    case AV_CODEC_ID_VC1:
        st->need_parsing = AVSTREAM_PARSE_FULL;
        break;
    default:
        break;
    }
    return 0;
}

static int mov_skip_multiple_stsd(MOVContext *c, AVIOContext *pb,
                                  int codec_tag, int format,
                                  int64_t size)
{
    int video_codec_id = ff_codec_get_id(ff_codec_movvideo_tags, format);

    if (codec_tag &&
         (codec_tag != format &&
          (c->fc->video_codec_id ? video_codec_id != c->fc->video_codec_id
                                 : codec_tag != MKTAG('j','p','e','g')))) {
        /* Multiple fourcc, we skip JPEG. This is not correct, we should
         * export it as a separate AVStream but this needs a few changes
         * in the MOV demuxer, patch welcome. */

        av_log(c->fc, AV_LOG_WARNING, "multiple fourcc not supported\n");
        avio_skip(pb, size);
        return 1;
    }
    if ( codec_tag == AV_RL32("avc1") ||
         codec_tag == AV_RL32("hvc1") ||
         codec_tag == AV_RL32("hev1")
    )
        av_log(c->fc, AV_LOG_WARNING, "Concatenated H.264 or H.265 might not play correctly.\n");

    return 0;
}

int ff_mov_read_stsd_entries(MOVContext *c, AVIOContext *pb, int entries)
{
    AVStream *st;
    MOVStreamContext *sc;
    int pseudo_stream_id;

    if (c->fc->nb_streams < 1)
        return 0;
    st = c->fc->streams[c->fc->nb_streams-1];
    sc = st->priv_data;

    for (pseudo_stream_id = 0;
         pseudo_stream_id < entries && !pb->eof_reached;
         pseudo_stream_id++) {
        //Parsing Sample description table
        enum AVCodecID id;
        int ret, dref_id = 1;
        MOVAtom a = { AV_RL32("stsd") };
        int64_t start_pos = avio_tell(pb);
        int64_t size = avio_rb32(pb); /* size */
        uint32_t format = avio_rl32(pb); /* data format */

        if (size >= 16) {
            avio_rb32(pb); /* reserved */
            avio_rb16(pb); /* reserved */
            dref_id = avio_rb16(pb);
        }else if (size <= 7){
            av_log(c->fc, AV_LOG_ERROR, "invalid size %"PRId64" in stsd\n", size);
            return AVERROR_INVALIDDATA;
        }

        if (mov_skip_multiple_stsd(c, pb, st->codec->codec_tag, format,
                                   size - (avio_tell(pb) - start_pos)))
            continue;

        sc->pseudo_stream_id = st->codec->codec_tag ? -1 : pseudo_stream_id;
        sc->dref_id= dref_id;

        id = mov_codec_id(st, format);

        av_log(c->fc, AV_LOG_TRACE, "size=%"PRId64" 4CC= %c%c%c%c codec_type=%d\n", size,
                (format >> 0) & 0xff, (format >> 8) & 0xff, (format >> 16) & 0xff,
                (format >> 24) & 0xff, st->codec->codec_type);

        if (st->codec->codec_type==AVMEDIA_TYPE_VIDEO) {
            st->codec->codec_id = id;
            mov_parse_stsd_video(c, pb, st, sc);
        } else if (st->codec->codec_type==AVMEDIA_TYPE_AUDIO) {
            st->codec->codec_id = id;
            mov_parse_stsd_audio(c, pb, st, sc);
        } else if (st->codec->codec_type==AVMEDIA_TYPE_SUBTITLE){
            st->codec->codec_id = id;
            mov_parse_stsd_subtitle(c, pb, st, sc,
                                    size - (avio_tell(pb) - start_pos));
        } else {
            ret = mov_parse_stsd_data(c, pb, st, sc,
                                      size - (avio_tell(pb) - start_pos));
            if (ret < 0)
                return ret;
        }
        /* this will read extra atoms at the end (wave, alac, damr, avcC, hvcC, SMI ...) */
        a.size = size - (avio_tell(pb) - start_pos);
        if (a.size > 8) {
            if ((ret = mov_read_default(c, pb, a)) < 0)
                return ret;
        } else if (a.size > 0)
            avio_skip(pb, a.size);
    }

    if (pb->eof_reached)
        return AVERROR_EOF;

    return mov_finalize_stsd_codec(c, pb, st, sc);
}

static int mov_read_stsd(MOVContext *c, AVIOContext *pb, MOVAtom atom)
{
    int entries;

    avio_r8(pb); /* version */
    avio_rb24(pb); /* flags */
    entries = avio_rb32(pb);

    return ff_mov_read_stsd_entries(c, pb, entries);
}

static int mov_read_stsc(MOVContext *c, AVIOContext *pb, MOVAtom atom)
{
    AVStream *st;
    MOVStreamContext *sc;
    unsigned int i, entries;

    if (c->fc->nb_streams < 1)
        return 0;
    st = c->fc->streams[c->fc->nb_streams-1];
    sc = st->priv_data;

    avio_r8(pb); /* version */
    avio_rb24(pb); /* flags */

    entries = avio_rb32(pb);

    av_log(c->fc, AV_LOG_TRACE, "track[%i].stsc.entries = %i\n", c->fc->nb_streams-1, entries);

    if (!entries)
        return 0;
    if (sc->stsc_data)
        av_log(c->fc, AV_LOG_WARNING, "Duplicated STSC atom\n");
    av_free(sc->stsc_data);
    sc->stsc_count = 0;
    sc->stsc_data = av_malloc_array(entries, sizeof(*sc->stsc_data));
    if (!sc->stsc_data)
        return AVERROR(ENOMEM);

    for (i = 0; i < entries && !pb->eof_reached; i++) {
        sc->stsc_data[i].first = avio_rb32(pb);
        sc->stsc_data[i].count = avio_rb32(pb);
        sc->stsc_data[i].id = avio_rb32(pb);
    }

    sc->stsc_count = i;

    if (pb->eof_reached)
        return AVERROR_EOF;

    return 0;
}

static int mov_read_stps(MOVContext *c, AVIOContext *pb, MOVAtom atom)
{
    AVStream *st;
    MOVStreamContext *sc;
    unsigned i, entries;

    if (c->fc->nb_streams < 1)
        return 0;
    st = c->fc->streams[c->fc->nb_streams-1];
    sc = st->priv_data;

    avio_rb32(pb); // version + flags

    entries = avio_rb32(pb);
    if (sc->stps_data)
        av_log(c->fc, AV_LOG_WARNING, "Duplicated STPS atom\n");
    av_free(sc->stps_data);
    sc->stps_count = 0;
    sc->stps_data = av_malloc_array(entries, sizeof(*sc->stps_data));
    if (!sc->stps_data)
        return AVERROR(ENOMEM);

    for (i = 0; i < entries && !pb->eof_reached; i++) {
        sc->stps_data[i] = avio_rb32(pb);
        //av_log(c->fc, AV_LOG_TRACE, "stps %d\n", sc->stps_data[i]);
    }

    sc->stps_count = i;

    if (pb->eof_reached)
        return AVERROR_EOF;

    return 0;
}

static int mov_read_stss(MOVContext *c, AVIOContext *pb, MOVAtom atom)
{
    AVStream *st;
    MOVStreamContext *sc;
    unsigned int i, entries;

    if (c->fc->nb_streams < 1)
        return 0;
    st = c->fc->streams[c->fc->nb_streams-1];
    sc = st->priv_data;

    avio_r8(pb); /* version */
    avio_rb24(pb); /* flags */

    entries = avio_rb32(pb);

    av_log(c->fc, AV_LOG_TRACE, "keyframe_count = %d\n", entries);

    if (!entries)
    {
        sc->keyframe_absent = 1;
        if (!st->need_parsing && st->codec->codec_type == AVMEDIA_TYPE_VIDEO)
            st->need_parsing = AVSTREAM_PARSE_HEADERS;
        return 0;
    }
    if (sc->keyframes)
        av_log(c->fc, AV_LOG_WARNING, "Duplicated STSS atom\n");
    if (entries >= UINT_MAX / sizeof(int))
        return AVERROR_INVALIDDATA;
    av_freep(&sc->keyframes);
    sc->keyframe_count = 0;
    sc->keyframes = av_malloc_array(entries, sizeof(*sc->keyframes));
    if (!sc->keyframes)
        return AVERROR(ENOMEM);

    for (i = 0; i < entries && !pb->eof_reached; i++) {
        sc->keyframes[i] = avio_rb32(pb);
        //av_log(c->fc, AV_LOG_TRACE, "keyframes[]=%d\n", sc->keyframes[i]);
    }

    sc->keyframe_count = i;

    if (pb->eof_reached)
        return AVERROR_EOF;

    return 0;
}

static int mov_read_stsz(MOVContext *c, AVIOContext *pb, MOVAtom atom)
{
    AVStream *st;
    MOVStreamContext *sc;
    unsigned int i, entries, sample_size, field_size, num_bytes;
    GetBitContext gb;
    unsigned char* buf;

    if (c->fc->nb_streams < 1)
        return 0;
    st = c->fc->streams[c->fc->nb_streams-1];
    sc = st->priv_data;

    avio_r8(pb); /* version */
    avio_rb24(pb); /* flags */

    if (atom.type == MKTAG('s','t','s','z')) {
        sample_size = avio_rb32(pb);
        if (!sc->sample_size) /* do not overwrite value computed in stsd */
            sc->sample_size = sample_size;
        sc->stsz_sample_size = sample_size;
        field_size = 32;
    } else {
        sample_size = 0;
        avio_rb24(pb); /* reserved */
        field_size = avio_r8(pb);
    }
    entries = avio_rb32(pb);

    av_log(c->fc, AV_LOG_TRACE, "sample_size = %d sample_count = %d\n", sc->sample_size, entries);

    sc->sample_count = entries;
    if (sample_size)
        return 0;

    if (field_size != 4 && field_size != 8 && field_size != 16 && field_size != 32) {
        av_log(c->fc, AV_LOG_ERROR, "Invalid sample field size %d\n", field_size);
        return AVERROR_INVALIDDATA;
    }

    if (!entries)
        return 0;
    if (entries >= (UINT_MAX - 4) / field_size)
        return AVERROR_INVALIDDATA;
    if (sc->sample_sizes)
        av_log(c->fc, AV_LOG_WARNING, "Duplicated STSZ atom\n");
    av_free(sc->sample_sizes);
    sc->sample_count = 0;
    sc->sample_sizes = av_malloc_array(entries, sizeof(*sc->sample_sizes));
    if (!sc->sample_sizes)
        return AVERROR(ENOMEM);

    num_bytes = (entries*field_size+4)>>3;

    buf = av_malloc(num_bytes+FF_INPUT_BUFFER_PADDING_SIZE);
    if (!buf) {
        av_freep(&sc->sample_sizes);
        return AVERROR(ENOMEM);
    }

    if (avio_read(pb, buf, num_bytes) < num_bytes) {
        av_freep(&sc->sample_sizes);
        av_free(buf);
        return AVERROR_INVALIDDATA;
    }

    init_get_bits(&gb, buf, 8*num_bytes);

    for (i = 0; i < entries && !pb->eof_reached; i++) {
        sc->sample_sizes[i] = get_bits_long(&gb, field_size);
        sc->data_size += sc->sample_sizes[i];
    }

    sc->sample_count = i;

    if (pb->eof_reached)
        return AVERROR_EOF;

    av_free(buf);
    return 0;
}

static int mov_read_stts(MOVContext *c, AVIOContext *pb, MOVAtom atom)
{
    AVStream *st;
    MOVStreamContext *sc;
    unsigned int i, entries;
    int64_t duration=0;
    int64_t total_sample_count=0;

    if (c->fc->nb_streams < 1)
        return 0;
    st = c->fc->streams[c->fc->nb_streams-1];
    sc = st->priv_data;

    avio_r8(pb); /* version */
    avio_rb24(pb); /* flags */
    entries = avio_rb32(pb);

    av_log(c->fc, AV_LOG_TRACE, "track[%i].stts.entries = %i\n",
            c->fc->nb_streams-1, entries);

    if (sc->stts_data)
        av_log(c->fc, AV_LOG_WARNING, "Duplicated STTS atom\n");
    av_free(sc->stts_data);
    sc->stts_count = 0;
    sc->stts_data = av_malloc_array(entries, sizeof(*sc->stts_data));
    if (!sc->stts_data)
        return AVERROR(ENOMEM);

    for (i = 0; i < entries && !pb->eof_reached; i++) {
        int sample_duration;
        int sample_count;

        sample_count=avio_rb32(pb);
        sample_duration = avio_rb32(pb);

        /* sample_duration < 0 is invalid based on the spec */
        if (sample_duration < 0) {
            av_log(c->fc, AV_LOG_ERROR, "Invalid SampleDelta %d in STTS, at %d st:%d\n",
                   sample_duration, i, c->fc->nb_streams-1);
            sample_duration = 1;
        }
        if (sample_count < 0) {
            av_log(c->fc, AV_LOG_ERROR, "Invalid sample_count=%d\n", sample_count);
            return AVERROR_INVALIDDATA;
        }
        sc->stts_data[i].count= sample_count;
        sc->stts_data[i].duration= sample_duration;

        av_log(c->fc, AV_LOG_TRACE, "sample_count=%d, sample_duration=%d\n",
                sample_count, sample_duration);

        if (   i+1 == entries
            && i
            && sample_count == 1
            && total_sample_count > 100
            && sample_duration/10 > duration / total_sample_count)
            sample_duration = duration / total_sample_count;
        duration+=(int64_t)sample_duration*sample_count;
        total_sample_count+=sample_count;
    }

    sc->stts_count = i;

    sc->duration_for_fps  += duration;
    sc->nb_frames_for_fps += total_sample_count;

    if (pb->eof_reached)
        return AVERROR_EOF;

    st->nb_frames= total_sample_count;
    if (duration)
        st->duration= duration;
    sc->track_end = duration;
    return 0;
}

static void mov_update_dts_shift(MOVStreamContext *sc, int duration)
{
    if (duration < 0) {
        sc->dts_shift = FFMAX(sc->dts_shift, -duration);
    }
}

static int mov_read_ctts(MOVContext *c, AVIOContext *pb, MOVAtom atom)
{
    AVStream *st;
    MOVStreamContext *sc;
    unsigned int i, entries;

    if (c->fc->nb_streams < 1)
        return 0;
    st = c->fc->streams[c->fc->nb_streams-1];
    sc = st->priv_data;

    avio_r8(pb); /* version */
    avio_rb24(pb); /* flags */
    entries = avio_rb32(pb);

    av_log(c->fc, AV_LOG_TRACE, "track[%i].ctts.entries = %i\n", c->fc->nb_streams-1, entries);

    if (!entries)
        return 0;
    if (entries >= UINT_MAX / sizeof(*sc->ctts_data))
        return AVERROR_INVALIDDATA;
    sc->ctts_data = av_malloc(entries * sizeof(*sc->ctts_data));
    if (!sc->ctts_data)
        return AVERROR(ENOMEM);

    for (i = 0; i < entries && !pb->eof_reached; i++) {
        int count    =avio_rb32(pb);
        int duration =avio_rb32(pb);

        sc->ctts_data[i].count   = count;
        sc->ctts_data[i].duration= duration;

        av_log(c->fc, AV_LOG_TRACE, "count=%d, duration=%d\n",
                count, duration);

        if (FFABS(duration) > (1<<28) && i+2<entries) {
            av_log(c->fc, AV_LOG_WARNING, "CTTS invalid\n");
            av_freep(&sc->ctts_data);
            sc->ctts_count = 0;
            return 0;
        }

        if (i+2<entries)
            mov_update_dts_shift(sc, duration);
    }

    sc->ctts_count = i;

    if (pb->eof_reached)
        return AVERROR_EOF;

    av_log(c->fc, AV_LOG_TRACE, "dts shift %d\n", sc->dts_shift);

    return 0;
}

static int mov_read_sbgp(MOVContext *c, AVIOContext *pb, MOVAtom atom)
{
    AVStream *st;
    MOVStreamContext *sc;
    unsigned int i, entries;
    uint8_t version;
    uint32_t grouping_type;

    if (c->fc->nb_streams < 1)
        return 0;
    st = c->fc->streams[c->fc->nb_streams-1];
    sc = st->priv_data;

    version = avio_r8(pb); /* version */
    avio_rb24(pb); /* flags */
    grouping_type = avio_rl32(pb);
    if (grouping_type != MKTAG( 'r','a','p',' '))
        return 0; /* only support 'rap ' grouping */
    if (version == 1)
        avio_rb32(pb); /* grouping_type_parameter */

    entries = avio_rb32(pb);
    if (!entries)
        return 0;
    if (sc->rap_group)
        av_log(c->fc, AV_LOG_WARNING, "Duplicated SBGP atom\n");
    av_free(sc->rap_group);
    sc->rap_group_count = 0;
    sc->rap_group = av_malloc_array(entries, sizeof(*sc->rap_group));
    if (!sc->rap_group)
        return AVERROR(ENOMEM);

    for (i = 0; i < entries && !pb->eof_reached; i++) {
        sc->rap_group[i].count = avio_rb32(pb); /* sample_count */
        sc->rap_group[i].index = avio_rb32(pb); /* group_description_index */
    }

    sc->rap_group_count = i;

    return pb->eof_reached ? AVERROR_EOF : 0;
}

static void mov_build_index(MOVContext *mov, AVStream *st)
{
    MOVStreamContext *sc = st->priv_data;
    int64_t current_offset;
    int64_t current_dts = 0;
    unsigned int stts_index = 0;
    unsigned int stsc_index = 0;
    unsigned int stss_index = 0;
    unsigned int stps_index = 0;
    unsigned int i, j;
    uint64_t stream_size = 0;

    if (sc->elst_count) {
        int i, edit_start_index = 0, unsupported = 0;
        int64_t empty_duration = 0; // empty duration of the first edit list entry
        int64_t start_time = 0; // start time of the media

        for (i = 0; i < sc->elst_count; i++) {
            const MOVElst *e = &sc->elst_data[i];
            if (i == 0 && e->time == -1) {
                /* if empty, the first entry is the start time of the stream
                 * relative to the presentation itself */
                empty_duration = e->duration;
                edit_start_index = 1;
            } else if (i == edit_start_index && e->time >= 0) {
                start_time = e->time;
            } else
                unsupported = 1;
        }
        if (unsupported)
            av_log(mov->fc, AV_LOG_WARNING, "multiple edit list entries, "
                   "a/v desync might occur, patch welcome\n");

        /* adjust first dts according to edit list */
        if ((empty_duration || start_time) && mov->time_scale > 0) {
            if (empty_duration)
                empty_duration = av_rescale(empty_duration, sc->time_scale, mov->time_scale);
            sc->time_offset = start_time - empty_duration;
            current_dts = -sc->time_offset;
            if (sc->ctts_count>0 && sc->stts_count>0 &&
                sc->ctts_data[0].duration / FFMAX(sc->stts_data[0].duration, 1) > 16) {
                /* more than 16 frames delay, dts are likely wrong
                   this happens with files created by iMovie */
                sc->wrong_dts = 1;
                st->codec->has_b_frames = 1;
            }
        }
    }

    /* only use old uncompressed audio chunk demuxing when stts specifies it */
    if (!(st->codec->codec_type == AVMEDIA_TYPE_AUDIO &&
          sc->stts_count == 1 && sc->stts_data[0].duration == 1)) {
        unsigned int current_sample = 0;
        unsigned int stts_sample = 0;
        unsigned int sample_size;
        unsigned int distance = 0;
        unsigned int rap_group_index = 0;
        unsigned int rap_group_sample = 0;
        int rap_group_present = sc->rap_group_count && sc->rap_group;
        int key_off = (sc->keyframe_count && sc->keyframes[0] > 0) || (sc->stps_count && sc->stps_data[0] > 0);

        current_dts -= sc->dts_shift;

        if (!sc->sample_count || st->nb_index_entries)
            return;
        if (sc->sample_count >= UINT_MAX / sizeof(*st->index_entries) - st->nb_index_entries)
            return;
        if (av_reallocp_array(&st->index_entries,
                              st->nb_index_entries + sc->sample_count,
                              sizeof(*st->index_entries)) < 0) {
            st->nb_index_entries = 0;
            return;
        }
        st->index_entries_allocated_size = (st->nb_index_entries + sc->sample_count) * sizeof(*st->index_entries);

        for (i = 0; i < sc->chunk_count; i++) {
            int64_t next_offset = i+1 < sc->chunk_count ? sc->chunk_offsets[i+1] : INT64_MAX;
            current_offset = sc->chunk_offsets[i];
            while (stsc_index + 1 < sc->stsc_count &&
                i + 1 == sc->stsc_data[stsc_index + 1].first)
                stsc_index++;

            if (next_offset > current_offset && sc->sample_size>0 && sc->sample_size < sc->stsz_sample_size &&
                sc->stsc_data[stsc_index].count * (int64_t)sc->stsz_sample_size > next_offset - current_offset) {
                av_log(mov->fc, AV_LOG_WARNING, "STSZ sample size %d invalid (too large), ignoring\n", sc->stsz_sample_size);
                sc->stsz_sample_size = sc->sample_size;
            }
            if (sc->stsz_sample_size>0 && sc->stsz_sample_size < sc->sample_size) {
                av_log(mov->fc, AV_LOG_WARNING, "STSZ sample size %d invalid (too small), ignoring\n", sc->stsz_sample_size);
                sc->stsz_sample_size = sc->sample_size;
            }

            for (j = 0; j < sc->stsc_data[stsc_index].count; j++) {
                int keyframe = 0;
                if (current_sample >= sc->sample_count) {
                    av_log(mov->fc, AV_LOG_ERROR, "wrong sample count\n");
                    return;
                }

                if (!sc->keyframe_absent && (!sc->keyframe_count || current_sample+key_off == sc->keyframes[stss_index])) {
                    keyframe = 1;
                    if (stss_index + 1 < sc->keyframe_count)
                        stss_index++;
                } else if (sc->stps_count && current_sample+key_off == sc->stps_data[stps_index]) {
                    keyframe = 1;
                    if (stps_index + 1 < sc->stps_count)
                        stps_index++;
                }
                if (rap_group_present && rap_group_index < sc->rap_group_count) {
                    if (sc->rap_group[rap_group_index].index > 0)
                        keyframe = 1;
                    if (++rap_group_sample == sc->rap_group[rap_group_index].count) {
                        rap_group_sample = 0;
                        rap_group_index++;
                    }
                }
                if (sc->keyframe_absent
                    && !sc->stps_count
                    && !rap_group_present
                    && (st->codec->codec_type == AVMEDIA_TYPE_AUDIO || (i==0 && j==0)))
                     keyframe = 1;
                if (keyframe)
                    distance = 0;
                sample_size = sc->stsz_sample_size > 0 ? sc->stsz_sample_size : sc->sample_sizes[current_sample];
                if (sc->pseudo_stream_id == -1 ||
                   sc->stsc_data[stsc_index].id - 1 == sc->pseudo_stream_id) {
                    AVIndexEntry *e = &st->index_entries[st->nb_index_entries++];
                    e->pos = current_offset;
                    e->timestamp = current_dts;
                    e->size = sample_size;
                    e->min_distance = distance;
                    e->flags = keyframe ? AVINDEX_KEYFRAME : 0;
                    av_log(mov->fc, AV_LOG_TRACE, "AVIndex stream %d, sample %d, offset %"PRIx64", dts %"PRId64", "
                            "size %d, distance %d, keyframe %d\n", st->index, current_sample,
                            current_offset, current_dts, sample_size, distance, keyframe);
                    if (st->codec->codec_type == AVMEDIA_TYPE_VIDEO && st->nb_index_entries < 100)
                        ff_rfps_add_frame(mov->fc, st, current_dts);
                }

                current_offset += sample_size;
                stream_size += sample_size;
                current_dts += sc->stts_data[stts_index].duration;
                distance++;
                stts_sample++;
                current_sample++;
                if (stts_index + 1 < sc->stts_count && stts_sample == sc->stts_data[stts_index].count) {
                    stts_sample = 0;
                    stts_index++;
                }
            }
        }
        if (st->duration > 0)
            st->codec->bit_rate = stream_size*8*sc->time_scale/st->duration;
    } else {
        unsigned chunk_samples, total = 0;

        // compute total chunk count
        for (i = 0; i < sc->stsc_count; i++) {
            unsigned count, chunk_count;

            chunk_samples = sc->stsc_data[i].count;
            if (i != sc->stsc_count - 1 &&
                sc->samples_per_frame && chunk_samples % sc->samples_per_frame) {
                av_log(mov->fc, AV_LOG_ERROR, "error unaligned chunk\n");
                return;
            }

            if (sc->samples_per_frame >= 160) { // gsm
                count = chunk_samples / sc->samples_per_frame;
            } else if (sc->samples_per_frame > 1) {
                unsigned samples = (1024/sc->samples_per_frame)*sc->samples_per_frame;
                count = (chunk_samples+samples-1) / samples;
            } else {
                count = (chunk_samples+1023) / 1024;
            }

            if (i < sc->stsc_count - 1)
                chunk_count = sc->stsc_data[i+1].first - sc->stsc_data[i].first;
            else
                chunk_count = sc->chunk_count - (sc->stsc_data[i].first - 1);
            total += chunk_count * count;
        }

        av_log(mov->fc, AV_LOG_TRACE, "chunk count %d\n", total);
        if (total >= UINT_MAX / sizeof(*st->index_entries) - st->nb_index_entries)
            return;
        if (av_reallocp_array(&st->index_entries,
                              st->nb_index_entries + total,
                              sizeof(*st->index_entries)) < 0) {
            st->nb_index_entries = 0;
            return;
        }
        st->index_entries_allocated_size = (st->nb_index_entries + total) * sizeof(*st->index_entries);

        // populate index
        for (i = 0; i < sc->chunk_count; i++) {
            current_offset = sc->chunk_offsets[i];
            if (stsc_index + 1 < sc->stsc_count &&
                i + 1 == sc->stsc_data[stsc_index + 1].first)
                stsc_index++;
            chunk_samples = sc->stsc_data[stsc_index].count;

            while (chunk_samples > 0) {
                AVIndexEntry *e;
                unsigned size, samples;

                if (sc->samples_per_frame >= 160) { // gsm
                    samples = sc->samples_per_frame;
                    size = sc->bytes_per_frame;
                } else {
                    if (sc->samples_per_frame > 1) {
                        samples = FFMIN((1024 / sc->samples_per_frame)*
                                        sc->samples_per_frame, chunk_samples);
                        size = (samples / sc->samples_per_frame) * sc->bytes_per_frame;
                    } else {
                        samples = FFMIN(1024, chunk_samples);
                        size = samples * sc->sample_size;
                    }
                }

                if (st->nb_index_entries >= total) {
                    av_log(mov->fc, AV_LOG_ERROR, "wrong chunk count %d\n", total);
                    return;
                }
                e = &st->index_entries[st->nb_index_entries++];
                e->pos = current_offset;
                e->timestamp = current_dts;
                e->size = size;
                e->min_distance = 0;
                e->flags = AVINDEX_KEYFRAME;
                av_log(mov->fc, AV_LOG_TRACE, "AVIndex stream %d, chunk %d, offset %"PRIx64", dts %"PRId64", "
                        "size %d, duration %d\n", st->index, i, current_offset, current_dts,
                        size, samples);

                current_offset += size;
                current_dts += samples;
                chunk_samples -= samples;
            }
        }
    }
}

static int mov_open_dref(AVIOContext **pb, const char *src, MOVDref *ref,
                         AVIOInterruptCB *int_cb, int use_absolute_path, AVFormatContext *fc)
{
    /* try relative path, we do not try the absolute because it can leak information about our
       system to an attacker */
<<<<<<< HEAD
    if (ref->nlvl_to > 0 && ref->nlvl_from > 0) {
        char filename[1025];
        const char *src_path;
=======
    if (ref->nlvl_to > 0 && ref->nlvl_from > 0 && ref->path[0] != '/') {
        char filename[1024];
        char *src_path;
>>>>>>> 9286de04
        int i, l;

        /* find a source dir */
        src_path = strrchr(src, '/');
        if (src_path)
            src_path++;
        else
            src_path = src;

        /* find a next level down to target */
        for (i = 0, l = strlen(ref->path) - 1; l >= 0; l--)
            if (ref->path[l] == '/') {
                if (i == ref->nlvl_to - 1)
                    break;
                else
                    i++;
            }

        /* compose filename if next level down to target was found */
        if (i == ref->nlvl_to - 1 && src_path - src  < sizeof(filename)) {
            memcpy(filename, src, src_path - src);
            filename[src_path - src] = 0;

            for (i = 1; i < ref->nlvl_from; i++)
                av_strlcat(filename, "../", sizeof(filename));

            av_strlcat(filename, ref->path + l + 1, sizeof(filename));
            if (!use_absolute_path)
                if(strstr(ref->path + l + 1, "..") || ref->nlvl_from > 1)
                    return AVERROR(ENOENT);

            if (strlen(filename) + 1 == sizeof(filename))
                return AVERROR(ENOENT);
            if (!avio_open2(pb, filename, AVIO_FLAG_READ, int_cb, NULL))
                return 0;
        }
    } else if (use_absolute_path) {
        av_log(fc, AV_LOG_WARNING, "Using absolute path on user request, "
               "this is a possible security issue\n");
        if (!avio_open2(pb, ref->path, AVIO_FLAG_READ, int_cb, NULL))
            return 0;
    }

    return AVERROR(ENOENT);
}

static void fix_timescale(MOVContext *c, MOVStreamContext *sc)
{
    if (sc->time_scale <= 0) {
        av_log(c->fc, AV_LOG_WARNING, "stream %d, timescale not set\n", sc->ffindex);
        sc->time_scale = c->time_scale;
        if (sc->time_scale <= 0)
            sc->time_scale = 1;
    }
}

static int mov_read_trak(MOVContext *c, AVIOContext *pb, MOVAtom atom)
{
    AVStream *st;
    MOVStreamContext *sc;
    int ret;

    st = avformat_new_stream(c->fc, NULL);
    if (!st) return AVERROR(ENOMEM);
    st->id = c->fc->nb_streams;
    sc = av_mallocz(sizeof(MOVStreamContext));
    if (!sc) return AVERROR(ENOMEM);

    st->priv_data = sc;
    st->codec->codec_type = AVMEDIA_TYPE_DATA;
    sc->ffindex = st->index;

    if ((ret = mov_read_default(c, pb, atom)) < 0)
        return ret;

    /* sanity checks */
    if (sc->chunk_count && (!sc->stts_count || !sc->stsc_count ||
                            (!sc->sample_size && !sc->sample_count))) {
        av_log(c->fc, AV_LOG_ERROR, "stream %d, missing mandatory atoms, broken header\n",
               st->index);
        return 0;
    }

    fix_timescale(c, sc);

    avpriv_set_pts_info(st, 64, 1, sc->time_scale);

    mov_build_index(c, st);

    if (sc->dref_id-1 < sc->drefs_count && sc->drefs[sc->dref_id-1].path) {
        MOVDref *dref = &sc->drefs[sc->dref_id - 1];
        if (mov_open_dref(&sc->pb, c->fc->filename, dref, &c->fc->interrupt_callback,
            c->use_absolute_path, c->fc) < 0)
            av_log(c->fc, AV_LOG_ERROR,
                   "stream %d, error opening alias: path='%s', dir='%s', "
                   "filename='%s', volume='%s', nlvl_from=%d, nlvl_to=%d\n",
                   st->index, dref->path, dref->dir, dref->filename,
                   dref->volume, dref->nlvl_from, dref->nlvl_to);
    } else {
        sc->pb = c->fc->pb;
        sc->pb_is_copied = 1;
    }

    if (st->codec->codec_type == AVMEDIA_TYPE_VIDEO) {
        if (!st->sample_aspect_ratio.num && st->codec->width && st->codec->height &&
            sc->height && sc->width &&
            (st->codec->width != sc->width || st->codec->height != sc->height)) {
            st->sample_aspect_ratio = av_d2q(((double)st->codec->height * sc->width) /
                                             ((double)st->codec->width * sc->height), INT_MAX);
        }

#if FF_API_R_FRAME_RATE
        if (sc->stts_count == 1 || (sc->stts_count == 2 && sc->stts_data[1].count == 1))
            av_reduce(&st->r_frame_rate.num, &st->r_frame_rate.den,
                      sc->time_scale, sc->stts_data[0].duration, INT_MAX);
#endif
    }

    // done for ai5q, ai52, ai55, ai1q, ai12 and ai15.
    if (!st->codec->extradata_size && st->codec->codec_id == AV_CODEC_ID_H264 &&
        TAG_IS_AVCI(st->codec->codec_tag)) {
        ret = ff_generate_avci_extradata(st);
        if (ret < 0)
            return ret;
    }

    switch (st->codec->codec_id) {
#if CONFIG_H261_DECODER
    case AV_CODEC_ID_H261:
#endif
#if CONFIG_H263_DECODER
    case AV_CODEC_ID_H263:
#endif
#if CONFIG_MPEG4_DECODER
    case AV_CODEC_ID_MPEG4:
#endif
        st->codec->width = 0; /* let decoder init width/height */
        st->codec->height= 0;
        break;
    }

    /* Do not need those anymore. */
    av_freep(&sc->chunk_offsets);
    av_freep(&sc->stsc_data);
    av_freep(&sc->sample_sizes);
    av_freep(&sc->keyframes);
    av_freep(&sc->stts_data);
    av_freep(&sc->stps_data);
    av_freep(&sc->elst_data);
    av_freep(&sc->rap_group);

    return 0;
}

static int mov_read_ilst(MOVContext *c, AVIOContext *pb, MOVAtom atom)
{
    int ret;
    c->itunes_metadata = 1;
    ret = mov_read_default(c, pb, atom);
    c->itunes_metadata = 0;
    return ret;
}

static int mov_read_custom_2plus(MOVContext *c, AVIOContext *pb, int size)
{
    int64_t end = avio_tell(pb) + size;
    uint8_t *key = NULL, *val = NULL;
    int i;
    AVStream *st;
    MOVStreamContext *sc;

    if (c->fc->nb_streams < 1)
        return 0;
    st = c->fc->streams[c->fc->nb_streams-1];
    sc = st->priv_data;

    for (i = 0; i < 2; i++) {
        uint8_t **p;
        uint32_t len, tag;

        if (end - avio_tell(pb) <= 12)
            break;

        len = avio_rb32(pb);
        tag = avio_rl32(pb);
        avio_skip(pb, 4); // flags

        if (len < 12 || len - 12 > end - avio_tell(pb))
            break;
        len -= 12;

        if (tag == MKTAG('n', 'a', 'm', 'e'))
            p = &key;
        else if (tag == MKTAG('d', 'a', 't', 'a') && len > 4) {
            avio_skip(pb, 4);
            len -= 4;
            p = &val;
        } else
            break;

        *p = av_malloc(len + 1);
        if (!*p)
            break;
        avio_read(pb, *p, len);
        (*p)[len] = 0;
    }

    if (key && val) {
        if (strcmp(key, "iTunSMPB") == 0) {
            int priming, remainder, samples;
            if(sscanf(val, "%*X %X %X %X", &priming, &remainder, &samples) == 3){
                if(priming>0 && priming<16384)
                    sc->start_pad = priming;
            }
        }
        if (strcmp(key, "cdec") != 0) {
            av_dict_set(&c->fc->metadata, key, val,
                        AV_DICT_DONT_STRDUP_KEY | AV_DICT_DONT_STRDUP_VAL);
            key = val = NULL;
        }
    }

    avio_seek(pb, end, SEEK_SET);
    av_freep(&key);
    av_freep(&val);
    return 0;
}

static int mov_read_custom(MOVContext *c, AVIOContext *pb, MOVAtom atom)
{
    int64_t end = avio_tell(pb) + atom.size;
    uint32_t tag, len;

    if (atom.size < 8)
        goto fail;

    len = avio_rb32(pb);
    tag = avio_rl32(pb);

    if (len > atom.size)
        goto fail;

    if (tag == MKTAG('m', 'e', 'a', 'n') && len > 12) {
        uint8_t domain[128];
        int domain_len;

        avio_skip(pb, 4); // flags
        len -= 12;

        domain_len = avio_get_str(pb, len, domain, sizeof(domain));
        avio_skip(pb, len - domain_len);
        return mov_read_custom_2plus(c, pb, end - avio_tell(pb));
    }

fail:
    av_log(c->fc, AV_LOG_VERBOSE,
           "Unhandled or malformed custom metadata of size %"PRId64"\n", atom.size);
    return 0;
}

static int mov_read_meta(MOVContext *c, AVIOContext *pb, MOVAtom atom)
{
    while (atom.size > 8) {
        uint32_t tag = avio_rl32(pb);
        atom.size -= 4;
        if (tag == MKTAG('h','d','l','r')) {
            avio_seek(pb, -8, SEEK_CUR);
            atom.size += 8;
            return mov_read_default(c, pb, atom);
        }
    }
    return 0;
}

static int mov_read_tkhd(MOVContext *c, AVIOContext *pb, MOVAtom atom)
{
    int i;
    int width;
    int height;
    int display_matrix[3][3];
    AVStream *st;
    MOVStreamContext *sc;
    int version;
    int flags;

    if (c->fc->nb_streams < 1)
        return 0;
    st = c->fc->streams[c->fc->nb_streams-1];
    sc = st->priv_data;

    version = avio_r8(pb);
    flags = avio_rb24(pb);
    st->disposition |= (flags & MOV_TKHD_FLAG_ENABLED) ? AV_DISPOSITION_DEFAULT : 0;

    if (version == 1) {
        avio_rb64(pb);
        avio_rb64(pb);
    } else {
        avio_rb32(pb); /* creation time */
        avio_rb32(pb); /* modification time */
    }
    st->id = (int)avio_rb32(pb); /* track id (NOT 0 !)*/
    avio_rb32(pb); /* reserved */

    /* highlevel (considering edits) duration in movie timebase */
    (version == 1) ? avio_rb64(pb) : avio_rb32(pb);
    avio_rb32(pb); /* reserved */
    avio_rb32(pb); /* reserved */

    avio_rb16(pb); /* layer */
    avio_rb16(pb); /* alternate group */
    avio_rb16(pb); /* volume */
    avio_rb16(pb); /* reserved */

    //read in the display matrix (outlined in ISO 14496-12, Section 6.2.2)
    // they're kept in fixed point format through all calculations
    // save u,v,z to store the whole matrix in the AV_PKT_DATA_DISPLAYMATRIX
    // side data, but the scale factor is not needed to calculate aspect ratio
    for (i = 0; i < 3; i++) {
        display_matrix[i][0] = avio_rb32(pb);   // 16.16 fixed point
        display_matrix[i][1] = avio_rb32(pb);   // 16.16 fixed point
        display_matrix[i][2] = avio_rb32(pb);   //  2.30 fixed point
    }

    width = avio_rb32(pb);       // 16.16 fixed point track width
    height = avio_rb32(pb);      // 16.16 fixed point track height
    sc->width = width >> 16;
    sc->height = height >> 16;

    // save the matrix and add rotate metadata when it is not the default
    // identity
    if (display_matrix[0][0] != (1 << 16) ||
        display_matrix[1][1] != (1 << 16) ||
        display_matrix[2][2] != (1 << 30) ||
        display_matrix[0][1] || display_matrix[0][2] ||
        display_matrix[1][0] || display_matrix[1][2] ||
        display_matrix[2][0] || display_matrix[2][1]) {
        int i, j;
        double rotate;

        av_freep(&sc->display_matrix);
        sc->display_matrix = av_malloc(sizeof(int32_t) * 9);
        if (!sc->display_matrix)
            return AVERROR(ENOMEM);

        for (i = 0; i < 3; i++)
            for (j = 0; j < 3; j++)
                sc->display_matrix[i * 3 + j] = display_matrix[i][j];

        rotate = av_display_rotation_get(sc->display_matrix);
        if (!isnan(rotate)) {
            char rotate_buf[64];
            rotate = -rotate;
            if (rotate < 0) // for backward compatibility
                rotate += 360;
            snprintf(rotate_buf, sizeof(rotate_buf), "%g", rotate);
            av_dict_set(&st->metadata, "rotate", rotate_buf, 0);
        }
    }

    // transform the display width/height according to the matrix
    // to keep the same scale, use [width height 1<<16]
    if (width && height && sc->display_matrix) {
        double disp_transform[2];

#define SQR(a) ((a)*(double)(a))
        for (i = 0; i < 2; i++)
            disp_transform[i] = sqrt(SQR(display_matrix[i][0]) + SQR(display_matrix[i][1]));

        if (disp_transform[0] > 0       && disp_transform[1] > 0 &&
            disp_transform[0] < (1<<24) && disp_transform[1] < (1<<24) &&
            fabs((disp_transform[0] / disp_transform[1]) - 1.0) > 0.01)
            st->sample_aspect_ratio = av_d2q(
                disp_transform[0] / disp_transform[1],
                INT_MAX);
    }
    return 0;
}

static int mov_read_tfhd(MOVContext *c, AVIOContext *pb, MOVAtom atom)
{
    MOVFragment *frag = &c->fragment;
    MOVTrackExt *trex = NULL;
    MOVFragmentIndex* index = NULL;
    int flags, track_id, i;

    avio_r8(pb); /* version */
    flags = avio_rb24(pb);

    track_id = avio_rb32(pb);
    if (!track_id)
        return AVERROR_INVALIDDATA;
    frag->track_id = track_id;
    for (i = 0; i < c->trex_count; i++)
        if (c->trex_data[i].track_id == frag->track_id) {
            trex = &c->trex_data[i];
            break;
        }
    if (!trex) {
        av_log(c->fc, AV_LOG_ERROR, "could not find corresponding trex\n");
        return AVERROR_INVALIDDATA;
    }
    for (i = 0; i < c->fragment_index_count; i++) {
        MOVFragmentIndex* candidate = c->fragment_index_data[i];
        if (candidate->track_id == frag->track_id) {
            av_log(c->fc, AV_LOG_DEBUG,
                   "found fragment index for track %u\n", frag->track_id);
            index = candidate;
            break;
        }
    }

    frag->base_data_offset = flags & MOV_TFHD_BASE_DATA_OFFSET ?
                             avio_rb64(pb) : flags & MOV_TFHD_DEFAULT_BASE_IS_MOOF ?
                             frag->moof_offset : frag->implicit_offset;
    frag->stsd_id  = flags & MOV_TFHD_STSD_ID ? avio_rb32(pb) : trex->stsd_id;

    frag->duration = flags & MOV_TFHD_DEFAULT_DURATION ?
                     avio_rb32(pb) : trex->duration;
    frag->size     = flags & MOV_TFHD_DEFAULT_SIZE ?
                     avio_rb32(pb) : trex->size;
    frag->flags    = flags & MOV_TFHD_DEFAULT_FLAGS ?
                     avio_rb32(pb) : trex->flags;
    frag->time     = AV_NOPTS_VALUE;
    if (index) {
        int i, found = 0;
        for (i = index->current_item; i < index->item_count; i++) {
            if (frag->implicit_offset == index->items[i].moof_offset) {
                av_log(c->fc, AV_LOG_DEBUG, "found fragment index entry "
                        "for track %u and moof_offset %"PRId64"\n",
                        frag->track_id, index->items[i].moof_offset);
                frag->time = index->items[i].time;
                index->current_item = i + 1;
                found = 1;
            }
        }
        if (!found) {
            av_log(c->fc, AV_LOG_WARNING, "track %u has a fragment index "
                   "but it doesn't have an (in-order) entry for moof_offset "
                   "%"PRId64"\n", frag->track_id, frag->implicit_offset);
        }
    }
    av_log(c->fc, AV_LOG_TRACE, "frag flags 0x%x\n", frag->flags);
    return 0;
}

static int mov_read_chap(MOVContext *c, AVIOContext *pb, MOVAtom atom)
{
    c->chapter_track = avio_rb32(pb);
    return 0;
}

static int mov_read_trex(MOVContext *c, AVIOContext *pb, MOVAtom atom)
{
    MOVTrackExt *trex;
    int err;

    if ((uint64_t)c->trex_count+1 >= UINT_MAX / sizeof(*c->trex_data))
        return AVERROR_INVALIDDATA;
    if ((err = av_reallocp_array(&c->trex_data, c->trex_count + 1,
                                 sizeof(*c->trex_data))) < 0) {
        c->trex_count = 0;
        return err;
    }

    c->fc->duration = AV_NOPTS_VALUE; // the duration from mvhd is not representing the whole file when fragments are used.

    trex = &c->trex_data[c->trex_count++];
    avio_r8(pb); /* version */
    avio_rb24(pb); /* flags */
    trex->track_id = avio_rb32(pb);
    trex->stsd_id  = avio_rb32(pb);
    trex->duration = avio_rb32(pb);
    trex->size     = avio_rb32(pb);
    trex->flags    = avio_rb32(pb);
    return 0;
}

static int mov_read_tfdt(MOVContext *c, AVIOContext *pb, MOVAtom atom)
{
    MOVFragment *frag = &c->fragment;
    AVStream *st = NULL;
    MOVStreamContext *sc;
    int version, i;

    for (i = 0; i < c->fc->nb_streams; i++) {
        if (c->fc->streams[i]->id == frag->track_id) {
            st = c->fc->streams[i];
            break;
        }
    }
    if (!st) {
        av_log(c->fc, AV_LOG_ERROR, "could not find corresponding track id %d\n", frag->track_id);
        return AVERROR_INVALIDDATA;
    }
    sc = st->priv_data;
    if (sc->pseudo_stream_id + 1 != frag->stsd_id)
        return 0;
    version = avio_r8(pb);
    avio_rb24(pb); /* flags */
    if (version) {
        sc->track_end = avio_rb64(pb);
    } else {
        sc->track_end = avio_rb32(pb);
    }
    return 0;
}

static int mov_read_trun(MOVContext *c, AVIOContext *pb, MOVAtom atom)
{
    MOVFragment *frag = &c->fragment;
    AVStream *st = NULL;
    MOVStreamContext *sc;
    MOVStts *ctts_data;
    uint64_t offset;
    int64_t dts;
    int data_offset = 0;
    unsigned entries, first_sample_flags = frag->flags;
    int flags, distance, i, found_keyframe = 0, err;

    for (i = 0; i < c->fc->nb_streams; i++) {
        if (c->fc->streams[i]->id == frag->track_id) {
            st = c->fc->streams[i];
            break;
        }
    }
    if (!st) {
        av_log(c->fc, AV_LOG_ERROR, "could not find corresponding track id %d\n", frag->track_id);
        return AVERROR_INVALIDDATA;
    }
    sc = st->priv_data;
    if (sc->pseudo_stream_id+1 != frag->stsd_id && sc->pseudo_stream_id != -1)
        return 0;
    avio_r8(pb); /* version */
    flags = avio_rb24(pb);
    entries = avio_rb32(pb);
    av_log(c->fc, AV_LOG_TRACE, "flags 0x%x entries %d\n", flags, entries);

    /* Always assume the presence of composition time offsets.
     * Without this assumption, for instance, we cannot deal with a track in fragmented movies that meet the following.
     *  1) in the initial movie, there are no samples.
     *  2) in the first movie fragment, there is only one sample without composition time offset.
     *  3) in the subsequent movie fragments, there are samples with composition time offset. */
    if (!sc->ctts_count && sc->sample_count)
    {
        /* Complement ctts table if moov atom doesn't have ctts atom. */
        ctts_data = av_realloc(NULL, sizeof(*sc->ctts_data));
        if (!ctts_data)
            return AVERROR(ENOMEM);
        sc->ctts_data = ctts_data;
        sc->ctts_data[sc->ctts_count].count = sc->sample_count;
        sc->ctts_data[sc->ctts_count].duration = 0;
        sc->ctts_count++;
    }
    if ((uint64_t)entries+sc->ctts_count >= UINT_MAX/sizeof(*sc->ctts_data))
        return AVERROR_INVALIDDATA;
    if ((err = av_reallocp_array(&sc->ctts_data, entries + sc->ctts_count,
                                 sizeof(*sc->ctts_data))) < 0) {
        sc->ctts_count = 0;
        return err;
    }
    if (flags & MOV_TRUN_DATA_OFFSET)        data_offset        = avio_rb32(pb);
    if (flags & MOV_TRUN_FIRST_SAMPLE_FLAGS) first_sample_flags = avio_rb32(pb);
    dts    = sc->track_end - sc->time_offset;
    offset = frag->base_data_offset + data_offset;
    distance = 0;
    av_log(c->fc, AV_LOG_TRACE, "first sample flags 0x%x\n", first_sample_flags);
    for (i = 0; i < entries && !pb->eof_reached; i++) {
        unsigned sample_size = frag->size;
        int sample_flags = i ? frag->flags : first_sample_flags;
        unsigned sample_duration = frag->duration;
        int keyframe = 0;

        if (flags & MOV_TRUN_SAMPLE_DURATION) sample_duration = avio_rb32(pb);
        if (flags & MOV_TRUN_SAMPLE_SIZE)     sample_size     = avio_rb32(pb);
        if (flags & MOV_TRUN_SAMPLE_FLAGS)    sample_flags    = avio_rb32(pb);
        sc->ctts_data[sc->ctts_count].count = 1;
        sc->ctts_data[sc->ctts_count].duration = (flags & MOV_TRUN_SAMPLE_CTS) ?
                                                  avio_rb32(pb) : 0;
        mov_update_dts_shift(sc, sc->ctts_data[sc->ctts_count].duration);
        if (frag->time != AV_NOPTS_VALUE) {
            if (c->use_mfra_for == FF_MOV_FLAG_MFRA_PTS) {
                int64_t pts = frag->time;
                av_log(c->fc, AV_LOG_DEBUG, "found frag time %"PRId64
                        " sc->dts_shift %d ctts.duration %d"
                        " sc->time_offset %"PRId64" flags & MOV_TRUN_SAMPLE_CTS %d\n", pts,
                        sc->dts_shift, sc->ctts_data[sc->ctts_count].duration,
                        sc->time_offset, flags & MOV_TRUN_SAMPLE_CTS);
                dts = pts - sc->dts_shift;
                if (flags & MOV_TRUN_SAMPLE_CTS) {
                    dts -= sc->ctts_data[sc->ctts_count].duration;
                } else {
                    dts -= sc->time_offset;
                }
                av_log(c->fc, AV_LOG_DEBUG, "calculated into dts %"PRId64"\n", dts);
            } else {
                dts = frag->time;
                av_log(c->fc, AV_LOG_DEBUG, "found frag time %"PRId64
                        ", using it for dts\n", dts);
            }
            frag->time = AV_NOPTS_VALUE;
        }
        sc->ctts_count++;
        if (st->codec->codec_type == AVMEDIA_TYPE_AUDIO)
            keyframe = 1;
        else if (!found_keyframe)
            keyframe = found_keyframe =
                !(sample_flags & (MOV_FRAG_SAMPLE_FLAG_IS_NON_SYNC |
                                  MOV_FRAG_SAMPLE_FLAG_DEPENDS_YES));
        if (keyframe)
            distance = 0;
        err = av_add_index_entry(st, offset, dts, sample_size, distance,
                                 keyframe ? AVINDEX_KEYFRAME : 0);
        if (err < 0) {
            av_log(c->fc, AV_LOG_ERROR, "Failed to add index entry\n");
        }
        av_log(c->fc, AV_LOG_TRACE, "AVIndex stream %d, sample %d, offset %"PRIx64", dts %"PRId64", "
                "size %d, distance %d, keyframe %d\n", st->index, sc->sample_count+i,
                offset, dts, sample_size, distance, keyframe);
        distance++;
        dts += sample_duration;
        offset += sample_size;
        sc->data_size += sample_size;
        sc->duration_for_fps += sample_duration;
        sc->nb_frames_for_fps ++;
    }

    if (pb->eof_reached)
        return AVERROR_EOF;

    frag->implicit_offset = offset;
    st->duration = sc->track_end = dts + sc->time_offset;
    return 0;
}

/* this atom should be null (from specs), but some buggy files put the 'moov' atom inside it... */
/* like the files created with Adobe Premiere 5.0, for samples see */
/* http://graphics.tudelft.nl/~wouter/publications/soundtests/ */
static int mov_read_wide(MOVContext *c, AVIOContext *pb, MOVAtom atom)
{
    int err;

    if (atom.size < 8)
        return 0; /* continue */
    if (avio_rb32(pb) != 0) { /* 0 sized mdat atom... use the 'wide' atom size */
        avio_skip(pb, atom.size - 4);
        return 0;
    }
    atom.type = avio_rl32(pb);
    atom.size -= 8;
    if (atom.type != MKTAG('m','d','a','t')) {
        avio_skip(pb, atom.size);
        return 0;
    }
    err = mov_read_mdat(c, pb, atom);
    return err;
}

static int mov_read_cmov(MOVContext *c, AVIOContext *pb, MOVAtom atom)
{
#if CONFIG_ZLIB
    AVIOContext ctx;
    uint8_t *cmov_data;
    uint8_t *moov_data; /* uncompressed data */
    long cmov_len, moov_len;
    int ret = -1;

    avio_rb32(pb); /* dcom atom */
    if (avio_rl32(pb) != MKTAG('d','c','o','m'))
        return AVERROR_INVALIDDATA;
    if (avio_rl32(pb) != MKTAG('z','l','i','b')) {
        av_log(c->fc, AV_LOG_ERROR, "unknown compression for cmov atom !\n");
        return AVERROR_INVALIDDATA;
    }
    avio_rb32(pb); /* cmvd atom */
    if (avio_rl32(pb) != MKTAG('c','m','v','d'))
        return AVERROR_INVALIDDATA;
    moov_len = avio_rb32(pb); /* uncompressed size */
    cmov_len = atom.size - 6 * 4;

    cmov_data = av_malloc(cmov_len);
    if (!cmov_data)
        return AVERROR(ENOMEM);
    moov_data = av_malloc(moov_len);
    if (!moov_data) {
        av_free(cmov_data);
        return AVERROR(ENOMEM);
    }
    avio_read(pb, cmov_data, cmov_len);
    if (uncompress (moov_data, (uLongf *) &moov_len, (const Bytef *)cmov_data, cmov_len) != Z_OK)
        goto free_and_return;
    if (ffio_init_context(&ctx, moov_data, moov_len, 0, NULL, NULL, NULL, NULL) != 0)
        goto free_and_return;
    atom.type = MKTAG('m','o','o','v');
    atom.size = moov_len;
    ret = mov_read_default(c, &ctx, atom);
free_and_return:
    av_free(moov_data);
    av_free(cmov_data);
    return ret;
#else
    av_log(c->fc, AV_LOG_ERROR, "this file requires zlib support compiled in\n");
    return AVERROR(ENOSYS);
#endif
}

/* edit list atom */
static int mov_read_elst(MOVContext *c, AVIOContext *pb, MOVAtom atom)
{
    MOVStreamContext *sc;
    int i, edit_count, version;

    if (c->fc->nb_streams < 1 || c->ignore_editlist)
        return 0;
    sc = c->fc->streams[c->fc->nb_streams-1]->priv_data;

    version = avio_r8(pb); /* version */
    avio_rb24(pb); /* flags */
    edit_count = avio_rb32(pb); /* entries */

    if (!edit_count)
        return 0;
    if (sc->elst_data)
        av_log(c->fc, AV_LOG_WARNING, "Duplicated ELST atom\n");
    av_free(sc->elst_data);
    sc->elst_count = 0;
    sc->elst_data = av_malloc_array(edit_count, sizeof(*sc->elst_data));
    if (!sc->elst_data)
        return AVERROR(ENOMEM);

    av_log(c->fc, AV_LOG_TRACE, "track[%i].edit_count = %i\n", c->fc->nb_streams-1, edit_count);
    for (i = 0; i < edit_count && !pb->eof_reached; i++) {
        MOVElst *e = &sc->elst_data[i];

        if (version == 1) {
            e->duration = avio_rb64(pb);
            e->time     = avio_rb64(pb);
        } else {
            e->duration = avio_rb32(pb); /* segment duration */
            e->time     = (int32_t)avio_rb32(pb); /* media time */
        }
        e->rate = avio_rb32(pb) / 65536.0;
        av_log(c->fc, AV_LOG_TRACE, "duration=%"PRId64" time=%"PRId64" rate=%f\n",
                e->duration, e->time, e->rate);
    }
    sc->elst_count = i;

    return 0;
}

static int mov_read_tmcd(MOVContext *c, AVIOContext *pb, MOVAtom atom)
{
    MOVStreamContext *sc;

    if (c->fc->nb_streams < 1)
        return AVERROR_INVALIDDATA;
    sc = c->fc->streams[c->fc->nb_streams - 1]->priv_data;
    sc->timecode_track = avio_rb32(pb);
    return 0;
}

static int mov_read_uuid(MOVContext *c, AVIOContext *pb, MOVAtom atom)
{
    int ret;
    uint8_t uuid[16];
    static const uint8_t uuid_isml_manifest[] = {
        0xa5, 0xd4, 0x0b, 0x30, 0xe8, 0x14, 0x11, 0xdd,
        0xba, 0x2f, 0x08, 0x00, 0x20, 0x0c, 0x9a, 0x66
    };

    if (atom.size < sizeof(uuid) || atom.size == INT64_MAX)
        return AVERROR_INVALIDDATA;

    ret = avio_read(pb, uuid, sizeof(uuid));
    if (ret < 0) {
        return ret;
    } else if (ret != sizeof(uuid)) {
        return AVERROR_INVALIDDATA;
    }
    if (!memcmp(uuid, uuid_isml_manifest, sizeof(uuid))) {
        uint8_t *buffer, *ptr;
        char *endptr;
        size_t len = atom.size - sizeof(uuid);

        if (len < 4) {
            return AVERROR_INVALIDDATA;
        }
        ret = avio_skip(pb, 4); // zeroes
        len -= 4;

        buffer = av_mallocz(len + 1);
        if (!buffer) {
            return AVERROR(ENOMEM);
        }
        ret = avio_read(pb, buffer, len);
        if (ret < 0) {
            av_free(buffer);
            return ret;
        } else if (ret != len) {
            av_free(buffer);
            return AVERROR_INVALIDDATA;
        }

        ptr = buffer;
        while ((ptr = av_stristr(ptr, "systemBitrate=\""))) {
            ptr += sizeof("systemBitrate=\"") - 1;
            c->bitrates_count++;
            c->bitrates = av_realloc_f(c->bitrates, c->bitrates_count, sizeof(*c->bitrates));
            if (!c->bitrates) {
                c->bitrates_count = 0;
                av_free(buffer);
                return AVERROR(ENOMEM);
            }
            errno = 0;
            ret = strtol(ptr, &endptr, 10);
            if (ret < 0 || errno || *endptr != '"') {
                c->bitrates[c->bitrates_count - 1] = 0;
            } else {
                c->bitrates[c->bitrates_count - 1] = ret;
            }
        }

        av_free(buffer);
    }
    return 0;
}

static int mov_read_free(MOVContext *c, AVIOContext *pb, MOVAtom atom)
{
    int ret;
    uint8_t content[16];

    if (atom.size < 8)
        return 0;

    ret = avio_read(pb, content, FFMIN(sizeof(content), atom.size));
    if (ret < 0)
        return ret;

    if (   !c->found_moov
        && !c->found_mdat
        && !memcmp(content, "Anevia\x1A\x1A", 8)
        && c->use_mfra_for == FF_MOV_FLAG_MFRA_AUTO) {
        c->use_mfra_for = FF_MOV_FLAG_MFRA_PTS;
    }

    return 0;
}

static const MOVParseTableEntry mov_default_parse_table[] = {
{ MKTAG('A','C','L','R'), mov_read_aclr },
{ MKTAG('A','P','R','G'), mov_read_avid },
{ MKTAG('A','A','L','P'), mov_read_avid },
{ MKTAG('A','R','E','S'), mov_read_ares },
{ MKTAG('a','v','s','s'), mov_read_avss },
{ MKTAG('c','h','p','l'), mov_read_chpl },
{ MKTAG('c','o','6','4'), mov_read_stco },
{ MKTAG('c','o','l','r'), mov_read_colr },
{ MKTAG('c','t','t','s'), mov_read_ctts }, /* composition time to sample */
{ MKTAG('d','i','n','f'), mov_read_default },
{ MKTAG('D','p','x','E'), mov_read_dpxe },
{ MKTAG('d','r','e','f'), mov_read_dref },
{ MKTAG('e','d','t','s'), mov_read_default },
{ MKTAG('e','l','s','t'), mov_read_elst },
{ MKTAG('e','n','d','a'), mov_read_enda },
{ MKTAG('f','i','e','l'), mov_read_fiel },
{ MKTAG('f','t','y','p'), mov_read_ftyp },
{ MKTAG('g','l','b','l'), mov_read_glbl },
{ MKTAG('h','d','l','r'), mov_read_hdlr },
{ MKTAG('i','l','s','t'), mov_read_ilst },
{ MKTAG('j','p','2','h'), mov_read_jp2h },
{ MKTAG('m','d','a','t'), mov_read_mdat },
{ MKTAG('m','d','h','d'), mov_read_mdhd },
{ MKTAG('m','d','i','a'), mov_read_default },
{ MKTAG('m','e','t','a'), mov_read_meta },
{ MKTAG('m','i','n','f'), mov_read_default },
{ MKTAG('m','o','o','f'), mov_read_moof },
{ MKTAG('m','o','o','v'), mov_read_moov },
{ MKTAG('m','v','e','x'), mov_read_default },
{ MKTAG('m','v','h','d'), mov_read_mvhd },
{ MKTAG('S','M','I',' '), mov_read_svq3 },
{ MKTAG('a','l','a','c'), mov_read_alac }, /* alac specific atom */
{ MKTAG('a','v','c','C'), mov_read_glbl },
{ MKTAG('p','a','s','p'), mov_read_pasp },
{ MKTAG('s','t','b','l'), mov_read_default },
{ MKTAG('s','t','c','o'), mov_read_stco },
{ MKTAG('s','t','p','s'), mov_read_stps },
{ MKTAG('s','t','r','f'), mov_read_strf },
{ MKTAG('s','t','s','c'), mov_read_stsc },
{ MKTAG('s','t','s','d'), mov_read_stsd }, /* sample description */
{ MKTAG('s','t','s','s'), mov_read_stss }, /* sync sample */
{ MKTAG('s','t','s','z'), mov_read_stsz }, /* sample size */
{ MKTAG('s','t','t','s'), mov_read_stts },
{ MKTAG('s','t','z','2'), mov_read_stsz }, /* compact sample size */
{ MKTAG('t','k','h','d'), mov_read_tkhd }, /* track header */
{ MKTAG('t','f','d','t'), mov_read_tfdt },
{ MKTAG('t','f','h','d'), mov_read_tfhd }, /* track fragment header */
{ MKTAG('t','r','a','k'), mov_read_trak },
{ MKTAG('t','r','a','f'), mov_read_default },
{ MKTAG('t','r','e','f'), mov_read_default },
{ MKTAG('t','m','c','d'), mov_read_tmcd },
{ MKTAG('c','h','a','p'), mov_read_chap },
{ MKTAG('t','r','e','x'), mov_read_trex },
{ MKTAG('t','r','u','n'), mov_read_trun },
{ MKTAG('u','d','t','a'), mov_read_default },
{ MKTAG('w','a','v','e'), mov_read_wave },
{ MKTAG('e','s','d','s'), mov_read_esds },
{ MKTAG('d','a','c','3'), mov_read_dac3 }, /* AC-3 info */
{ MKTAG('d','e','c','3'), mov_read_dec3 }, /* EAC-3 info */
{ MKTAG('w','i','d','e'), mov_read_wide }, /* place holder */
{ MKTAG('w','f','e','x'), mov_read_wfex },
{ MKTAG('c','m','o','v'), mov_read_cmov },
{ MKTAG('c','h','a','n'), mov_read_chan }, /* channel layout */
{ MKTAG('d','v','c','1'), mov_read_dvc1 },
{ MKTAG('s','b','g','p'), mov_read_sbgp },
{ MKTAG('h','v','c','C'), mov_read_glbl },
{ MKTAG('u','u','i','d'), mov_read_uuid },
{ MKTAG('C','i','n', 0x8e), mov_read_targa_y216 },
{ MKTAG('f','r','e','e'), mov_read_free },
{ MKTAG('-','-','-','-'), mov_read_custom },
{ 0, NULL }
};

static int mov_read_default(MOVContext *c, AVIOContext *pb, MOVAtom atom)
{
    int64_t total_size = 0;
    MOVAtom a;
    int i;

    if (c->atom_depth > 10) {
        av_log(c->fc, AV_LOG_ERROR, "Atoms too deeply nested\n");
        return AVERROR_INVALIDDATA;
    }
    c->atom_depth ++;

    if (atom.size < 0)
        atom.size = INT64_MAX;
    while (total_size + 8 <= atom.size && !avio_feof(pb)) {
        int (*parse)(MOVContext*, AVIOContext*, MOVAtom) = NULL;
        a.size = atom.size;
        a.type=0;
        if (atom.size >= 8) {
            a.size = avio_rb32(pb);
            a.type = avio_rl32(pb);
            if (a.type == MKTAG('f','r','e','e') &&
                a.size >= 8 &&
                c->moov_retry) {
                uint8_t buf[8];
                uint32_t *type = (uint32_t *)buf + 1;
                avio_read(pb, buf, 8);
                avio_seek(pb, -8, SEEK_CUR);
                if (*type == MKTAG('m','v','h','d') ||
                    *type == MKTAG('c','m','o','v')) {
                    av_log(c->fc, AV_LOG_ERROR, "Detected moov in a free atom.\n");
                    a.type = MKTAG('m','o','o','v');
                }
            }
            if (atom.type != MKTAG('r','o','o','t') &&
                atom.type != MKTAG('m','o','o','v'))
            {
                if (a.type == MKTAG('t','r','a','k') || a.type == MKTAG('m','d','a','t'))
                {
                    av_log(c->fc, AV_LOG_ERROR, "Broken file, trak/mdat not at top-level\n");
                    avio_skip(pb, -8);
                    c->atom_depth --;
                    return 0;
                }
            }
            total_size += 8;
            if (a.size == 1 && total_size + 8 <= atom.size) { /* 64 bit extended size */
                a.size = avio_rb64(pb) - 8;
                total_size += 8;
            }
        }
        av_log(c->fc, AV_LOG_TRACE, "type: %08x '%.4s' parent:'%.4s' sz: %"PRId64" %"PRId64" %"PRId64"\n",
                a.type, (char*)&a.type, (char*)&atom.type, a.size, total_size, atom.size);
        if (a.size == 0) {
            a.size = atom.size - total_size + 8;
        }
        a.size -= 8;
        if (a.size < 0)
            break;
        a.size = FFMIN(a.size, atom.size - total_size);

        for (i = 0; mov_default_parse_table[i].type; i++)
            if (mov_default_parse_table[i].type == a.type) {
                parse = mov_default_parse_table[i].parse;
                break;
            }

        // container is user data
        if (!parse && (atom.type == MKTAG('u','d','t','a') ||
                       atom.type == MKTAG('i','l','s','t')))
            parse = mov_read_udta_string;

        if (!parse) { /* skip leaf atoms data */
            avio_skip(pb, a.size);
        } else {
            int64_t start_pos = avio_tell(pb);
            int64_t left;
            int err = parse(c, pb, a);
            if (err < 0) {
                c->atom_depth --;
                return err;
            }
            if (c->found_moov && c->found_mdat &&
                ((!pb->seekable || c->fc->flags & AVFMT_FLAG_IGNIDX) ||
                 start_pos + a.size == avio_size(pb))) {
                if (!pb->seekable || c->fc->flags & AVFMT_FLAG_IGNIDX)
                    c->next_root_atom = start_pos + a.size;
                c->atom_depth --;
                return 0;
            }
            left = a.size - avio_tell(pb) + start_pos;
            if (left > 0) /* skip garbage at atom end */
                avio_skip(pb, left);
            else if (left < 0) {
                av_log(c->fc, AV_LOG_WARNING,
                       "overread end of atom '%.4s' by %"PRId64" bytes\n",
                       (char*)&a.type, -left);
                avio_seek(pb, left, SEEK_CUR);
            }
        }

        total_size += a.size;
    }

    if (total_size < atom.size && atom.size < 0x7ffff)
        avio_skip(pb, atom.size - total_size);

    c->atom_depth --;
    return 0;
}

static int mov_probe(AVProbeData *p)
{
    int64_t offset;
    uint32_t tag;
    int score = 0;
    int moov_offset = -1;

    /* check file header */
    offset = 0;
    for (;;) {
        /* ignore invalid offset */
        if ((offset + 8) > (unsigned int)p->buf_size)
            break;
        tag = AV_RL32(p->buf + offset + 4);
        switch(tag) {
        /* check for obvious tags */
        case MKTAG('m','o','o','v'):
            moov_offset = offset + 4;
        case MKTAG('m','d','a','t'):
        case MKTAG('p','n','o','t'): /* detect movs with preview pics like ew.mov and april.mov */
        case MKTAG('u','d','t','a'): /* Packet Video PVAuthor adds this and a lot of more junk */
        case MKTAG('f','t','y','p'):
            if (AV_RB32(p->buf+offset) < 8 &&
                (AV_RB32(p->buf+offset) != 1 ||
                 offset + 12 > (unsigned int)p->buf_size ||
                 AV_RB64(p->buf+offset + 8) == 0)) {
                score = FFMAX(score, AVPROBE_SCORE_EXTENSION);
            } else if (tag == MKTAG('f','t','y','p') &&
                       (   AV_RL32(p->buf + offset + 8) == MKTAG('j','p','2',' ')
                        || AV_RL32(p->buf + offset + 8) == MKTAG('j','p','x',' ')
                    )) {
                score = FFMAX(score, 5);
            } else {
                score = AVPROBE_SCORE_MAX;
            }
            offset = FFMAX(4, AV_RB32(p->buf+offset)) + offset;
            break;
        /* those are more common words, so rate then a bit less */
        case MKTAG('e','d','i','w'): /* xdcam files have reverted first tags */
        case MKTAG('w','i','d','e'):
        case MKTAG('f','r','e','e'):
        case MKTAG('j','u','n','k'):
        case MKTAG('p','i','c','t'):
            score  = FFMAX(score, AVPROBE_SCORE_MAX - 5);
            offset = FFMAX(4, AV_RB32(p->buf+offset)) + offset;
            break;
        case MKTAG(0x82,0x82,0x7f,0x7d):
        case MKTAG('s','k','i','p'):
        case MKTAG('u','u','i','d'):
        case MKTAG('p','r','f','l'):
            /* if we only find those cause probedata is too small at least rate them */
            score  = FFMAX(score, AVPROBE_SCORE_EXTENSION);
            offset = FFMAX(4, AV_RB32(p->buf+offset)) + offset;
            break;
        default:
            offset = FFMAX(4, AV_RB32(p->buf+offset)) + offset;
        }
    }
    if(score > AVPROBE_SCORE_MAX - 50 && moov_offset != -1) {
        /* moov atom in the header - we should make sure that this is not a
         * MOV-packed MPEG-PS */
        offset = moov_offset;

        while(offset < (p->buf_size - 16)){ /* Sufficient space */
               /* We found an actual hdlr atom */
            if(AV_RL32(p->buf + offset     ) == MKTAG('h','d','l','r') &&
               AV_RL32(p->buf + offset +  8) == MKTAG('m','h','l','r') &&
               AV_RL32(p->buf + offset + 12) == MKTAG('M','P','E','G')){
                av_log(NULL, AV_LOG_WARNING, "Found media data tag MPEG indicating this is a MOV-packed MPEG-PS.\n");
                /* We found a media handler reference atom describing an
                 * MPEG-PS-in-MOV, return a
                 * low score to force expanding the probe window until
                 * mpegps_probe finds what it needs */
                return 5;
            }else
                /* Keep looking */
                offset+=2;
        }
    }

    return score;
}

// must be done after parsing all trak because there's no order requirement
static void mov_read_chapters(AVFormatContext *s)
{
    MOVContext *mov = s->priv_data;
    AVStream *st = NULL;
    MOVStreamContext *sc;
    int64_t cur_pos;
    int i;

    for (i = 0; i < s->nb_streams; i++)
        if (s->streams[i]->id == mov->chapter_track) {
            st = s->streams[i];
            break;
        }
    if (!st) {
        av_log(s, AV_LOG_ERROR, "Referenced QT chapter track not found\n");
        return;
    }

    st->discard = AVDISCARD_ALL;
    sc = st->priv_data;
    cur_pos = avio_tell(sc->pb);

    for (i = 0; i < st->nb_index_entries; i++) {
        AVIndexEntry *sample = &st->index_entries[i];
        int64_t end = i+1 < st->nb_index_entries ? st->index_entries[i+1].timestamp : st->duration;
        uint8_t *title;
        uint16_t ch;
        int len, title_len;

        if (end < sample->timestamp) {
            av_log(s, AV_LOG_WARNING, "ignoring stream duration which is shorter than chapters\n");
            end = AV_NOPTS_VALUE;
        }

        if (avio_seek(sc->pb, sample->pos, SEEK_SET) != sample->pos) {
            av_log(s, AV_LOG_ERROR, "Chapter %d not found in file\n", i);
            goto finish;
        }

        // the first two bytes are the length of the title
        len = avio_rb16(sc->pb);
        if (len > sample->size-2)
            continue;
        title_len = 2*len + 1;
        if (!(title = av_mallocz(title_len)))
            goto finish;

        // The samples could theoretically be in any encoding if there's an encd
        // atom following, but in practice are only utf-8 or utf-16, distinguished
        // instead by the presence of a BOM
        if (!len) {
            title[0] = 0;
        } else {
            ch = avio_rb16(sc->pb);
            if (ch == 0xfeff)
                avio_get_str16be(sc->pb, len, title, title_len);
            else if (ch == 0xfffe)
                avio_get_str16le(sc->pb, len, title, title_len);
            else {
                AV_WB16(title, ch);
                if (len == 1 || len == 2)
                    title[len] = 0;
                else
                    avio_get_str(sc->pb, INT_MAX, title + 2, len - 1);
            }
        }

        avpriv_new_chapter(s, i, st->time_base, sample->timestamp, end, title);
        av_freep(&title);
    }
finish:
    avio_seek(sc->pb, cur_pos, SEEK_SET);
}

static int parse_timecode_in_framenum_format(AVFormatContext *s, AVStream *st,
                                             uint32_t value, int flags)
{
    AVTimecode tc;
    char buf[AV_TIMECODE_STR_SIZE];
    AVRational rate = {st->codec->time_base.den,
                       st->codec->time_base.num};
    int ret = av_timecode_init(&tc, rate, flags, 0, s);
    if (ret < 0)
        return ret;
    av_dict_set(&st->metadata, "timecode",
                av_timecode_make_string(&tc, buf, value), 0);
    return 0;
}

static int mov_read_timecode_track(AVFormatContext *s, AVStream *st)
{
    MOVStreamContext *sc = st->priv_data;
    int flags = 0;
    int64_t cur_pos = avio_tell(sc->pb);
    uint32_t value;

    if (!st->nb_index_entries)
        return -1;

    avio_seek(sc->pb, st->index_entries->pos, SEEK_SET);
    value = avio_rb32(s->pb);

    if (sc->tmcd_flags & 0x0001) flags |= AV_TIMECODE_FLAG_DROPFRAME;
    if (sc->tmcd_flags & 0x0002) flags |= AV_TIMECODE_FLAG_24HOURSMAX;
    if (sc->tmcd_flags & 0x0004) flags |= AV_TIMECODE_FLAG_ALLOWNEGATIVE;

    /* Assume Counter flag is set to 1 in tmcd track (even though it is likely
     * not the case) and thus assume "frame number format" instead of QT one.
     * No sample with tmcd track can be found with a QT timecode at the moment,
     * despite what the tmcd track "suggests" (Counter flag set to 0 means QT
     * format). */
    parse_timecode_in_framenum_format(s, st, value, flags);

    avio_seek(sc->pb, cur_pos, SEEK_SET);
    return 0;
}

static int mov_read_close(AVFormatContext *s)
{
    MOVContext *mov = s->priv_data;
    int i, j;

    for (i = 0; i < s->nb_streams; i++) {
        AVStream *st = s->streams[i];
        MOVStreamContext *sc = st->priv_data;

        av_freep(&sc->ctts_data);
        for (j = 0; j < sc->drefs_count; j++) {
            av_freep(&sc->drefs[j].path);
            av_freep(&sc->drefs[j].dir);
        }
        av_freep(&sc->drefs);

        sc->drefs_count = 0;

        if (!sc->pb_is_copied)
            avio_closep(&sc->pb);

        sc->pb = NULL;
        av_freep(&sc->chunk_offsets);
        av_freep(&sc->stsc_data);
        av_freep(&sc->sample_sizes);
        av_freep(&sc->keyframes);
        av_freep(&sc->stts_data);
        av_freep(&sc->stps_data);
        av_freep(&sc->elst_data);
        av_freep(&sc->rap_group);
        av_freep(&sc->display_matrix);
    }

    if (mov->dv_demux) {
        avformat_free_context(mov->dv_fctx);
        mov->dv_fctx = NULL;
    }

    av_freep(&mov->trex_data);
    av_freep(&mov->bitrates);

    for (i = 0; i < mov->fragment_index_count; i++) {
        MOVFragmentIndex* index = mov->fragment_index_data[i];
        av_freep(&index->items);
        av_freep(&mov->fragment_index_data[i]);
    }
    av_freep(&mov->fragment_index_data);

    return 0;
}

static int tmcd_is_referenced(AVFormatContext *s, int tmcd_id)
{
    int i;

    for (i = 0; i < s->nb_streams; i++) {
        AVStream *st = s->streams[i];
        MOVStreamContext *sc = st->priv_data;

        if (st->codec->codec_type == AVMEDIA_TYPE_VIDEO &&
            sc->timecode_track == tmcd_id)
            return 1;
    }
    return 0;
}

/* look for a tmcd track not referenced by any video track, and export it globally */
static void export_orphan_timecode(AVFormatContext *s)
{
    int i;

    for (i = 0; i < s->nb_streams; i++) {
        AVStream *st = s->streams[i];

        if (st->codec->codec_tag  == MKTAG('t','m','c','d') &&
            !tmcd_is_referenced(s, i + 1)) {
            AVDictionaryEntry *tcr = av_dict_get(st->metadata, "timecode", NULL, 0);
            if (tcr) {
                av_dict_set(&s->metadata, "timecode", tcr->value, 0);
                break;
            }
        }
    }
}

static int read_tfra(MOVContext *mov, AVIOContext *f)
{
    MOVFragmentIndex* index = NULL;
    int version, fieldlength, i, j;
    int64_t pos = avio_tell(f);
    uint32_t size = avio_rb32(f);
    void *tmp;

    if (avio_rb32(f) != MKBETAG('t', 'f', 'r', 'a')) {
        return 1;
    }
    av_log(mov->fc, AV_LOG_VERBOSE, "found tfra\n");
    index = av_mallocz(sizeof(MOVFragmentIndex));
    if (!index) {
        return AVERROR(ENOMEM);
    }

    tmp = av_realloc_array(mov->fragment_index_data,
                           mov->fragment_index_count + 1,
                           sizeof(MOVFragmentIndex*));
    if (!tmp) {
        av_freep(&index);
        return AVERROR(ENOMEM);
    }
    mov->fragment_index_data = tmp;
    mov->fragment_index_data[mov->fragment_index_count++] = index;

    version = avio_r8(f);
    avio_rb24(f);
    index->track_id = avio_rb32(f);
    fieldlength = avio_rb32(f);
    index->item_count = avio_rb32(f);
    index->items = av_mallocz_array(
            index->item_count, sizeof(MOVFragmentIndexItem));
    if (!index->items) {
        index->item_count = 0;
        return AVERROR(ENOMEM);
    }
    for (i = 0; i < index->item_count; i++) {
        int64_t time, offset;
        if (version == 1) {
            time   = avio_rb64(f);
            offset = avio_rb64(f);
        } else {
            time   = avio_rb32(f);
            offset = avio_rb32(f);
        }
        index->items[i].time = time;
        index->items[i].moof_offset = offset;
        for (j = 0; j < ((fieldlength >> 4) & 3) + 1; j++)
            avio_r8(f);
        for (j = 0; j < ((fieldlength >> 2) & 3) + 1; j++)
            avio_r8(f);
        for (j = 0; j < ((fieldlength >> 0) & 3) + 1; j++)
            avio_r8(f);
    }

    avio_seek(f, pos + size, SEEK_SET);
    return 0;
}

static int mov_read_mfra(MOVContext *c, AVIOContext *f)
{
    int64_t stream_size = avio_size(f);
    int64_t original_pos = avio_tell(f);
    int64_t seek_ret;
    int32_t mfra_size;
    int ret = -1;
    if ((seek_ret = avio_seek(f, stream_size - 4, SEEK_SET)) < 0) {
        ret = seek_ret;
        goto fail;
    }
    mfra_size = avio_rb32(f);
    if (mfra_size < 0 || mfra_size > stream_size) {
        av_log(c->fc, AV_LOG_DEBUG, "doesn't look like mfra (unreasonable size)\n");
        goto fail;
    }
    if ((seek_ret = avio_seek(f, -mfra_size, SEEK_CUR)) < 0) {
        ret = seek_ret;
        goto fail;
    }
    if (avio_rb32(f) != mfra_size) {
        av_log(c->fc, AV_LOG_DEBUG, "doesn't look like mfra (size mismatch)\n");
        goto fail;
    }
    if (avio_rb32(f) != MKBETAG('m', 'f', 'r', 'a')) {
        av_log(c->fc, AV_LOG_DEBUG, "doesn't look like mfra (tag mismatch)\n");
        goto fail;
    }
    av_log(c->fc, AV_LOG_VERBOSE, "stream has mfra\n");
    do {
        ret = read_tfra(c, f);
        if (ret < 0)
            goto fail;
    } while (!ret);
    ret = 0;
fail:
    seek_ret = avio_seek(f, original_pos, SEEK_SET);
    if (seek_ret < 0) {
        av_log(c->fc, AV_LOG_ERROR,
               "failed to seek back after looking for mfra\n");
        ret = seek_ret;
    }
    return ret;
}

static int mov_read_header(AVFormatContext *s)
{
    MOVContext *mov = s->priv_data;
    AVIOContext *pb = s->pb;
    int j, err;
    MOVAtom atom = { AV_RL32("root") };
    int i;

    mov->fc = s;
    /* .mov and .mp4 aren't streamable anyway (only progressive download if moov is before mdat) */
    if (pb->seekable)
        atom.size = avio_size(pb);
    else
        atom.size = INT64_MAX;

    /* check MOV header */
    do {
    if (mov->moov_retry)
        avio_seek(pb, 0, SEEK_SET);
    if ((err = mov_read_default(mov, pb, atom)) < 0) {
        av_log(s, AV_LOG_ERROR, "error reading header\n");
        mov_read_close(s);
        return err;
    }
    } while (pb->seekable && !mov->found_moov && !mov->moov_retry++);
    if (!mov->found_moov) {
        av_log(s, AV_LOG_ERROR, "moov atom not found\n");
        mov_read_close(s);
        return AVERROR_INVALIDDATA;
    }
    av_log(mov->fc, AV_LOG_TRACE, "on_parse_exit_offset=%"PRId64"\n", avio_tell(pb));

    if (pb->seekable) {
        if (mov->chapter_track > 0)
            mov_read_chapters(s);
        for (i = 0; i < s->nb_streams; i++)
            if (s->streams[i]->codec->codec_tag == AV_RL32("tmcd"))
                mov_read_timecode_track(s, s->streams[i]);
    }

    /* copy timecode metadata from tmcd tracks to the related video streams */
    for (i = 0; i < s->nb_streams; i++) {
        AVStream *st = s->streams[i];
        MOVStreamContext *sc = st->priv_data;
        if (sc->timecode_track > 0) {
            AVDictionaryEntry *tcr;
            int tmcd_st_id = -1;

            for (j = 0; j < s->nb_streams; j++)
                if (s->streams[j]->id == sc->timecode_track)
                    tmcd_st_id = j;

            if (tmcd_st_id < 0 || tmcd_st_id == i)
                continue;
            tcr = av_dict_get(s->streams[tmcd_st_id]->metadata, "timecode", NULL, 0);
            if (tcr)
                av_dict_set(&st->metadata, "timecode", tcr->value, 0);
        }
    }
    export_orphan_timecode(s);

    for (i = 0; i < s->nb_streams; i++) {
        AVStream *st = s->streams[i];
        MOVStreamContext *sc = st->priv_data;
        fix_timescale(mov, sc);
        if(st->codec->codec_type == AVMEDIA_TYPE_AUDIO && st->codec->codec_id == AV_CODEC_ID_AAC) {
            st->skip_samples = sc->start_pad;
        }
        if (st->codec->codec_type == AVMEDIA_TYPE_VIDEO && sc->nb_frames_for_fps > 0 && sc->duration_for_fps > 0)
            av_reduce(&st->avg_frame_rate.num, &st->avg_frame_rate.den,
                      sc->time_scale*(int64_t)sc->nb_frames_for_fps, sc->duration_for_fps, INT_MAX);
        if (st->codec->codec_type == AVMEDIA_TYPE_SUBTITLE) {
            if (st->codec->width <= 0 || st->codec->height <= 0) {
                st->codec->width  = sc->width;
                st->codec->height = sc->height;
            }
            if (st->codec->codec_id == AV_CODEC_ID_DVD_SUBTITLE) {
                if ((err = mov_rewrite_dvd_sub_extradata(st)) < 0)
                    return err;
            }
        }
    }

    if (mov->trex_data) {
        for (i = 0; i < s->nb_streams; i++) {
            AVStream *st = s->streams[i];
            MOVStreamContext *sc = st->priv_data;
            if (st->duration > 0)
                st->codec->bit_rate = sc->data_size * 8 * sc->time_scale / st->duration;
        }
    }

    if (mov->use_mfra_for > 0) {
        for (i = 0; i < s->nb_streams; i++) {
            AVStream *st = s->streams[i];
            MOVStreamContext *sc = st->priv_data;
            if (sc->duration_for_fps > 0) {
                st->codec->bit_rate = sc->data_size * 8 * sc->time_scale /
                    sc->duration_for_fps;
            }
        }
    }

    for (i = 0; i < mov->bitrates_count && i < s->nb_streams; i++) {
        if (mov->bitrates[i]) {
            s->streams[i]->codec->bit_rate = mov->bitrates[i];
        }
    }

    ff_rfps_calculate(s);

    for (i = 0; i < s->nb_streams; i++) {
        AVStream *st = s->streams[i];
        MOVStreamContext *sc = st->priv_data;

        switch (st->codec->codec_type) {
        case AVMEDIA_TYPE_AUDIO:
            err = ff_replaygain_export(st, s->metadata);
            if (err < 0) {
                mov_read_close(s);
                return err;
            }
            break;
        case AVMEDIA_TYPE_VIDEO:
            if (sc->display_matrix) {
                AVPacketSideData *sd, *tmp;

                tmp = av_realloc_array(st->side_data,
                                       st->nb_side_data + 1, sizeof(*tmp));
                if (!tmp)
                    return AVERROR(ENOMEM);

                st->side_data = tmp;
                st->nb_side_data++;

                sd = &st->side_data[st->nb_side_data - 1];
                sd->type = AV_PKT_DATA_DISPLAYMATRIX;
                sd->size = sizeof(int32_t) * 9;
                sd->data = (uint8_t*)sc->display_matrix;
                sc->display_matrix = NULL;
            }
            break;
        }
    }

    return 0;
}

static AVIndexEntry *mov_find_next_sample(AVFormatContext *s, AVStream **st)
{
    AVIndexEntry *sample = NULL;
    int64_t best_dts = INT64_MAX;
    int i;
    for (i = 0; i < s->nb_streams; i++) {
        AVStream *avst = s->streams[i];
        MOVStreamContext *msc = avst->priv_data;
        if (msc->pb && msc->current_sample < avst->nb_index_entries) {
            AVIndexEntry *current_sample = &avst->index_entries[msc->current_sample];
            int64_t dts = av_rescale(current_sample->timestamp, AV_TIME_BASE, msc->time_scale);
            av_log(s, AV_LOG_TRACE, "stream %d, sample %d, dts %"PRId64"\n", i, msc->current_sample, dts);
            if (!sample || (!s->pb->seekable && current_sample->pos < sample->pos) ||
                (s->pb->seekable &&
                 ((msc->pb != s->pb && dts < best_dts) || (msc->pb == s->pb &&
                 ((FFABS(best_dts - dts) <= AV_TIME_BASE && current_sample->pos < sample->pos) ||
                  (FFABS(best_dts - dts) > AV_TIME_BASE && dts < best_dts)))))) {
                sample = current_sample;
                best_dts = dts;
                *st = avst;
            }
        }
    }
    return sample;
}

static int mov_read_packet(AVFormatContext *s, AVPacket *pkt)
{
    MOVContext *mov = s->priv_data;
    MOVStreamContext *sc;
    AVIndexEntry *sample;
    AVStream *st = NULL;
    int ret;
    mov->fc = s;
 retry:
    sample = mov_find_next_sample(s, &st);
    if (!sample) {
        mov->found_mdat = 0;
        if (!mov->next_root_atom)
            return AVERROR_EOF;
        avio_seek(s->pb, mov->next_root_atom, SEEK_SET);
        mov->next_root_atom = 0;
        if (mov_read_default(mov, s->pb, (MOVAtom){ AV_RL32("root"), INT64_MAX }) < 0 ||
            avio_feof(s->pb))
            return AVERROR_EOF;
        av_log(s, AV_LOG_TRACE, "read fragments, offset 0x%"PRIx64"\n", avio_tell(s->pb));
        goto retry;
    }
    sc = st->priv_data;
    /* must be done just before reading, to avoid infinite loop on sample */
    sc->current_sample++;

    if (mov->next_root_atom) {
        sample->pos = FFMIN(sample->pos, mov->next_root_atom);
        sample->size = FFMIN(sample->size, (mov->next_root_atom - sample->pos));
    }

    if (st->discard != AVDISCARD_ALL) {
        if (avio_seek(sc->pb, sample->pos, SEEK_SET) != sample->pos) {
            av_log(mov->fc, AV_LOG_ERROR, "stream %d, offset 0x%"PRIx64": partial file\n",
                   sc->ffindex, sample->pos);
            return AVERROR_INVALIDDATA;
        }
        ret = av_get_packet(sc->pb, pkt, sample->size);
        if (ret < 0)
            return ret;
        if (sc->has_palette) {
            uint8_t *pal;

            pal = av_packet_new_side_data(pkt, AV_PKT_DATA_PALETTE, AVPALETTE_SIZE);
            if (!pal) {
                av_log(mov->fc, AV_LOG_ERROR, "Cannot append palette to packet\n");
            } else {
                memcpy(pal, sc->palette, AVPALETTE_SIZE);
                sc->has_palette = 0;
            }
        }
#if CONFIG_DV_DEMUXER
        if (mov->dv_demux && sc->dv_audio_container) {
            avpriv_dv_produce_packet(mov->dv_demux, pkt, pkt->data, pkt->size, pkt->pos);
            av_freep(&pkt->data);
            pkt->size = 0;
            ret = avpriv_dv_get_packet(mov->dv_demux, pkt);
            if (ret < 0)
                return ret;
        }
#endif
    }

    pkt->stream_index = sc->ffindex;
    pkt->dts = sample->timestamp;
    if (sc->ctts_data && sc->ctts_index < sc->ctts_count) {
        pkt->pts = pkt->dts + sc->dts_shift + sc->ctts_data[sc->ctts_index].duration;
        /* update ctts context */
        sc->ctts_sample++;
        if (sc->ctts_index < sc->ctts_count &&
            sc->ctts_data[sc->ctts_index].count == sc->ctts_sample) {
            sc->ctts_index++;
            sc->ctts_sample = 0;
        }
        if (sc->wrong_dts)
            pkt->dts = AV_NOPTS_VALUE;
    } else {
        int64_t next_dts = (sc->current_sample < st->nb_index_entries) ?
            st->index_entries[sc->current_sample].timestamp : st->duration;
        pkt->duration = next_dts - pkt->dts;
        pkt->pts = pkt->dts;
    }
    if (st->discard == AVDISCARD_ALL)
        goto retry;
    pkt->flags |= sample->flags & AVINDEX_KEYFRAME ? AV_PKT_FLAG_KEY : 0;
    pkt->pos = sample->pos;
    av_log(s, AV_LOG_TRACE, "stream %d, pts %"PRId64", dts %"PRId64", pos 0x%"PRIx64", duration %d\n",
            pkt->stream_index, pkt->pts, pkt->dts, pkt->pos, pkt->duration);
    return 0;
}

static int mov_seek_stream(AVFormatContext *s, AVStream *st, int64_t timestamp, int flags)
{
    MOVStreamContext *sc = st->priv_data;
    int sample, time_sample;
    int i;

    sample = av_index_search_timestamp(st, timestamp, flags);
    av_log(s, AV_LOG_TRACE, "stream %d, timestamp %"PRId64", sample %d\n", st->index, timestamp, sample);
    if (sample < 0 && st->nb_index_entries && timestamp < st->index_entries[0].timestamp)
        sample = 0;
    if (sample < 0) /* not sure what to do */
        return AVERROR_INVALIDDATA;
    sc->current_sample = sample;
    av_log(s, AV_LOG_TRACE, "stream %d, found sample %d\n", st->index, sc->current_sample);
    /* adjust ctts index */
    if (sc->ctts_data) {
        time_sample = 0;
        for (i = 0; i < sc->ctts_count; i++) {
            int next = time_sample + sc->ctts_data[i].count;
            if (next > sc->current_sample) {
                sc->ctts_index = i;
                sc->ctts_sample = sc->current_sample - time_sample;
                break;
            }
            time_sample = next;
        }
    }
    return sample;
}

static int mov_read_seek(AVFormatContext *s, int stream_index, int64_t sample_time, int flags)
{
    MOVContext *mc = s->priv_data;
    AVStream *st;
    int sample;
    int i;

    if (stream_index >= s->nb_streams)
        return AVERROR_INVALIDDATA;

    st = s->streams[stream_index];
    sample = mov_seek_stream(s, st, sample_time, flags);
    if (sample < 0)
        return sample;

    if (mc->seek_individually) {
        /* adjust seek timestamp to found sample timestamp */
        int64_t seek_timestamp = st->index_entries[sample].timestamp;

        for (i = 0; i < s->nb_streams; i++) {
            int64_t timestamp;
            MOVStreamContext *sc = s->streams[i]->priv_data;
            st = s->streams[i];
            st->skip_samples = (sample_time <= 0) ? sc->start_pad : 0;

            if (stream_index == i)
                continue;

            timestamp = av_rescale_q(seek_timestamp, s->streams[stream_index]->time_base, st->time_base);
            mov_seek_stream(s, st, timestamp, flags);
        }
    } else {
        for (i = 0; i < s->nb_streams; i++) {
            MOVStreamContext *sc;
            st = s->streams[i];
            sc = st->priv_data;
            sc->current_sample = 0;
        }
        while (1) {
            MOVStreamContext *sc;
            AVIndexEntry *entry = mov_find_next_sample(s, &st);
            if (!entry)
                return AVERROR_INVALIDDATA;
            sc = st->priv_data;
            if (sc->ffindex == stream_index && sc->current_sample == sample)
                break;
            sc->current_sample++;
        }
    }
    return 0;
}

#define OFFSET(x) offsetof(MOVContext, x)
#define FLAGS AV_OPT_FLAG_VIDEO_PARAM | AV_OPT_FLAG_DECODING_PARAM
static const AVOption mov_options[] = {
    {"use_absolute_path",
        "allow using absolute path when opening alias, this is a possible security issue",
        OFFSET(use_absolute_path), FF_OPT_TYPE_INT, {.i64 = 0},
        0, 1, FLAGS},
    {"seek_streams_individually",
        "Seek each stream individually to the to the closest point",
        OFFSET(seek_individually), AV_OPT_TYPE_INT, { .i64 = 1 },
        0, 1, FLAGS},
    {"ignore_editlist", "", OFFSET(ignore_editlist), FF_OPT_TYPE_INT, {.i64 = 0},
        0, 1, FLAGS},
    {"use_mfra_for",
        "use mfra for fragment timestamps",
        OFFSET(use_mfra_for), FF_OPT_TYPE_INT, {.i64 = FF_MOV_FLAG_MFRA_AUTO},
        -1, FF_MOV_FLAG_MFRA_PTS, FLAGS,
        "use_mfra_for"},
    {"auto", "auto", 0, AV_OPT_TYPE_CONST, {.i64 = FF_MOV_FLAG_MFRA_AUTO}, 0, 0,
        FLAGS, "use_mfra_for" },
    {"dts", "dts", 0, AV_OPT_TYPE_CONST, {.i64 = FF_MOV_FLAG_MFRA_DTS}, 0, 0,
        FLAGS, "use_mfra_for" },
    {"pts", "pts", 0, AV_OPT_TYPE_CONST, {.i64 = FF_MOV_FLAG_MFRA_PTS}, 0, 0,
        FLAGS, "use_mfra_for" },
    { "export_all", "Export unrecognized metadata entries", OFFSET(export_all),
        AV_OPT_TYPE_INT, { .i64 = 0 }, 0, 1, .flags = FLAGS },
    { "export_xmp", "Export full XMP metadata", OFFSET(export_xmp),
        AV_OPT_TYPE_INT, { .i64 = 0 }, 0, 1, .flags = FLAGS },
    { NULL },
};

static const AVClass mov_class = {
    .class_name = "mov,mp4,m4a,3gp,3g2,mj2",
    .item_name  = av_default_item_name,
    .option     = mov_options,
    .version    = LIBAVUTIL_VERSION_INT,
};

AVInputFormat ff_mov_demuxer = {
    .name           = "mov,mp4,m4a,3gp,3g2,mj2",
    .long_name      = NULL_IF_CONFIG_SMALL("QuickTime / MOV"),
    .priv_class     = &mov_class,
    .priv_data_size = sizeof(MOVContext),
    .extensions     = "mov,mp4,m4a,3gp,3g2,mj2",
    .read_probe     = mov_probe,
    .read_header    = mov_read_header,
    .read_packet    = mov_read_packet,
    .read_close     = mov_read_close,
    .read_seek      = mov_read_seek,
    .flags          = AVFMT_NO_BYTE_SEEK,
};<|MERGE_RESOLUTION|>--- conflicted
+++ resolved
@@ -2602,15 +2602,9 @@
 {
     /* try relative path, we do not try the absolute because it can leak information about our
        system to an attacker */
-<<<<<<< HEAD
-    if (ref->nlvl_to > 0 && ref->nlvl_from > 0) {
+    if (ref->nlvl_to > 0 && ref->nlvl_from > 0 && ref->path[0] != '/') {
         char filename[1025];
         const char *src_path;
-=======
-    if (ref->nlvl_to > 0 && ref->nlvl_from > 0 && ref->path[0] != '/') {
-        char filename[1024];
-        char *src_path;
->>>>>>> 9286de04
         int i, l;
 
         /* find a source dir */
