--- conflicted
+++ resolved
@@ -333,11 +333,7 @@
     if ((ret = avio_open_dyn_buf(dyn_cp)) < 0)
         return ret;
 
-<<<<<<< HEAD
-    if (pb->seekable) {
-=======
     if (pb->seekable & AVIO_SEEKABLE_NORMAL) {
->>>>>>> e1cc7f83
         *master = start_ebml_master(pb, elementid, expectedsize);
         if (mkv->write_crc && mkv->mode != MODE_WEBM)
             put_ebml_void(*dyn_cp, 6); /* Reserve space for CRC32 so position/size calculations using avio_tell() take it into account */
@@ -1409,11 +1405,7 @@
     if (ret < 0)
         return ret;
 
-<<<<<<< HEAD
-    ret = start_ebml_master_crc32(pb, &dyn_cp, mkv, &tracks, MATROSKA_ID_TRACKS, 0);
-=======
     ret = start_ebml_master_crc32(pb, &mkv->tracks_bc, mkv, &mkv->tracks_master, MATROSKA_ID_TRACKS, 0);
->>>>>>> e1cc7f83
     if (ret < 0)
         return ret;
 
@@ -1672,13 +1664,8 @@
     }
 
     if (mkv->tags.pos) {
-<<<<<<< HEAD
-        if (s->pb->seekable && !mkv->is_live)
-            put_ebml_void(s->pb, avio_tell(mkv->tags_bc));
-=======
         if ((s->pb->seekable & AVIO_SEEKABLE_NORMAL) && !mkv->is_live)
             end_ebml_master_crc32_preliminary(s->pb, &mkv->tags_bc, mkv, mkv->tags);
->>>>>>> e1cc7f83
         else
             end_ebml_master_crc32(s->pb, &mkv->tags_bc, mkv, mkv->tags);
     }
@@ -1934,13 +1921,8 @@
             put_ebml_void(pb, 11);              // assumes double-precision float to be written
         }
     }
-<<<<<<< HEAD
-    if (s->pb->seekable)
-        put_ebml_void(s->pb, avio_tell(pb));
-=======
     if ((s->pb->seekable & AVIO_SEEKABLE_NORMAL) && !mkv->is_live)
         end_ebml_master_crc32_preliminary(s->pb, &mkv->info_bc, mkv, mkv->info);
->>>>>>> e1cc7f83
     else
         end_ebml_master_crc32(s->pb, &mkv->info_bc, mkv, mkv->info);
     pb = s->pb;
