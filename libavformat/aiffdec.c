--- conflicted
+++ resolved
@@ -82,12 +82,7 @@
     }else
         size+= size&1;
 
-<<<<<<< HEAD
     avio_skip(s->pb, size);
-=======
-    str[res] = 0;
-    av_dict_set(&s->metadata, key, str, AV_DICT_DONT_STRDUP_VAL);
->>>>>>> a71bcd1a
 }
 
 /* Returns the number of sound data frames or negative on error */
