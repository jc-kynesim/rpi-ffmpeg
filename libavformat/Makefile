NAME = avformat
DESC = FFmpeg container format library

HEADERS = avformat.h                                                    \
          avio.h                                                        \
          version.h                                                     \

OBJS = allformats.o         \
       avio.o               \
       aviobuf.o            \
       cutils.o             \
       dump.o               \
       format.o             \
       id3v1.o              \
       id3v2.o              \
       metadata.o           \
       mux.o                \
       options.o            \
       os_support.o         \
       qtpalette.o          \
       protocols.o          \
       riff.o               \
       sdp.o                \
       url.o                \
       utils.o              \

OBJS-$(HAVE_LIBC_MSVCRT)                 += file_open.o

# subsystems
OBJS-$(CONFIG_ISO_MEDIA)                 += isom.o
OBJS-$(CONFIG_NETWORK)                   += network.o
OBJS-$(CONFIG_RIFFDEC)                   += riffdec.o
OBJS-$(CONFIG_RIFFENC)                   += riffenc.o
OBJS-$(CONFIG_RTPDEC)                    += rdt.o                       \
                                            rtp.o                       \
                                            rtpdec.o                    \
                                            rtpdec_ac3.o                \
                                            rtpdec_amr.o                \
                                            rtpdec_asf.o                \
                                            rtpdec_dv.o                 \
                                            rtpdec_g726.o               \
                                            rtpdec_h261.o               \
                                            rtpdec_h263.o               \
                                            rtpdec_h263_rfc2190.o       \
                                            rtpdec_h264.o               \
                                            rtpdec_hevc.o               \
                                            rtpdec_ilbc.o               \
                                            rtpdec_jpeg.o               \
                                            rtpdec_latm.o               \
                                            rtpdec_mpa_robust.o         \
                                            rtpdec_mpeg12.o             \
                                            rtpdec_mpeg4.o              \
                                            rtpdec_mpegts.o             \
                                            rtpdec_qcelp.o              \
                                            rtpdec_qdm2.o               \
                                            rtpdec_qt.o                 \
                                            rtpdec_rfc4175.o            \
                                            rtpdec_svq3.o               \
                                            rtpdec_vc2hq.o              \
                                            rtpdec_vp8.o                \
                                            rtpdec_vp9.o                \
                                            rtpdec_xiph.o
OBJS-$(CONFIG_RTPENC_CHAIN)              += rtpenc_chain.o rtp.o
OBJS-$(CONFIG_SHARED)                    += log2_tab.o golomb_tab.o
OBJS-$(CONFIG_SRTP)                      += srtp.o

# muxers/demuxers
OBJS-$(CONFIG_A64_MUXER)                 += a64.o rawenc.o
OBJS-$(CONFIG_AA_DEMUXER)                += aadec.o
OBJS-$(CONFIG_AAC_DEMUXER)               += aacdec.o apetag.o img2.o rawdec.o
OBJS-$(CONFIG_AC3_DEMUXER)               += ac3dec.o rawdec.o
OBJS-$(CONFIG_AC3_MUXER)                 += rawenc.o
OBJS-$(CONFIG_ACM_DEMUXER)               += acm.o rawdec.o
OBJS-$(CONFIG_ACT_DEMUXER)               += act.o
OBJS-$(CONFIG_ADF_DEMUXER)               += bintext.o sauce.o
OBJS-$(CONFIG_ADP_DEMUXER)               += adp.o
OBJS-$(CONFIG_ADS_DEMUXER)               += ads.o
OBJS-$(CONFIG_ADTS_MUXER)                += adtsenc.o apetag.o img2.o \
                                            id3v2enc.o
OBJS-$(CONFIG_ADX_DEMUXER)               += adxdec.o
OBJS-$(CONFIG_ADX_MUXER)                 += rawenc.o
OBJS-$(CONFIG_AEA_DEMUXER)               += aea.o pcm.o
OBJS-$(CONFIG_AFC_DEMUXER)               += afc.o
OBJS-$(CONFIG_AIFF_DEMUXER)              += aiffdec.o pcm.o isom.o \
                                            mov_chan.o
OBJS-$(CONFIG_AIFF_MUXER)                += aiffenc.o id3v2enc.o
OBJS-$(CONFIG_AIX_DEMUXER)               += aixdec.o
OBJS-$(CONFIG_AMR_DEMUXER)               += amr.o
OBJS-$(CONFIG_AMR_MUXER)                 += amr.o
OBJS-$(CONFIG_ANM_DEMUXER)               += anm.o
OBJS-$(CONFIG_APC_DEMUXER)               += apc.o
OBJS-$(CONFIG_APE_DEMUXER)               += ape.o apetag.o img2.o
OBJS-$(CONFIG_APNG_DEMUXER)              += apngdec.o
OBJS-$(CONFIG_APNG_MUXER)                += apngenc.o
OBJS-$(CONFIG_AQTITLE_DEMUXER)           += aqtitledec.o subtitles.o
OBJS-$(CONFIG_ASF_DEMUXER)               += asfdec_f.o asf.o asfcrypt.o \
                                            avlanguage.o
OBJS-$(CONFIG_ASF_O_DEMUXER)             += asfdec_o.o asf.o asfcrypt.o \
                                            avlanguage.o
OBJS-$(CONFIG_ASF_MUXER)                 += asfenc.o asf.o avlanguage.o
OBJS-$(CONFIG_ASS_DEMUXER)               += assdec.o subtitles.o
OBJS-$(CONFIG_ASS_MUXER)                 += assenc.o
OBJS-$(CONFIG_AST_DEMUXER)               += ast.o astdec.o
OBJS-$(CONFIG_AST_MUXER)                 += ast.o astenc.o
OBJS-$(CONFIG_AU_DEMUXER)                += au.o pcm.o
OBJS-$(CONFIG_AU_MUXER)                  += au.o rawenc.o
OBJS-$(CONFIG_AVI_DEMUXER)               += avidec.o
OBJS-$(CONFIG_AVI_MUXER)                 += avienc.o mpegtsenc.o avlanguage.o rawutils.o
OBJS-$(CONFIG_AVM2_MUXER)                += swfenc.o swf.o
OBJS-$(CONFIG_AVR_DEMUXER)               += avr.o pcm.o
OBJS-$(CONFIG_AVS_DEMUXER)               += avs.o voc_packet.o vocdec.o voc.o
OBJS-$(CONFIG_BETHSOFTVID_DEMUXER)       += bethsoftvid.o
OBJS-$(CONFIG_BFI_DEMUXER)               += bfi.o
OBJS-$(CONFIG_BINK_DEMUXER)              += bink.o
OBJS-$(CONFIG_BINTEXT_DEMUXER)           += bintext.o sauce.o
OBJS-$(CONFIG_BIT_DEMUXER)               += bit.o
OBJS-$(CONFIG_BIT_MUXER)                 += bit.o
OBJS-$(CONFIG_BMV_DEMUXER)               += bmv.o
OBJS-$(CONFIG_BOA_DEMUXER)               += boadec.o
OBJS-$(CONFIG_BFSTM_DEMUXER)             += brstm.o
OBJS-$(CONFIG_BRSTM_DEMUXER)             += brstm.o
OBJS-$(CONFIG_C93_DEMUXER)               += c93.o voc_packet.o vocdec.o voc.o
OBJS-$(CONFIG_CAF_DEMUXER)               += cafdec.o caf.o mov_chan.o mov_esds.o
OBJS-$(CONFIG_CAF_MUXER)                 += cafenc.o caf.o riff.o
OBJS-$(CONFIG_CAVSVIDEO_DEMUXER)         += cavsvideodec.o rawdec.o
OBJS-$(CONFIG_CAVSVIDEO_MUXER)           += rawenc.o
OBJS-$(CONFIG_CDG_DEMUXER)               += cdg.o
OBJS-$(CONFIG_CDXL_DEMUXER)              += cdxl.o
OBJS-$(CONFIG_CINE_DEMUXER)              += cinedec.o
OBJS-$(CONFIG_CONCAT_DEMUXER)            += concatdec.o
OBJS-$(CONFIG_CRC_MUXER)                 += crcenc.o
OBJS-$(CONFIG_DATA_DEMUXER)              += rawdec.o
OBJS-$(CONFIG_DATA_MUXER)                += rawenc.o
OBJS-$(CONFIG_DASH_MUXER)                += dash.o dashenc.o
OBJS-$(CONFIG_DASH_DEMUXER)              += dash.o dashdec.o
OBJS-$(CONFIG_DAUD_DEMUXER)              += dauddec.o
OBJS-$(CONFIG_DAUD_MUXER)                += daudenc.o
OBJS-$(CONFIG_DCSTR_DEMUXER)             += dcstr.o
OBJS-$(CONFIG_DFA_DEMUXER)               += dfa.o
OBJS-$(CONFIG_DIRAC_DEMUXER)             += diracdec.o rawdec.o
OBJS-$(CONFIG_DIRAC_MUXER)               += rawenc.o
OBJS-$(CONFIG_DNXHD_DEMUXER)             += dnxhddec.o rawdec.o
OBJS-$(CONFIG_DNXHD_MUXER)               += rawenc.o
OBJS-$(CONFIG_DSF_DEMUXER)               += dsfdec.o
OBJS-$(CONFIG_DSICIN_DEMUXER)            += dsicin.o
OBJS-$(CONFIG_DSS_DEMUXER)               += dss.o
OBJS-$(CONFIG_DTSHD_DEMUXER)             += dtshddec.o
OBJS-$(CONFIG_DTS_DEMUXER)               += dtsdec.o rawdec.o
OBJS-$(CONFIG_DTS_MUXER)                 += rawenc.o
OBJS-$(CONFIG_DV_DEMUXER)                += dv.o
OBJS-$(CONFIG_DV_MUXER)                  += dvenc.o
OBJS-$(CONFIG_DVBSUB_DEMUXER)            += dvbsub.o
OBJS-$(CONFIG_DVBTXT_DEMUXER)            += dvbtxt.o
OBJS-$(CONFIG_DXA_DEMUXER)               += dxa.o
OBJS-$(CONFIG_EA_CDATA_DEMUXER)          += eacdata.o
OBJS-$(CONFIG_EA_DEMUXER)                += electronicarts.o
OBJS-$(CONFIG_EAC3_DEMUXER)              += ac3dec.o rawdec.o
OBJS-$(CONFIG_EAC3_MUXER)                += rawenc.o
OBJS-$(CONFIG_EPAF_DEMUXER)              += epafdec.o pcm.o
OBJS-$(CONFIG_FFM_DEMUXER)               += ffmdec.o
OBJS-$(CONFIG_FFM_MUXER)                 += ffmenc.o
OBJS-$(CONFIG_FFMETADATA_DEMUXER)        += ffmetadec.o
OBJS-$(CONFIG_FFMETADATA_MUXER)          += ffmetaenc.o
OBJS-$(CONFIG_FIFO_MUXER)                += fifo.o
OBJS-$(CONFIG_FILMSTRIP_DEMUXER)         += filmstripdec.o
OBJS-$(CONFIG_FILMSTRIP_MUXER)           += filmstripenc.o
OBJS-$(CONFIG_FITS_DEMUXER)              += fitsdec.o
OBJS-$(CONFIG_FITS_MUXER)                += fitsenc.o
OBJS-$(CONFIG_FLAC_DEMUXER)              += flacdec.o rawdec.o \
                                            flac_picture.o   \
                                            oggparsevorbis.o \
                                            replaygain.o     \
                                            vorbiscomment.o
OBJS-$(CONFIG_FLAC_MUXER)                += flacenc.o flacenc_header.o \
                                            vorbiscomment.o
OBJS-$(CONFIG_FLIC_DEMUXER)              += flic.o
OBJS-$(CONFIG_FLV_DEMUXER)               += flvdec.o
OBJS-$(CONFIG_LIVE_FLV_DEMUXER)          += flvdec.o
OBJS-$(CONFIG_FLV_MUXER)                 += flvenc.o avc.o
OBJS-$(CONFIG_FOURXM_DEMUXER)            += 4xm.o
OBJS-$(CONFIG_FRAMECRC_MUXER)            += framecrcenc.o framehash.o
OBJS-$(CONFIG_FRAMEHASH_MUXER)           += hashenc.o framehash.o
OBJS-$(CONFIG_FRAMEMD5_MUXER)            += hashenc.o framehash.o
OBJS-$(CONFIG_FRM_DEMUXER)               += frmdec.o
OBJS-$(CONFIG_FSB_DEMUXER)               += fsb.o
OBJS-$(CONFIG_GIF_MUXER)                 += gif.o
OBJS-$(CONFIG_GIF_DEMUXER)               += gifdec.o
OBJS-$(CONFIG_GSM_DEMUXER)               += gsmdec.o
OBJS-$(CONFIG_GSM_MUXER)                 += rawenc.o
OBJS-$(CONFIG_GXF_DEMUXER)               += gxf.o
OBJS-$(CONFIG_GXF_MUXER)                 += gxfenc.o audiointerleave.o
OBJS-$(CONFIG_G722_DEMUXER)              += g722.o rawdec.o
OBJS-$(CONFIG_G722_MUXER)                += rawenc.o
OBJS-$(CONFIG_G723_1_DEMUXER)            += g723_1.o
OBJS-$(CONFIG_G723_1_MUXER)              += rawenc.o
OBJS-$(CONFIG_G726_DEMUXER)              += g726.o
OBJS-$(CONFIG_G726_MUXER)                += rawenc.o
OBJS-$(CONFIG_G726LE_DEMUXER)            += g726.o
OBJS-$(CONFIG_G726LE_MUXER)              += rawenc.o
OBJS-$(CONFIG_G729_DEMUXER)              += g729dec.o
OBJS-$(CONFIG_GDV_DEMUXER)               += gdv.o
OBJS-$(CONFIG_GENH_DEMUXER)              += genh.o
OBJS-$(CONFIG_H261_DEMUXER)              += h261dec.o rawdec.o
OBJS-$(CONFIG_H261_MUXER)                += rawenc.o
OBJS-$(CONFIG_H263_DEMUXER)              += h263dec.o rawdec.o
OBJS-$(CONFIG_H263_MUXER)                += rawenc.o
OBJS-$(CONFIG_H264_DEMUXER)              += h264dec.o rawdec.o
OBJS-$(CONFIG_H264_MUXER)                += rawenc.o
OBJS-$(CONFIG_HASH_MUXER)                += hashenc.o
OBJS-$(CONFIG_HDS_MUXER)                 += hdsenc.o
OBJS-$(CONFIG_HEVC_DEMUXER)              += hevcdec.o rawdec.o
OBJS-$(CONFIG_HEVC_MUXER)                += rawenc.o
OBJS-$(CONFIG_HLS_DEMUXER)               += hls.o
OBJS-$(CONFIG_HLS_MUXER)                 += hlsenc.o
OBJS-$(CONFIG_HNM_DEMUXER)               += hnm.o
OBJS-$(CONFIG_ICO_DEMUXER)               += icodec.o
OBJS-$(CONFIG_ICO_MUXER)                 += icoenc.o
OBJS-$(CONFIG_IDCIN_DEMUXER)             += idcin.o
OBJS-$(CONFIG_IDF_DEMUXER)               += bintext.o sauce.o
OBJS-$(CONFIG_IFF_DEMUXER)               += iff.o
OBJS-$(CONFIG_ILBC_DEMUXER)              += ilbc.o
OBJS-$(CONFIG_ILBC_MUXER)                += ilbc.o
OBJS-$(CONFIG_IMAGE2_DEMUXER)            += img2dec.o img2.o
OBJS-$(CONFIG_IMAGE2_MUXER)              += img2enc.o img2.o
OBJS-$(CONFIG_IMAGE2PIPE_DEMUXER)        += img2dec.o img2.o
OBJS-$(CONFIG_IMAGE2PIPE_MUXER)          += img2enc.o img2.o
OBJS-$(CONFIG_IMAGE2_ALIAS_PIX_DEMUXER)  += img2_alias_pix.o
OBJS-$(CONFIG_IMAGE2_BRENDER_PIX_DEMUXER) += img2_brender_pix.o
OBJS-$(CONFIG_IMAGE_BMP_PIPE_DEMUXER)     += img2dec.o img2.o
OBJS-$(CONFIG_IMAGE_DDS_PIPE_DEMUXER)     += img2dec.o img2.o
OBJS-$(CONFIG_IMAGE_DPX_PIPE_DEMUXER)     += img2dec.o img2.o
OBJS-$(CONFIG_IMAGE_EXR_PIPE_DEMUXER)     += img2dec.o img2.o
OBJS-$(CONFIG_IMAGE_J2K_PIPE_DEMUXER)     += img2dec.o img2.o
OBJS-$(CONFIG_IMAGE_JPEG_PIPE_DEMUXER)    += img2dec.o img2.o
OBJS-$(CONFIG_IMAGE_JPEGLS_PIPE_DEMUXER)  += img2dec.o img2.o
OBJS-$(CONFIG_IMAGE_PAM_PIPE_DEMUXER)     += img2dec.o img2.o
OBJS-$(CONFIG_IMAGE_PBM_PIPE_DEMUXER)     += img2dec.o img2.o
OBJS-$(CONFIG_IMAGE_PCX_PIPE_DEMUXER)     += img2dec.o img2.o
OBJS-$(CONFIG_IMAGE_PGMYUV_PIPE_DEMUXER)  += img2dec.o img2.o
OBJS-$(CONFIG_IMAGE_PGM_PIPE_DEMUXER)     += img2dec.o img2.o
OBJS-$(CONFIG_IMAGE_PICTOR_PIPE_DEMUXER)  += img2dec.o img2.o
OBJS-$(CONFIG_IMAGE_PNG_PIPE_DEMUXER)     += img2dec.o img2.o
OBJS-$(CONFIG_IMAGE_PPM_PIPE_DEMUXER)     += img2dec.o img2.o
OBJS-$(CONFIG_IMAGE_PSD_PIPE_DEMUXER)     += img2dec.o img2.o
OBJS-$(CONFIG_IMAGE_QDRAW_PIPE_DEMUXER)   += img2dec.o img2.o
OBJS-$(CONFIG_IMAGE_SGI_PIPE_DEMUXER)     += img2dec.o img2.o
OBJS-$(CONFIG_IMAGE_SVG_PIPE_DEMUXER)     += img2dec.o img2.o
OBJS-$(CONFIG_IMAGE_SUNRAST_PIPE_DEMUXER) += img2dec.o img2.o
OBJS-$(CONFIG_IMAGE_TIFF_PIPE_DEMUXER)    += img2dec.o img2.o
OBJS-$(CONFIG_IMAGE_WEBP_PIPE_DEMUXER)    += img2dec.o img2.o
OBJS-$(CONFIG_IMAGE_XPM_PIPE_DEMUXER)     += img2dec.o img2.o
OBJS-$(CONFIG_INGENIENT_DEMUXER)         += ingenientdec.o rawdec.o
OBJS-$(CONFIG_IPMOVIE_DEMUXER)           += ipmovie.o
OBJS-$(CONFIG_IRCAM_DEMUXER)             += ircamdec.o ircam.o pcm.o
OBJS-$(CONFIG_IRCAM_MUXER)               += ircamenc.o ircam.o rawenc.o
OBJS-$(CONFIG_ISS_DEMUXER)               += iss.o
OBJS-$(CONFIG_IV8_DEMUXER)               += iv8.o
OBJS-$(CONFIG_IVF_DEMUXER)               += ivfdec.o
OBJS-$(CONFIG_IVF_MUXER)                 += ivfenc.o
OBJS-$(CONFIG_IVR_DEMUXER)               += rmdec.o rm.o rmsipr.o
OBJS-$(CONFIG_JACOSUB_DEMUXER)           += jacosubdec.o subtitles.o
OBJS-$(CONFIG_JACOSUB_MUXER)             += jacosubenc.o rawenc.o
OBJS-$(CONFIG_JV_DEMUXER)                += jvdec.o
OBJS-$(CONFIG_LATM_MUXER)                += latmenc.o rawenc.o
OBJS-$(CONFIG_LMLM4_DEMUXER)             += lmlm4.o
OBJS-$(CONFIG_LOAS_DEMUXER)              += loasdec.o rawdec.o
OBJS-$(CONFIG_LRC_DEMUXER)               += lrcdec.o lrc.o subtitles.o
OBJS-$(CONFIG_LRC_MUXER)                 += lrcenc.o lrc.o
OBJS-$(CONFIG_LVF_DEMUXER)               += lvfdec.o
OBJS-$(CONFIG_LXF_DEMUXER)               += lxfdec.o
OBJS-$(CONFIG_M4V_DEMUXER)               += m4vdec.o rawdec.o
OBJS-$(CONFIG_M4V_MUXER)                 += rawenc.o
OBJS-$(CONFIG_MATROSKA_DEMUXER)          += matroskadec.o matroska.o  \
                                            rmsipr.o flac_picture.o \
                                            oggparsevorbis.o vorbiscomment.o \
                                            flac_picture.o replaygain.o
OBJS-$(CONFIG_MATROSKA_MUXER)            += matroskaenc.o matroska.o \
                                            avc.o hevc.o \
                                            flacenc_header.o avlanguage.o vorbiscomment.o wv.o \
                                            webmdashenc.o webm_chunk.o
OBJS-$(CONFIG_MD5_MUXER)                 += hashenc.o
OBJS-$(CONFIG_MGSTS_DEMUXER)             += mgsts.o
OBJS-$(CONFIG_MICRODVD_DEMUXER)          += microdvddec.o subtitles.o
OBJS-$(CONFIG_MICRODVD_MUXER)            += microdvdenc.o
OBJS-$(CONFIG_MJPEG_2000_DEMUXER)        += rawdec.o mj2kdec.o
OBJS-$(CONFIG_MJPEG_DEMUXER)             += rawdec.o
OBJS-$(CONFIG_MJPEG_MUXER)               += rawenc.o
OBJS-$(CONFIG_MLP_DEMUXER)               += rawdec.o mlpdec.o
OBJS-$(CONFIG_MLP_MUXER)                 += rawenc.o
OBJS-$(CONFIG_MLV_DEMUXER)               += mlvdec.o riffdec.o
OBJS-$(CONFIG_MM_DEMUXER)                += mm.o
OBJS-$(CONFIG_MMF_DEMUXER)               += mmf.o
OBJS-$(CONFIG_MMF_MUXER)                 += mmf.o rawenc.o
OBJS-$(CONFIG_MOV_DEMUXER)               += mov.o mov_chan.o mov_esds.o replaygain.o
OBJS-$(CONFIG_MOV_MUXER)                 += movenc.o avc.o hevc.o vpcc.o \
                                            movenchint.o mov_chan.o rtp.o \
                                            movenccenc.o rawutils.o
OBJS-$(CONFIG_MP2_MUXER)                 += rawenc.o
OBJS-$(CONFIG_MP3_DEMUXER)               += mp3dec.o replaygain.o
OBJS-$(CONFIG_MP3_MUXER)                 += mp3enc.o rawenc.o id3v2enc.o
OBJS-$(CONFIG_MPC_DEMUXER)               += mpc.o apetag.o img2.o
OBJS-$(CONFIG_MPC8_DEMUXER)              += mpc8.o apetag.o img2.o
OBJS-$(CONFIG_MPEG1SYSTEM_MUXER)         += mpegenc.o
OBJS-$(CONFIG_MPEG1VCD_MUXER)            += mpegenc.o
OBJS-$(CONFIG_MPEG1VIDEO_MUXER)          += rawenc.o
OBJS-$(CONFIG_MPEG2DVD_MUXER)            += mpegenc.o
OBJS-$(CONFIG_MPEG2SVCD_MUXER)           += mpegenc.o
OBJS-$(CONFIG_MPEG2VIDEO_MUXER)          += rawenc.o
OBJS-$(CONFIG_MPEG2VOB_MUXER)            += mpegenc.o
OBJS-$(CONFIG_MPEGPS_DEMUXER)            += mpeg.o
OBJS-$(CONFIG_MPEGTS_DEMUXER)            += mpegts.o
OBJS-$(CONFIG_MPEGTS_MUXER)              += mpegtsenc.o
OBJS-$(CONFIG_MPEGVIDEO_DEMUXER)         += mpegvideodec.o rawdec.o
OBJS-$(CONFIG_MPJPEG_DEMUXER)            += mpjpegdec.o
OBJS-$(CONFIG_MPJPEG_MUXER)              += mpjpeg.o
OBJS-$(CONFIG_MPL2_DEMUXER)              += mpl2dec.o subtitles.o
OBJS-$(CONFIG_MSF_DEMUXER)               += msf.o
OBJS-$(CONFIG_MPSUB_DEMUXER)             += mpsubdec.o subtitles.o
OBJS-$(CONFIG_MSNWC_TCP_DEMUXER)         += msnwc_tcp.o
OBJS-$(CONFIG_MTAF_DEMUXER)              += mtaf.o
OBJS-$(CONFIG_MTV_DEMUXER)               += mtv.o
OBJS-$(CONFIG_MUSX_DEMUXER)              += musx.o
OBJS-$(CONFIG_MV_DEMUXER)                += mvdec.o
OBJS-$(CONFIG_MVI_DEMUXER)               += mvi.o
OBJS-$(CONFIG_MXF_DEMUXER)               += mxfdec.o mxf.o
OBJS-$(CONFIG_MXF_MUXER)                 += mxfenc.o mxf.o audiointerleave.o
OBJS-$(CONFIG_MXG_DEMUXER)               += mxg.o
OBJS-$(CONFIG_NC_DEMUXER)                += ncdec.o
OBJS-$(CONFIG_NISTSPHERE_DEMUXER)        += nistspheredec.o pcm.o
OBJS-$(CONFIG_NSV_DEMUXER)               += nsvdec.o
OBJS-$(CONFIG_NULL_MUXER)                += nullenc.o
OBJS-$(CONFIG_NUT_DEMUXER)               += nutdec.o nut.o isom.o
OBJS-$(CONFIG_NUT_MUXER)                 += nutenc.o nut.o
OBJS-$(CONFIG_NUV_DEMUXER)               += nuv.o
OBJS-$(CONFIG_OGG_DEMUXER)               += oggdec.o         \
                                            oggparsecelt.o   \
                                            oggparsedaala.o  \
                                            oggparsedirac.o  \
                                            oggparseflac.o   \
                                            oggparseogm.o    \
                                            oggparseopus.o   \
                                            oggparseskeleton.o \
                                            oggparsespeex.o  \
                                            oggparsetheora.o \
                                            oggparsevorbis.o \
                                            oggparsevp8.o    \
                                            replaygain.o     \
                                            vorbiscomment.o  \
                                            flac_picture.o
OBJS-$(CONFIG_OGA_MUXER)                 += oggenc.o \
                                            vorbiscomment.o
OBJS-$(CONFIG_OGG_MUXER)                 += oggenc.o \
                                            vorbiscomment.o
OBJS-$(CONFIG_OGV_MUXER)                 += oggenc.o \
                                            vorbiscomment.o
OBJS-$(CONFIG_OMA_DEMUXER)               += omadec.o pcm.o oma.o
OBJS-$(CONFIG_OMA_MUXER)                 += omaenc.o rawenc.o oma.o id3v2enc.o
OBJS-$(CONFIG_OPUS_MUXER)                += oggenc.o \
                                            vorbiscomment.o
OBJS-$(CONFIG_PAF_DEMUXER)               += paf.o
OBJS-$(CONFIG_PCM_ALAW_DEMUXER)          += pcmdec.o pcm.o
OBJS-$(CONFIG_PCM_ALAW_MUXER)            += pcmenc.o rawenc.o
OBJS-$(CONFIG_PCM_F32BE_DEMUXER)         += pcmdec.o pcm.o
OBJS-$(CONFIG_PCM_F32BE_MUXER)           += pcmenc.o rawenc.o
OBJS-$(CONFIG_PCM_F32LE_DEMUXER)         += pcmdec.o pcm.o
OBJS-$(CONFIG_PCM_F32LE_MUXER)           += pcmenc.o rawenc.o
OBJS-$(CONFIG_PCM_F64BE_DEMUXER)         += pcmdec.o pcm.o
OBJS-$(CONFIG_PCM_F64BE_MUXER)           += pcmenc.o rawenc.o
OBJS-$(CONFIG_PCM_F64LE_DEMUXER)         += pcmdec.o pcm.o
OBJS-$(CONFIG_PCM_F64LE_MUXER)           += pcmenc.o rawenc.o
OBJS-$(CONFIG_PCM_MULAW_DEMUXER)         += pcmdec.o pcm.o
OBJS-$(CONFIG_PCM_MULAW_MUXER)           += pcmenc.o rawenc.o
OBJS-$(CONFIG_PCM_S16BE_DEMUXER)         += pcmdec.o pcm.o
OBJS-$(CONFIG_PCM_S16BE_MUXER)           += pcmenc.o rawenc.o
OBJS-$(CONFIG_PCM_S16LE_DEMUXER)         += pcmdec.o pcm.o
OBJS-$(CONFIG_PCM_S16LE_MUXER)           += pcmenc.o rawenc.o
OBJS-$(CONFIG_PCM_S24BE_DEMUXER)         += pcmdec.o pcm.o
OBJS-$(CONFIG_PCM_S24BE_MUXER)           += pcmenc.o rawenc.o
OBJS-$(CONFIG_PCM_S24LE_DEMUXER)         += pcmdec.o pcm.o
OBJS-$(CONFIG_PCM_S24LE_MUXER)           += pcmenc.o rawenc.o
OBJS-$(CONFIG_PCM_S32BE_DEMUXER)         += pcmdec.o pcm.o
OBJS-$(CONFIG_PCM_S32BE_MUXER)           += pcmenc.o rawenc.o
OBJS-$(CONFIG_PCM_S32LE_DEMUXER)         += pcmdec.o pcm.o
OBJS-$(CONFIG_PCM_S32LE_MUXER)           += pcmenc.o rawenc.o
OBJS-$(CONFIG_PCM_S8_DEMUXER)            += pcmdec.o pcm.o
OBJS-$(CONFIG_PCM_S8_MUXER)              += pcmenc.o rawenc.o
OBJS-$(CONFIG_PCM_U16BE_DEMUXER)         += pcmdec.o pcm.o
OBJS-$(CONFIG_PCM_U16BE_MUXER)           += pcmenc.o rawenc.o
OBJS-$(CONFIG_PCM_U16LE_DEMUXER)         += pcmdec.o pcm.o
OBJS-$(CONFIG_PCM_U16LE_MUXER)           += pcmenc.o rawenc.o
OBJS-$(CONFIG_PCM_U24BE_DEMUXER)         += pcmdec.o pcm.o
OBJS-$(CONFIG_PCM_U24BE_MUXER)           += pcmenc.o rawenc.o
OBJS-$(CONFIG_PCM_U24LE_DEMUXER)         += pcmdec.o pcm.o
OBJS-$(CONFIG_PCM_U24LE_MUXER)           += pcmenc.o rawenc.o
OBJS-$(CONFIG_PCM_U32BE_DEMUXER)         += pcmdec.o pcm.o
OBJS-$(CONFIG_PCM_U32BE_MUXER)           += pcmenc.o rawenc.o
OBJS-$(CONFIG_PCM_U32LE_DEMUXER)         += pcmdec.o pcm.o
OBJS-$(CONFIG_PCM_U32LE_MUXER)           += pcmenc.o rawenc.o
OBJS-$(CONFIG_PCM_U8_DEMUXER)            += pcmdec.o pcm.o
OBJS-$(CONFIG_PCM_U8_MUXER)              += pcmenc.o rawenc.o
OBJS-$(CONFIG_PJS_DEMUXER)               += pjsdec.o subtitles.o
OBJS-$(CONFIG_PMP_DEMUXER)               += pmpdec.o
OBJS-$(CONFIG_PVA_DEMUXER)               += pva.o
OBJS-$(CONFIG_PVF_DEMUXER)               += pvfdec.o pcm.o
OBJS-$(CONFIG_QCP_DEMUXER)               += qcp.o
OBJS-$(CONFIG_R3D_DEMUXER)               += r3d.o
OBJS-$(CONFIG_RAWVIDEO_DEMUXER)          += rawvideodec.o
OBJS-$(CONFIG_RAWVIDEO_MUXER)            += rawenc.o
OBJS-$(CONFIG_REALTEXT_DEMUXER)          += realtextdec.o subtitles.o
OBJS-$(CONFIG_REDSPARK_DEMUXER)          += redspark.o
OBJS-$(CONFIG_RL2_DEMUXER)               += rl2.o
OBJS-$(CONFIG_RM_DEMUXER)                += rmdec.o rm.o rmsipr.o
OBJS-$(CONFIG_RM_MUXER)                  += rmenc.o rm.o
OBJS-$(CONFIG_ROQ_DEMUXER)               += idroqdec.o
OBJS-$(CONFIG_ROQ_MUXER)                 += idroqenc.o rawenc.o
OBJS-$(CONFIG_RSD_DEMUXER)               += rsd.o
OBJS-$(CONFIG_RPL_DEMUXER)               += rpl.o
OBJS-$(CONFIG_RSO_DEMUXER)               += rsodec.o rso.o pcm.o
OBJS-$(CONFIG_RSO_MUXER)                 += rsoenc.o rso.o
OBJS-$(CONFIG_RTP_MPEGTS_MUXER)          += rtpenc_mpegts.o
OBJS-$(CONFIG_RTP_MUXER)                 += rtp.o         \
                                            rtpenc_aac.o     \
                                            rtpenc_latm.o    \
                                            rtpenc_amr.o     \
                                            rtpenc_h261.o    \
                                            rtpenc_h263.o    \
                                            rtpenc_h263_rfc2190.o \
                                            rtpenc_h264_hevc.o    \
                                            rtpenc_jpeg.o \
                                            rtpenc_mpv.o     \
                                            rtpenc.o      \
                                            rtpenc_vc2hq.o              \
                                            rtpenc_vp8.o  \
                                            rtpenc_vp9.o                \
                                            rtpenc_xiph.o \
                                            avc.o hevc.o
OBJS-$(CONFIG_RTSP_DEMUXER)              += rtsp.o rtspdec.o httpauth.o \
                                            urldecode.o
OBJS-$(CONFIG_RTSP_MUXER)                += rtsp.o rtspenc.o httpauth.o \
                                            urldecode.o
OBJS-$(CONFIG_S337M_DEMUXER)             += s337m.o spdif.o
OBJS-$(CONFIG_SAMI_DEMUXER)              += samidec.o subtitles.o
OBJS-$(CONFIG_SAP_DEMUXER)               += sapdec.o
OBJS-$(CONFIG_SAP_MUXER)                 += sapenc.o
OBJS-$(CONFIG_SBG_DEMUXER)               += sbgdec.o
OBJS-$(CONFIG_SCC_DEMUXER)               += sccdec.o subtitles.o
OBJS-$(CONFIG_SCC_MUXER)                 += sccenc.o subtitles.o
OBJS-$(CONFIG_SDP_DEMUXER)               += rtsp.o
OBJS-$(CONFIG_SDR2_DEMUXER)              += sdr2.o
OBJS-$(CONFIG_SDS_DEMUXER)               += sdsdec.o
OBJS-$(CONFIG_SDX_DEMUXER)               += sdxdec.o
OBJS-$(CONFIG_SEGAFILM_DEMUXER)          += segafilm.o
OBJS-$(CONFIG_SEGMENT_MUXER)             += segment.o
OBJS-$(CONFIG_SHORTEN_DEMUXER)           += shortendec.o rawdec.o
OBJS-$(CONFIG_SIFF_DEMUXER)              += siff.o
OBJS-$(CONFIG_SINGLEJPEG_MUXER)          += rawenc.o
OBJS-$(CONFIG_SMACKER_DEMUXER)           += smacker.o
OBJS-$(CONFIG_SMJPEG_DEMUXER)            += smjpegdec.o smjpeg.o
OBJS-$(CONFIG_SMJPEG_MUXER)              += smjpegenc.o smjpeg.o
OBJS-$(CONFIG_SMOOTHSTREAMING_MUXER)     += smoothstreamingenc.o
OBJS-$(CONFIG_SMUSH_DEMUXER)             += smush.o
OBJS-$(CONFIG_SOL_DEMUXER)               += sol.o pcm.o
OBJS-$(CONFIG_SOX_DEMUXER)               += soxdec.o pcm.o
OBJS-$(CONFIG_SOX_MUXER)                 += soxenc.o rawenc.o
OBJS-$(CONFIG_SPDIF_DEMUXER)             += spdif.o spdifdec.o
OBJS-$(CONFIG_SPDIF_MUXER)               += spdif.o spdifenc.o
OBJS-$(CONFIG_SPEEX_MUXER)               += oggenc.o \
                                            vorbiscomment.o
OBJS-$(CONFIG_SRT_DEMUXER)               += srtdec.o subtitles.o
OBJS-$(CONFIG_SRT_MUXER)                 += srtenc.o
OBJS-$(CONFIG_STL_DEMUXER)               += stldec.o subtitles.o
OBJS-$(CONFIG_STR_DEMUXER)               += psxstr.o
OBJS-$(CONFIG_SUBVIEWER1_DEMUXER)        += subviewer1dec.o subtitles.o
OBJS-$(CONFIG_SUBVIEWER_DEMUXER)         += subviewerdec.o subtitles.o
OBJS-$(CONFIG_SUP_DEMUXER)               += supdec.o
OBJS-$(CONFIG_SUP_MUXER)                 += supenc.o
OBJS-$(CONFIG_SVAG_DEMUXER)              += svag.o
OBJS-$(CONFIG_SWF_DEMUXER)               += swfdec.o swf.o
OBJS-$(CONFIG_SWF_MUXER)                 += swfenc.o swf.o
OBJS-$(CONFIG_TAK_DEMUXER)               += takdec.o apetag.o img2.o rawdec.o
OBJS-$(CONFIG_TEDCAPTIONS_DEMUXER)       += tedcaptionsdec.o subtitles.o
OBJS-$(CONFIG_TEE_MUXER)                 += tee.o tee_common.o
OBJS-$(CONFIG_THP_DEMUXER)               += thp.o
OBJS-$(CONFIG_THREEDOSTR_DEMUXER)        += 3dostr.o
OBJS-$(CONFIG_TIERTEXSEQ_DEMUXER)        += tiertexseq.o
OBJS-$(CONFIG_MKVTIMESTAMP_V2_MUXER)     += mkvtimestamp_v2.o
OBJS-$(CONFIG_TMV_DEMUXER)               += tmv.o
OBJS-$(CONFIG_TRUEHD_DEMUXER)            += rawdec.o mlpdec.o
OBJS-$(CONFIG_TRUEHD_MUXER)              += rawenc.o
OBJS-$(CONFIG_TTA_DEMUXER)               += tta.o apetag.o img2.o
OBJS-$(CONFIG_TTA_MUXER)                 += ttaenc.o apetag.o img2.o
OBJS-$(CONFIG_TTY_DEMUXER)               += tty.o sauce.o
OBJS-$(CONFIG_TXD_DEMUXER)               += txd.o
OBJS-$(CONFIG_UNCODEDFRAMECRC_MUXER)     += uncodedframecrcenc.o framehash.o
OBJS-$(CONFIG_V210_DEMUXER)              += v210.o
OBJS-$(CONFIG_V210X_DEMUXER)             += v210.o
OBJS-$(CONFIG_VAG_DEMUXER)               += vag.o
OBJS-$(CONFIG_VC1_DEMUXER)               += rawdec.o vc1dec.o
OBJS-$(CONFIG_VC1_MUXER)                 += rawenc.o
OBJS-$(CONFIG_VC1T_DEMUXER)              += vc1test.o
OBJS-$(CONFIG_VC1T_MUXER)                += vc1testenc.o
OBJS-$(CONFIG_VIVO_DEMUXER)              += vivo.o
OBJS-$(CONFIG_VMD_DEMUXER)               += sierravmd.o
OBJS-$(CONFIG_VOBSUB_DEMUXER)            += subtitles.o # mpeg demuxer is in the dependencies
OBJS-$(CONFIG_VOC_DEMUXER)               += vocdec.o voc_packet.o voc.o
OBJS-$(CONFIG_VOC_MUXER)                 += vocenc.o voc.o
OBJS-$(CONFIG_VPK_DEMUXER)               += vpk.o
OBJS-$(CONFIG_VPLAYER_DEMUXER)           += vplayerdec.o subtitles.o
OBJS-$(CONFIG_VQF_DEMUXER)               += vqf.o
OBJS-$(CONFIG_W64_DEMUXER)               += wavdec.o w64.o pcm.o
OBJS-$(CONFIG_W64_MUXER)                 += wavenc.o w64.o
OBJS-$(CONFIG_WAV_DEMUXER)               += wavdec.o pcm.o
OBJS-$(CONFIG_WAV_MUXER)                 += wavenc.o
OBJS-$(CONFIG_WC3_DEMUXER)               += wc3movie.o
OBJS-$(CONFIG_WEBM_MUXER)                += matroskaenc.o matroska.o \
                                            avc.o hevc.o \
                                            flacenc_header.o avlanguage.o \
                                            wv.o vorbiscomment.o \
                                            webmdashenc.o webm_chunk.o
OBJS-$(CONFIG_WEBM_DASH_MANIFEST_MUXER)  += webmdashenc.o matroska.o
OBJS-$(CONFIG_WEBM_CHUNK_MUXER)          += webm_chunk.o matroska.o
OBJS-$(CONFIG_WEBP_MUXER)                += webpenc.o
OBJS-$(CONFIG_WEBVTT_DEMUXER)            += webvttdec.o subtitles.o
OBJS-$(CONFIG_WEBVTT_MUXER)              += webvttenc.o
OBJS-$(CONFIG_WSAUD_DEMUXER)             += westwood_aud.o
OBJS-$(CONFIG_WSD_DEMUXER)               += wsddec.o rawdec.o
OBJS-$(CONFIG_WSVQA_DEMUXER)             += westwood_vqa.o
OBJS-$(CONFIG_WTV_DEMUXER)               += wtvdec.o wtv_common.o \
                                            asf.o
OBJS-$(CONFIG_WTV_MUXER)                 += wtvenc.o wtv_common.o \
                                            asf.o
OBJS-$(CONFIG_WV_DEMUXER)                += wvdec.o wv.o apetag.o img2.o
OBJS-$(CONFIG_WVE_DEMUXER)               += wvedec.o pcm.o
OBJS-$(CONFIG_WV_MUXER)                  += wvenc.o wv.o apetag.o img2.o
OBJS-$(CONFIG_XA_DEMUXER)                += xa.o
OBJS-$(CONFIG_XBIN_DEMUXER)              += bintext.o sauce.o
OBJS-$(CONFIG_XMV_DEMUXER)               += xmv.o
OBJS-$(CONFIG_XVAG_DEMUXER)              += xvag.o
OBJS-$(CONFIG_XWMA_DEMUXER)              += xwma.o
OBJS-$(CONFIG_YOP_DEMUXER)               += yop.o
OBJS-$(CONFIG_YUV4MPEGPIPE_DEMUXER)      += yuv4mpegdec.o
OBJS-$(CONFIG_YUV4MPEGPIPE_MUXER)        += yuv4mpegenc.o

# external libraries
OBJS-$(CONFIG_AVISYNTH_DEMUXER)          += avisynth.o
OBJS-$(CONFIG_CHROMAPRINT_MUXER)         += chromaprint.o
OBJS-$(CONFIG_LIBGME_DEMUXER)            += libgme.o
OBJS-$(CONFIG_LIBMODPLUG_DEMUXER)        += libmodplug.o
OBJS-$(CONFIG_LIBOPENMPT_DEMUXER)        += libopenmpt.o
OBJS-$(CONFIG_LIBRTMP)                   += librtmp.o
OBJS-$(CONFIG_LIBSSH_PROTOCOL)           += libssh.o
OBJS-$(CONFIG_LIBSMBCLIENT_PROTOCOL)     += libsmbclient.o

# protocols I/O
OBJS-$(CONFIG_ASYNC_PROTOCOL)            += async.o
OBJS-$(CONFIG_APPLEHTTP_PROTOCOL)        += hlsproto.o
OBJS-$(CONFIG_BLURAY_PROTOCOL)           += bluray.o
OBJS-$(CONFIG_CACHE_PROTOCOL)            += cache.o
OBJS-$(CONFIG_CONCAT_PROTOCOL)           += concat.o
OBJS-$(CONFIG_CRYPTO_PROTOCOL)           += crypto.o
OBJS-$(CONFIG_DATA_PROTOCOL)             += data_uri.o
OBJS-$(CONFIG_FFRTMPCRYPT_PROTOCOL)      += rtmpcrypt.o rtmpdigest.o rtmpdh.o
OBJS-$(CONFIG_FFRTMPHTTP_PROTOCOL)       += rtmphttp.o
OBJS-$(CONFIG_FILE_PROTOCOL)             += file.o
OBJS-$(CONFIG_FTP_PROTOCOL)              += ftp.o
OBJS-$(CONFIG_GOPHER_PROTOCOL)           += gopher.o
OBJS-$(CONFIG_HLS_PROTOCOL)              += hlsproto.o
OBJS-$(CONFIG_HTTP_PROTOCOL)             += http.o httpauth.o urldecode.o
OBJS-$(CONFIG_HTTPPROXY_PROTOCOL)        += http.o httpauth.o urldecode.o
OBJS-$(CONFIG_HTTPS_PROTOCOL)            += http.o httpauth.o urldecode.o
OBJS-$(CONFIG_ICECAST_PROTOCOL)          += icecast.o
OBJS-$(CONFIG_MD5_PROTOCOL)              += md5proto.o
OBJS-$(CONFIG_MMSH_PROTOCOL)             += mmsh.o mms.o asf.o
OBJS-$(CONFIG_MMST_PROTOCOL)             += mmst.o mms.o asf.o
OBJS-$(CONFIG_PIPE_PROTOCOL)             += file.o
OBJS-$(CONFIG_PROMPEG_PROTOCOL)          += prompeg.o
OBJS-$(CONFIG_RTMP_PROTOCOL)             += rtmpproto.o rtmpdigest.o rtmppkt.o
OBJS-$(CONFIG_RTMPE_PROTOCOL)            += rtmpproto.o rtmpdigest.o rtmppkt.o
OBJS-$(CONFIG_RTMPS_PROTOCOL)            += rtmpproto.o rtmpdigest.o rtmppkt.o
OBJS-$(CONFIG_RTMPT_PROTOCOL)            += rtmpproto.o rtmpdigest.o rtmppkt.o
OBJS-$(CONFIG_RTMPTE_PROTOCOL)           += rtmpproto.o rtmpdigest.o rtmppkt.o
OBJS-$(CONFIG_RTMPTS_PROTOCOL)           += rtmpproto.o rtmpdigest.o rtmppkt.o
OBJS-$(CONFIG_RTP_PROTOCOL)              += rtpproto.o
OBJS-$(CONFIG_SCTP_PROTOCOL)             += sctp.o
OBJS-$(CONFIG_SRTP_PROTOCOL)             += srtpproto.o srtp.o
OBJS-$(CONFIG_SUBFILE_PROTOCOL)          += subfile.o
OBJS-$(CONFIG_TEE_PROTOCOL)              += teeproto.o tee_common.o
OBJS-$(CONFIG_TCP_PROTOCOL)              += tcp.o
<<<<<<< HEAD
OBJS-$(CONFIG_TLS_GNUTLS_PROTOCOL)       += tls_gnutls.o tls.o
OBJS-$(CONFIG_TLS_OPENSSL_PROTOCOL)      += tls_openssl.o tls.o
OBJS-$(CONFIG_TLS_SCHANNEL_PROTOCOL)     += tls_schannel.o tls.o
OBJS-$(CONFIG_TLS_SECURETRANSPORT_PROTOCOL) += tls_securetransport.o tls.o
=======
TLS-OBJS-$(CONFIG_GNUTLS)                += tls_gnutls.o
TLS-OBJS-$(CONFIG_OPENSSL)               += tls_openssl.o
OBJS-$(CONFIG_TLS_PROTOCOL)              += tls.o $(TLS-OBJS-yes)
>>>>>>> 61cec5ad
OBJS-$(CONFIG_UDP_PROTOCOL)              += udp.o
OBJS-$(CONFIG_UDPLITE_PROTOCOL)          += udp.o
OBJS-$(CONFIG_UNIX_PROTOCOL)             += unix.o

# libavdevice dependencies
OBJS-$(CONFIG_IEC61883_INDEV)            += dv.o

# Windows resource file
SLIBOBJS-$(HAVE_GNU_WINDRES)             += avformatres.o

SKIPHEADERS-$(CONFIG_FFRTMPCRYPT_PROTOCOL) += rtmpdh.h
SKIPHEADERS-$(CONFIG_NETWORK)            += network.h rtsp.h

TESTPROGS = seek                                                        \
            url                                                         \
#           async                                                       \

FIFO-MUXER-TESTPROGS-$(CONFIG_NETWORK)   += fifo_muxer
TESTPROGS-$(CONFIG_FIFO_MUXER)           += $(FIFO-MUXER-TESTPROGS-yes)
TESTPROGS-$(CONFIG_FFRTMPCRYPT_PROTOCOL) += rtmpdh
TESTPROGS-$(CONFIG_MOV_MUXER)            += movenc
TESTPROGS-$(CONFIG_NETWORK)              += noproxy
TESTPROGS-$(CONFIG_SRTP)                 += srtp

TOOLS     = aviocat                                                     \
            ismindex                                                    \
            pktdumper                                                   \
            probetest                                                   \
            seek_print                                                  \
            sidxindex                                                   \<|MERGE_RESOLUTION|>--- conflicted
+++ resolved
@@ -586,16 +586,11 @@
 OBJS-$(CONFIG_SUBFILE_PROTOCOL)          += subfile.o
 OBJS-$(CONFIG_TEE_PROTOCOL)              += teeproto.o tee_common.o
 OBJS-$(CONFIG_TCP_PROTOCOL)              += tcp.o
-<<<<<<< HEAD
-OBJS-$(CONFIG_TLS_GNUTLS_PROTOCOL)       += tls_gnutls.o tls.o
-OBJS-$(CONFIG_TLS_OPENSSL_PROTOCOL)      += tls_openssl.o tls.o
-OBJS-$(CONFIG_TLS_SCHANNEL_PROTOCOL)     += tls_schannel.o tls.o
-OBJS-$(CONFIG_TLS_SECURETRANSPORT_PROTOCOL) += tls_securetransport.o tls.o
-=======
 TLS-OBJS-$(CONFIG_GNUTLS)                += tls_gnutls.o
 TLS-OBJS-$(CONFIG_OPENSSL)               += tls_openssl.o
+TLS-OBJS-$(CONFIG_SECURETRANSPORT)       += tls_securetransport.o
+TLS-OBJS-$(CONFIG_SCHANNEL)              += tls_schannel.o
 OBJS-$(CONFIG_TLS_PROTOCOL)              += tls.o $(TLS-OBJS-yes)
->>>>>>> 61cec5ad
 OBJS-$(CONFIG_UDP_PROTOCOL)              += udp.o
 OBJS-$(CONFIG_UDPLITE_PROTOCOL)          += udp.o
 OBJS-$(CONFIG_UNIX_PROTOCOL)             += unix.o
