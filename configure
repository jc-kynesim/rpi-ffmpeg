#!/bin/sh
#
# FFmpeg configure script
#
# Copyright (c) 2000-2002 Fabrice Bellard
# Copyright (c) 2005-2008 Diego Biurrun
# Copyright (c) 2005-2008 Mans Rullgard
#

# Prevent locale nonsense from breaking basic text processing.
LC_ALL=C
export LC_ALL

# make sure we are running under a compatible shell
# try to make this part work with most shells

try_exec(){
    echo "Trying shell $1"
    type "$1" > /dev/null 2>&1 && exec "$@"
}

unset foo
(: ${foo%%bar}) 2> /dev/null
E1="$?"

(: ${foo?}) 2> /dev/null
E2="$?"

if test "$E1" != 0 || test "$E2" = 0; then
    echo "Broken shell detected.  Trying alternatives."
    export FF_CONF_EXEC
    if test "0$FF_CONF_EXEC" -lt 1; then
        FF_CONF_EXEC=1
        try_exec bash "$0" "$@"
    fi
    if test "0$FF_CONF_EXEC" -lt 2; then
        FF_CONF_EXEC=2
        try_exec ksh "$0" "$@"
    fi
    if test "0$FF_CONF_EXEC" -lt 3; then
        FF_CONF_EXEC=3
        try_exec /usr/xpg4/bin/sh "$0" "$@"
    fi
    echo "No compatible shell script interpreter found."
    echo "This configure script requires a POSIX-compatible shell"
    echo "such as bash or ksh."
    echo "THIS IS NOT A BUG IN FFMPEG, DO NOT REPORT IT AS SUCH."
    echo "Instead, install a working POSIX-compatible shell."
    echo "Disabling this configure test will create a broken FFmpeg."
    if test "$BASH_VERSION" = '2.04.0(1)-release'; then
        echo "This bash version ($BASH_VERSION) is broken on your platform."
        echo "Upgrade to a later version if available."
    fi
    exit 1
fi

test -d /usr/xpg4/bin && PATH=/usr/xpg4/bin:$PATH

show_help(){
    cat <<EOF
Usage: configure [options]
Options: [defaults in brackets after descriptions]

Help options:
  --help                   print this message
  --quiet                  Suppress showing informative output
  --list-decoders          show all available decoders
  --list-encoders          show all available encoders
  --list-hwaccels          show all available hardware accelerators
  --list-demuxers          show all available demuxers
  --list-muxers            show all available muxers
  --list-parsers           show all available parsers
  --list-protocols         show all available protocols
  --list-bsfs              show all available bitstream filters
  --list-indevs            show all available input devices
  --list-outdevs           show all available output devices
  --list-filters           show all available filters

Standard options:
  --logfile=FILE           log tests and output to FILE [ffbuild/config.log]
  --disable-logging        do not log configure debug information
  --fatal-warnings         fail if any configure warning is generated
  --prefix=PREFIX          install in PREFIX [$prefix_default]
  --bindir=DIR             install binaries in DIR [PREFIX/bin]
  --datadir=DIR            install data files in DIR [PREFIX/share/ffmpeg]
  --docdir=DIR             install documentation in DIR [PREFIX/share/doc/ffmpeg]
  --libdir=DIR             install libs in DIR [PREFIX/lib]
  --shlibdir=DIR           install shared libs in DIR [LIBDIR]
  --incdir=DIR             install includes in DIR [PREFIX/include]
  --mandir=DIR             install man page in DIR [PREFIX/share/man]
  --pkgconfigdir=DIR       install pkg-config files in DIR [LIBDIR/pkgconfig]
  --enable-rpath           use rpath to allow installing libraries in paths
                           not part of the dynamic linker search path
                           use rpath when linking programs (USE WITH CARE)
  --install-name-dir=DIR   Darwin directory name for installed targets

Licensing options:
  --enable-gpl             allow use of GPL code, the resulting libs
                           and binaries will be under GPL [no]
  --enable-version3        upgrade (L)GPL to version 3 [no]
  --enable-nonfree         allow use of nonfree code, the resulting libs
                           and binaries will be unredistributable [no]

Configuration options:
  --disable-static         do not build static libraries [no]
  --enable-shared          build shared libraries [no]
  --enable-small           optimize for size instead of speed
  --disable-runtime-cpudetect disable detecting CPU capabilities at runtime (smaller binary)
  --enable-gray            enable full grayscale support (slower color)
  --disable-swscale-alpha  disable alpha channel support in swscale
  --disable-all            disable building components, libraries and programs
  --disable-autodetect     disable automatically detected external libraries [no]

Program options:
  --disable-programs       do not build command line programs
  --disable-ffmpeg         disable ffmpeg build
  --disable-ffplay         disable ffplay build
  --disable-ffprobe        disable ffprobe build

Documentation options:
  --disable-doc            do not build documentation
  --disable-htmlpages      do not build HTML documentation pages
  --disable-manpages       do not build man documentation pages
  --disable-podpages       do not build POD documentation pages
  --disable-txtpages       do not build text documentation pages

Component options:
  --disable-avdevice       disable libavdevice build
  --disable-avcodec        disable libavcodec build
  --disable-avformat       disable libavformat build
  --disable-swresample     disable libswresample build
  --disable-swscale        disable libswscale build
  --disable-postproc       disable libpostproc build
  --disable-avfilter       disable libavfilter build
  --enable-avresample      enable libavresample build (deprecated) [no]
  --disable-pthreads       disable pthreads [autodetect]
  --disable-w32threads     disable Win32 threads [autodetect]
  --disable-os2threads     disable OS/2 threads [autodetect]
  --disable-network        disable network support [no]
  --disable-dct            disable DCT code
  --disable-dwt            disable DWT code
  --disable-error-resilience disable error resilience code
  --disable-lsp            disable LSP code
  --disable-lzo            disable LZO decoder code
  --disable-mdct           disable MDCT code
  --disable-rdft           disable RDFT code
  --disable-fft            disable FFT code
  --disable-faan           disable floating point AAN (I)DCT code
  --disable-pixelutils     disable pixel utils in libavutil

Individual component options:
  --disable-everything     disable all components listed below
  --disable-encoder=NAME   disable encoder NAME
  --enable-encoder=NAME    enable encoder NAME
  --disable-encoders       disable all encoders
  --disable-decoder=NAME   disable decoder NAME
  --enable-decoder=NAME    enable decoder NAME
  --disable-decoders       disable all decoders
  --disable-hwaccel=NAME   disable hwaccel NAME
  --enable-hwaccel=NAME    enable hwaccel NAME
  --disable-hwaccels       disable all hwaccels
  --disable-muxer=NAME     disable muxer NAME
  --enable-muxer=NAME      enable muxer NAME
  --disable-muxers         disable all muxers
  --disable-demuxer=NAME   disable demuxer NAME
  --enable-demuxer=NAME    enable demuxer NAME
  --disable-demuxers       disable all demuxers
  --enable-parser=NAME     enable parser NAME
  --disable-parser=NAME    disable parser NAME
  --disable-parsers        disable all parsers
  --enable-bsf=NAME        enable bitstream filter NAME
  --disable-bsf=NAME       disable bitstream filter NAME
  --disable-bsfs           disable all bitstream filters
  --enable-protocol=NAME   enable protocol NAME
  --disable-protocol=NAME  disable protocol NAME
  --disable-protocols      disable all protocols
  --enable-indev=NAME      enable input device NAME
  --disable-indev=NAME     disable input device NAME
  --disable-indevs         disable input devices
  --enable-outdev=NAME     enable output device NAME
  --disable-outdev=NAME    disable output device NAME
  --disable-outdevs        disable output devices
  --disable-devices        disable all devices
  --enable-filter=NAME     enable filter NAME
  --disable-filter=NAME    disable filter NAME
  --disable-filters        disable all filters

External library support:

  Using any of the following switches will allow FFmpeg to link to the
  corresponding external library. All the components depending on that library
  will become enabled, if all their other dependencies are met and they are not
  explicitly disabled. E.g. --enable-libwavpack will enable linking to
  libwavpack and allow the libwavpack encoder to be built, unless it is
  specifically disabled with --disable-encoder=libwavpack.

  Note that only the system libraries are auto-detected. All the other external
  libraries must be explicitly enabled.

  Also note that the following help text describes the purpose of the libraries
  themselves, not all their features will necessarily be usable by FFmpeg.

  --disable-alsa           disable ALSA support [autodetect]
  --disable-appkit         disable Apple AppKit framework [autodetect]
  --disable-avfoundation   disable Apple AVFoundation framework [autodetect]
  --enable-avisynth        enable reading of AviSynth script files [no]
  --disable-bzlib          disable bzlib [autodetect]
  --disable-coreimage      disable Apple CoreImage framework [autodetect]
  --enable-chromaprint     enable audio fingerprinting with chromaprint [no]
  --disable-epoxy          disable epoxy [autodetect]
  --enable-frei0r          enable frei0r video filtering [no]
  --enable-gcrypt          enable gcrypt, needed for rtmp(t)e support
                           if openssl, librtmp or gmp is not used [no]
  --enable-gmp             enable gmp, needed for rtmp(t)e support
                           if openssl or librtmp is not used [no]
  --enable-gnutls          enable gnutls, needed for https support
                           if openssl, libtls or mbedtls is not used [no]
  --disable-iconv          disable iconv [autodetect]
  --enable-jni             enable JNI support [no]
  --enable-ladspa          enable LADSPA audio filtering [no]
  --enable-libaom          enable AV1 video encoding/decoding via libaom [no]
  --enable-libaribb24      enable ARIB text and caption decoding via libaribb24 [no]
  --enable-libass          enable libass subtitles rendering,
                           needed for subtitles and ass filter [no]
  --enable-libbluray       enable BluRay reading using libbluray [no]
  --enable-libbs2b         enable bs2b DSP library [no]
  --enable-libcaca         enable textual display using libcaca [no]
  --enable-libcelt         enable CELT decoding via libcelt [no]
  --enable-libcdio         enable audio CD grabbing with libcdio [no]
  --enable-libcodec2       enable codec2 en/decoding using libcodec2 [no]
  --enable-libdav1d        enable AV1 decoding via libdav1d [no]
  --enable-libdavs2        enable AVS2 decoding via libdavs2 [no]
  --enable-libdc1394       enable IIDC-1394 grabbing using libdc1394
                           and libraw1394 [no]
  --enable-libfdk-aac      enable AAC de/encoding via libfdk-aac [no]
  --enable-libflite        enable flite (voice synthesis) support via libflite [no]
  --enable-libfontconfig   enable libfontconfig, useful for drawtext filter [no]
  --enable-libfreetype     enable libfreetype, needed for drawtext filter [no]
  --enable-libfribidi      enable libfribidi, improves drawtext filter [no]
  --enable-libglslang      enable GLSL->SPIRV compilation via libglslang [no]
  --enable-libgme          enable Game Music Emu via libgme [no]
  --enable-libgsm          enable GSM de/encoding via libgsm [no]
  --enable-libiec61883     enable iec61883 via libiec61883 [no]
  --enable-libilbc         enable iLBC de/encoding via libilbc [no]
  --enable-libjack         enable JACK audio sound server [no]
  --enable-libklvanc       enable Kernel Labs VANC processing [no]
  --enable-libkvazaar      enable HEVC encoding via libkvazaar [no]
  --enable-liblensfun      enable lensfun lens correction [no]
  --enable-libmodplug      enable ModPlug via libmodplug [no]
  --enable-libmp3lame      enable MP3 encoding via libmp3lame [no]
  --enable-libopencore-amrnb enable AMR-NB de/encoding via libopencore-amrnb [no]
  --enable-libopencore-amrwb enable AMR-WB decoding via libopencore-amrwb [no]
  --enable-libopencv       enable video filtering via libopencv [no]
  --enable-libopenh264     enable H.264 encoding via OpenH264 [no]
  --enable-libopenjpeg     enable JPEG 2000 de/encoding via OpenJPEG [no]
  --enable-libopenmpt      enable decoding tracked files via libopenmpt [no]
  --enable-libopus         enable Opus de/encoding via libopus [no]
  --enable-libpulse        enable Pulseaudio input via libpulse [no]
  --enable-librabbitmq     enable RabbitMQ library [no]
  --enable-librav1e        enable AV1 encoding via rav1e [no]
  --enable-librsvg         enable SVG rasterization via librsvg [no]
  --enable-librubberband   enable rubberband needed for rubberband filter [no]
  --enable-librtmp         enable RTMP[E] support via librtmp [no]
  --enable-libshine        enable fixed-point MP3 encoding via libshine [no]
  --enable-libsmbclient    enable Samba protocol via libsmbclient [no]
  --enable-libsnappy       enable Snappy compression, needed for hap encoding [no]
  --enable-libsoxr         enable Include libsoxr resampling [no]
  --enable-libspeex        enable Speex de/encoding via libspeex [no]
  --enable-libsrt          enable Haivision SRT protocol via libsrt [no]
  --enable-libssh          enable SFTP protocol via libssh [no]
  --enable-libtensorflow   enable TensorFlow as a DNN module backend
                           for DNN based filters like sr [no]
  --enable-libtesseract    enable Tesseract, needed for ocr filter [no]
  --enable-libtheora       enable Theora encoding via libtheora [no]
  --enable-libtls          enable LibreSSL (via libtls), needed for https support
                           if openssl, gnutls or mbedtls is not used [no]
  --enable-libtwolame      enable MP2 encoding via libtwolame [no]
<<<<<<< HEAD
  --enable-libudev         enable libudev [no]
=======
  --disable-libudev        disable libudev [autodetect]
>>>>>>> 687067d0
  --enable-libv4l2         enable libv4l2/v4l-utils [no]
  --enable-libvidstab      enable video stabilization using vid.stab [no]
  --enable-libvmaf         enable vmaf filter via libvmaf [no]
  --enable-libvo-amrwbenc  enable AMR-WB encoding via libvo-amrwbenc [no]
  --enable-libvorbis       enable Vorbis en/decoding via libvorbis,
                           native implementation exists [no]
  --enable-libvpx          enable VP8 and VP9 de/encoding via libvpx [no]
  --enable-libwavpack      enable wavpack encoding via libwavpack [no]
  --enable-libwebp         enable WebP encoding via libwebp [no]
  --enable-libx264         enable H.264 encoding via x264 [no]
  --enable-libx265         enable HEVC encoding via x265 [no]
  --enable-libxavs         enable AVS encoding via xavs [no]
  --enable-libxavs2        enable AVS2 encoding via xavs2 [no]
  --enable-libxcb          enable X11 grabbing using XCB [autodetect]
  --enable-libxcb-shm      enable X11 grabbing shm communication [autodetect]
  --enable-libxcb-xfixes   enable X11 grabbing mouse rendering [autodetect]
  --enable-libxcb-shape    enable X11 grabbing shape rendering [autodetect]
  --enable-libxvid         enable Xvid encoding via xvidcore,
                           native MPEG-4/Xvid encoder exists [no]
  --enable-libxml2         enable XML parsing using the C library libxml2, needed
                           for dash demuxing support [no]
  --enable-libzimg         enable z.lib, needed for zscale filter [no]
  --enable-libzmq          enable message passing via libzmq [no]
  --enable-libzvbi         enable teletext support via libzvbi [no]
  --enable-lv2             enable LV2 audio filtering [no]
  --disable-lzma           disable lzma [autodetect]
  --enable-decklink        enable Blackmagic DeckLink I/O support [no]
  --enable-mbedtls         enable mbedTLS, needed for https support
                           if openssl, gnutls or libtls is not used [no]
  --enable-mediacodec      enable Android MediaCodec support [no]
  --enable-mediafoundation enable encoding via MediaFoundation [auto]
  --enable-libmysofa       enable libmysofa, needed for sofalizer filter [no]
  --enable-openal          enable OpenAL 1.1 capture support [no]
  --enable-opencl          enable OpenCL processing [no]
  --enable-opengl          enable OpenGL rendering [no]
  --enable-openssl         enable openssl, needed for https support
                           if gnutls, libtls or mbedtls is not used [no]
  --enable-pocketsphinx    enable PocketSphinx, needed for asr filter [no]
  --disable-sndio          disable sndio support [autodetect]
  --disable-schannel       disable SChannel SSP, needed for TLS support on
                           Windows if openssl and gnutls are not used [autodetect]
  --disable-sdl2           disable sdl2 [autodetect]
  --disable-securetransport disable Secure Transport, needed for TLS support
                           on OSX if openssl and gnutls are not used [autodetect]
  --enable-vapoursynth     enable VapourSynth demuxer [no]
  --enable-vulkan          enable Vulkan code [no]
  --disable-xlib           disable xlib [autodetect]
  --disable-zlib           disable zlib [autodetect]

  The following libraries provide various hardware acceleration features:
  --disable-amf            disable AMF video encoding code [autodetect]
  --disable-audiotoolbox   disable Apple AudioToolbox code [autodetect]
  --enable-cuda-nvcc       enable Nvidia CUDA compiler [no]
  --disable-cuda-llvm      disable CUDA compilation using clang [autodetect]
  --disable-cuvid          disable Nvidia CUVID support [autodetect]
  --disable-d3d11va        disable Microsoft Direct3D 11 video acceleration code [autodetect]
  --disable-dxva2          disable Microsoft DirectX 9 video acceleration code [autodetect]
  --disable-ffnvcodec      disable dynamically linked Nvidia code [autodetect]
  --enable-libdrm          enable DRM code (Linux) [no]
  --enable-libmfx          enable Intel MediaSDK (AKA Quick Sync Video) code via libmfx [no]
  --enable-libnpp          enable Nvidia Performance Primitives-based code [no]
  --enable-mmal            enable Broadcom Multi-Media Abstraction Layer (Raspberry Pi) via MMAL [no]
  --enable-rpi             enable other rpi specific stuff [no]
  --enable-sand            enable sand video formats [rpi]
  --enable-vout-drm        enable the vout_drm module - for internal testing only [no]
  --enable-vout-egl        enable the vout_egl module - for internal testing only [no]
  --disable-nvdec          disable Nvidia video decoding acceleration (via hwaccel) [autodetect]
  --disable-nvenc          disable Nvidia video encoding code [autodetect]
  --enable-omx             enable OpenMAX IL code [no]
  --enable-omx-rpi         enable OpenMAX IL code for Raspberry Pi [no]
  --enable-rkmpp           enable Rockchip Media Process Platform code [no]
  --disable-v4l2-m2m       disable V4L2 mem2mem code [autodetect]
  --enable-v4l2-request    enable V4L2 request API code [no]
  --disable-vaapi          disable Video Acceleration API (mainly Unix/Intel) code [autodetect]
  --disable-vdpau          disable Nvidia Video Decode and Presentation API for Unix code [autodetect]
  --disable-videotoolbox   disable VideoToolbox code [autodetect]

Toolchain options:
  --arch=ARCH              select architecture [$arch]
  --cpu=CPU                select the minimum required CPU (affects
                           instruction selection, may crash on older CPUs)
  --cross-prefix=PREFIX    use PREFIX for compilation tools [$cross_prefix]
  --progs-suffix=SUFFIX    program name suffix []
  --enable-cross-compile   assume a cross-compiler is used
  --sysroot=PATH           root of cross-build tree
  --sysinclude=PATH        location of cross-build system headers
  --target-os=OS           compiler targets OS [$target_os]
  --target-exec=CMD        command to run executables on target
  --target-path=DIR        path to view of build directory on target
  --target-samples=DIR     path to samples directory on target
  --tempprefix=PATH        force fixed dir/prefix instead of mktemp for checks
  --toolchain=NAME         set tool defaults according to NAME
                           (gcc-asan, clang-asan, gcc-msan, clang-msan,
                           gcc-tsan, clang-tsan, gcc-usan, clang-usan,
                           valgrind-massif, valgrind-memcheck,
                           msvc, icl, gcov, llvm-cov, hardened)
  --nm=NM                  use nm tool NM [$nm_default]
  --ar=AR                  use archive tool AR [$ar_default]
  --as=AS                  use assembler AS [$as_default]
  --ln_s=LN_S              use symbolic link tool LN_S [$ln_s_default]
  --strip=STRIP            use strip tool STRIP [$strip_default]
  --windres=WINDRES        use windows resource compiler WINDRES [$windres_default]
  --x86asmexe=EXE          use nasm-compatible assembler EXE [$x86asmexe_default]
  --cc=CC                  use C compiler CC [$cc_default]
  --cxx=CXX                use C compiler CXX [$cxx_default]
  --objcc=OCC              use ObjC compiler OCC [$cc_default]
  --dep-cc=DEPCC           use dependency generator DEPCC [$cc_default]
  --nvcc=NVCC              use Nvidia CUDA compiler NVCC or clang [$nvcc_default]
  --ld=LD                  use linker LD [$ld_default]
  --pkg-config=PKGCONFIG   use pkg-config tool PKGCONFIG [$pkg_config_default]
  --pkg-config-flags=FLAGS pass additional flags to pkgconf []
  --ranlib=RANLIB          use ranlib RANLIB [$ranlib_default]
  --doxygen=DOXYGEN        use DOXYGEN to generate API doc [$doxygen_default]
  --host-cc=HOSTCC         use host C compiler HOSTCC
  --host-cflags=HCFLAGS    use HCFLAGS when compiling for host
  --host-cppflags=HCPPFLAGS use HCPPFLAGS when compiling for host
  --host-ld=HOSTLD         use host linker HOSTLD
  --host-ldflags=HLDFLAGS  use HLDFLAGS when linking for host
  --host-extralibs=HLIBS   use libs HLIBS when linking for host
  --host-os=OS             compiler host OS [$target_os]
  --extra-cflags=ECFLAGS   add ECFLAGS to CFLAGS [$CFLAGS]
  --extra-cxxflags=ECFLAGS add ECFLAGS to CXXFLAGS [$CXXFLAGS]
  --extra-objcflags=FLAGS  add FLAGS to OBJCFLAGS [$CFLAGS]
  --extra-ldflags=ELDFLAGS add ELDFLAGS to LDFLAGS [$LDFLAGS]
  --extra-ldexeflags=ELDFLAGS add ELDFLAGS to LDEXEFLAGS [$LDEXEFLAGS]
  --extra-ldsoflags=ELDFLAGS add ELDFLAGS to LDSOFLAGS [$LDSOFLAGS]
  --extra-libs=ELIBS       add ELIBS [$ELIBS]
  --extra-version=STRING   version string suffix []
  --optflags=OPTFLAGS      override optimization-related compiler flags
  --nvccflags=NVCCFLAGS    override nvcc flags [$nvccflags_default]
  --build-suffix=SUFFIX    library name suffix []
  --enable-pic             build position-independent code
  --enable-thumb           compile for Thumb instruction set
  --enable-lto             use link-time optimization
  --env="ENV=override"     override the environment variables

Advanced options (experts only):
  --malloc-prefix=PREFIX   prefix malloc and related names with PREFIX
  --custom-allocator=NAME  use a supported custom allocator
  --disable-symver         disable symbol versioning
  --enable-hardcoded-tables use hardcoded tables instead of runtime generation
  --disable-safe-bitstream-reader
                           disable buffer boundary checking in bitreaders
                           (faster, but may crash)
  --sws-max-filter-size=N  the max filter size swscale uses [$sws_max_filter_size_default]

Optimization options (experts only):
  --disable-asm            disable all assembly optimizations
  --disable-altivec        disable AltiVec optimizations
  --disable-vsx            disable VSX optimizations
  --disable-power8         disable POWER8 optimizations
  --disable-amd3dnow       disable 3DNow! optimizations
  --disable-amd3dnowext    disable 3DNow! extended optimizations
  --disable-mmx            disable MMX optimizations
  --disable-mmxext         disable MMXEXT optimizations
  --disable-sse            disable SSE optimizations
  --disable-sse2           disable SSE2 optimizations
  --disable-sse3           disable SSE3 optimizations
  --disable-ssse3          disable SSSE3 optimizations
  --disable-sse4           disable SSE4 optimizations
  --disable-sse42          disable SSE4.2 optimizations
  --disable-avx            disable AVX optimizations
  --disable-xop            disable XOP optimizations
  --disable-fma3           disable FMA3 optimizations
  --disable-fma4           disable FMA4 optimizations
  --disable-avx2           disable AVX2 optimizations
  --disable-avx512         disable AVX-512 optimizations
  --disable-aesni          disable AESNI optimizations
  --disable-armv5te        disable armv5te optimizations
  --disable-armv6          disable armv6 optimizations
  --disable-armv6t2        disable armv6t2 optimizations
  --disable-vfp            disable VFP optimizations
  --disable-neon           disable NEON optimizations
  --disable-inline-asm     disable use of inline assembly
  --disable-x86asm         disable use of standalone x86 assembly
  --disable-mipsdsp        disable MIPS DSP ASE R1 optimizations
  --disable-mipsdspr2      disable MIPS DSP ASE R2 optimizations
  --disable-msa            disable MSA optimizations
  --disable-msa2           disable MSA2 optimizations
  --disable-mipsfpu        disable floating point MIPS optimizations
  --disable-mmi            disable Loongson SIMD optimizations
  --disable-fast-unaligned consider unaligned accesses slow

Developer options (useful when working on FFmpeg itself):
  --disable-debug          disable debugging symbols
  --enable-debug=LEVEL     set the debug level [$debuglevel]
  --disable-optimizations  disable compiler optimizations
  --enable-extra-warnings  enable more compiler warnings
  --disable-stripping      disable stripping of executables and shared libraries
  --assert-level=level     0(default), 1 or 2, amount of assertion testing,
                           2 causes a slowdown at runtime.
  --enable-memory-poisoning fill heap uninitialized allocated space with arbitrary data
  --valgrind=VALGRIND      run "make fate" tests through valgrind to detect memory
                           leaks and errors, using the specified valgrind binary.
                           Cannot be combined with --target-exec
  --enable-ftrapv          Trap arithmetic overflows
  --samples=PATH           location of test samples for FATE, if not set use
                           \$FATE_SAMPLES at make invocation time.
  --enable-neon-clobber-test check NEON registers for clobbering (should be
                           used only for debugging purposes)
  --enable-xmm-clobber-test check XMM registers for clobbering (Win64-only;
                           should be used only for debugging purposes)
  --enable-random          randomly enable/disable components
  --disable-random
  --enable-random=LIST     randomly enable/disable specific components or
  --disable-random=LIST    component groups. LIST is a comma-separated list
                           of NAME[:PROB] entries where NAME is a component
                           (group) and PROB the probability associated with
                           NAME (default 0.5).
  --random-seed=VALUE      seed value for --enable/disable-random
  --disable-valgrind-backtrace do not print a backtrace under Valgrind
                           (only applies to --disable-optimizations builds)
  --enable-ossfuzz         Enable building fuzzer tool
  --libfuzzer=PATH         path to libfuzzer
  --ignore-tests=TESTS     comma-separated list (without "fate-" prefix
                           in the name) of tests whose result is ignored
  --enable-linux-perf      enable Linux Performance Monitor API
  --disable-large-tests    disable tests that use a large amount of memory

NOTE: Object files are built at the place where configure is launched.
EOF
  exit 0
}

if test -t 1 && which tput >/dev/null 2>&1; then
    ncolors=$(tput colors)
    if test -n "$ncolors" && test $ncolors -ge 8; then
        bold_color=$(tput bold)
        warn_color=$(tput setaf 3)
        error_color=$(tput setaf 1)
        reset_color=$(tput sgr0)
    fi
    # 72 used instead of 80 since that's the default of pr
    ncols=$(tput cols)
fi
: ${ncols:=72}

log(){
    echo "$@" >> $logfile
}

log_file(){
    log BEGIN "$1"
    log_file_i=1
    while IFS= read -r log_file_line; do
        printf '%5d\t%s\n' "$log_file_i" "$log_file_line"
        log_file_i=$(($log_file_i+1))
    done < "$1" >> "$logfile"
    log END "$1"
}

warn(){
    log "WARNING: $*"
    WARNINGS="${WARNINGS}WARNING: $*\n"
}

die(){
    log "$@"
    echo "$error_color$bold_color$@$reset_color"
    cat <<EOF

If you think configure made a mistake, make sure you are using the latest
version from Git.  If the latest version fails, report the problem to the
ffmpeg-user@ffmpeg.org mailing list or IRC #ffmpeg on irc.libera.chat.
EOF
    if disabled logging; then
        cat <<EOF
Rerun configure with logging enabled (do not use --disable-logging), and
include the log this produces with your report.
EOF
    else
        cat <<EOF
Include the log file "$logfile" produced by configure as this will help
solve the problem.
EOF
    fi
    exit 1
}

# Avoid locale weirdness, besides we really just want to translate ASCII.
toupper(){
    echo "$@" | tr abcdefghijklmnopqrstuvwxyz ABCDEFGHIJKLMNOPQRSTUVWXYZ
}

tolower(){
    echo "$@" | tr ABCDEFGHIJKLMNOPQRSTUVWXYZ abcdefghijklmnopqrstuvwxyz
}

c_escape(){
    echo "$*" | sed 's/["\\]/\\\0/g'
}

sh_quote(){
    v=$(echo "$1" | sed "s/'/'\\\\''/g")
    test "x$v" = "x${v#*[!A-Za-z0-9_/.+-]}" || v="'$v'"
    echo "$v"
}

cleanws(){
    echo "$@" | sed 's/^ *//;s/[[:space:]][[:space:]]*/ /g;s/ *$//'
}

filter(){
    pat=$1
    shift
    for v; do
        eval "case '$v' in $pat) printf '%s ' '$v' ;; esac"
    done
}

filter_out(){
    pat=$1
    shift
    for v; do
        eval "case '$v' in $pat) ;; *) printf '%s ' '$v' ;; esac"
    done
}

map(){
    m=$1
    shift
    for v; do eval $m; done
}

add_suffix(){
    suffix=$1
    shift
    for v; do echo ${v}${suffix}; done
}

remove_suffix(){
    suffix=$1
    shift
    for v; do echo ${v%$suffix}; done
}

set_all(){
    value=$1
    shift
    for var in $*; do
        eval $var=$value
    done
}

set_weak(){
    value=$1
    shift
    for var; do
        eval : \${$var:=$value}
    done
}

sanitize_var_name(){
    echo $@ | sed 's/[^A-Za-z0-9_]/_/g'
}

set_sanitized(){
    var=$1
    shift
    eval $(sanitize_var_name "$var")='$*'
}

get_sanitized(){
    eval echo \$$(sanitize_var_name "$1")
}

pushvar(){
    for pvar in $*; do
        eval level=\${${pvar}_level:=0}
        eval ${pvar}_${level}="\$$pvar"
        eval ${pvar}_level=$(($level+1))
    done
}

popvar(){
    for pvar in $*; do
        eval level=\${${pvar}_level:-0}
        test $level = 0 && continue
        eval level=$(($level-1))
        eval $pvar="\${${pvar}_${level}}"
        eval ${pvar}_level=$level
        eval unset ${pvar}_${level}
    done
}

request(){
    for var in $*; do
        eval ${var}_requested=yes
        eval $var=
    done
}

warn_if_gets_disabled(){
    for var in $*; do
        WARN_IF_GETS_DISABLED_LIST="$WARN_IF_GETS_DISABLED_LIST $var"
    done
}

enable(){
    set_all yes $*
}

disable(){
    set_all no $*
}

disable_with_reason(){
    disable $1
    eval "${1}_disable_reason=\"$2\""
    if requested $1; then
        die "ERROR: $1 requested, but $2"
    fi
}

enable_weak(){
    set_weak yes $*
}

disable_weak(){
    set_weak no $*
}

enable_sanitized(){
    for var; do
        enable $(sanitize_var_name $var)
    done
}

disable_sanitized(){
    for var; do
        disable $(sanitize_var_name $var)
    done
}

do_enable_deep(){
    for var; do
        enabled $var && continue
        set -- $var
        eval enable_deep \$${var}_select
        var=$1
        eval enable_deep_weak \$${var}_suggest
    done
}

enable_deep(){
    do_enable_deep $*
    enable $*
}

enable_deep_weak(){
    for var; do
        disabled $var && continue
        set -- $var
        do_enable_deep $var
        var=$1
        enable_weak $var
    done
}

requested(){
    test "${1#!}" = "$1" && op="=" || op="!="
    eval test "x\$${1#!}_requested" $op "xyes"
}

enabled(){
    test "${1#!}" = "$1" && op="=" || op="!="
    eval test "x\$${1#!}" $op "xyes"
}

disabled(){
    test "${1#!}" = "$1" && op="=" || op="!="
    eval test "x\$${1#!}" $op "xno"
}

enabled_all(){
    for opt; do
        enabled $opt || return 1
    done
}

disabled_all(){
    for opt; do
        disabled $opt || return 1
    done
}

enabled_any(){
    for opt; do
        enabled $opt && return 0
    done
}

disabled_any(){
    for opt; do
        disabled $opt && return 0
    done
    return 1
}

set_default(){
    for opt; do
        eval : \${$opt:=\$${opt}_default}
    done
}

is_in(){
    value=$1
    shift
    for var in $*; do
        [ $var = $value ] && return 0
    done
    return 1
}

# The cfg loop is very hot (several thousands iterations), and in bash also
# potentialy quite slow. Try to abort the iterations early, preferably without
# calling functions. 70%+ of the time cfg is already done or without deps.
check_deps(){
    for cfg; do
        eval [ x\$${cfg}_checking = xdone ] && continue
        eval [ x\$${cfg}_checking = xinprogress ] && die "Circular dependency for $cfg."

        eval "
        dep_all=\$${cfg}_deps
        dep_any=\$${cfg}_deps_any
        dep_con=\$${cfg}_conflict
        dep_sel=\$${cfg}_select
        dep_sgs=\$${cfg}_suggest
        dep_ifa=\$${cfg}_if
        dep_ifn=\$${cfg}_if_any
        "

        # most of the time here $cfg has no deps - avoid costly no-op work
        if [ "$dep_all$dep_any$dep_con$dep_sel$dep_sgs$dep_ifa$dep_ifn" ]; then
            eval ${cfg}_checking=inprogress

            set -- $cfg "$dep_all" "$dep_any" "$dep_con" "$dep_sel" "$dep_sgs" "$dep_ifa" "$dep_ifn"
            check_deps $dep_all $dep_any $dep_con $dep_sel $dep_sgs $dep_ifa $dep_ifn
            cfg=$1; dep_all=$2; dep_any=$3; dep_con=$4; dep_sel=$5 dep_sgs=$6; dep_ifa=$7; dep_ifn=$8

            [ -n "$dep_ifa" ] && { enabled_all $dep_ifa && enable_weak $cfg; }
            [ -n "$dep_ifn" ] && { enabled_any $dep_ifn && enable_weak $cfg; }
            enabled_all  $dep_all || { disable_with_reason $cfg "not all dependencies are satisfied: $dep_all"; }
            enabled_any  $dep_any || { disable_with_reason $cfg "not any dependency is satisfied: $dep_any"; }
            disabled_all $dep_con || { disable_with_reason $cfg "some conflicting dependencies are unsatisfied: $dep_con"; }
            disabled_any $dep_sel && { disable_with_reason $cfg "some selected dependency is unsatisfied: $dep_sel"; }

            enabled $cfg && enable_deep_weak $dep_sel $dep_sgs

            for dep in $dep_all $dep_any $dep_sel $dep_sgs; do
                # filter out library deps, these do not belong in extralibs
                is_in $dep $LIBRARY_LIST && continue
                enabled $dep && eval append ${cfg}_extralibs ${dep}_extralibs
            done
        fi

        eval ${cfg}_checking=done
    done
}

print_config(){
    pfx=$1
    files=$2
    shift 2
    map 'eval echo "$v \${$v:-no}"' "$@" |
    awk "BEGIN { split(\"$files\", files) }
        {
            c = \"$pfx\" toupper(\$1);
            v = \$2;
            sub(/yes/, 1, v);
            sub(/no/,  0, v);
            for (f in files) {
                file = files[f];
                if (file ~ /\\.h\$/) {
                    printf(\"#define %s %d\\n\", c, v) >>file;
                } else if (file ~ /\\.asm\$/) {
                    printf(\"%%define %s %d\\n\", c, v) >>file;
                } else if (file ~ /\\.mak\$/) {
                    n = -v ? \"\" : \"!\";
                    printf(\"%s%s=yes\\n\", n, c) >>file;
                } else if (file ~ /\\.texi\$/) {
                    pre = -v ? \"\" : \"@c \";
                    yesno = \$2;
                    c2 = tolower(c);
                    gsub(/_/, \"-\", c2);
                    printf(\"%s@set %s %s\\n\", pre, c2, yesno) >>file;
                }
            }
        }"
}

print_enabled(){
    suf=$1
    shift
    for v; do
        enabled $v && printf "%s\n" ${v%$suf}
    done
}

append(){
    var=$1
    shift
    eval "$var=\"\$$var $*\""
}

prepend(){
    var=$1
    shift
    eval "$var=\"$* \$$var\""
}

reverse () {
    eval '
        reverse_out=
        for v in $'$1'; do
            reverse_out="$v $reverse_out"
        done
        '$1'=$reverse_out
    '
}

# keeps the last occurence of each non-unique item
unique(){
    unique_out=
    eval unique_in=\$$1
    reverse unique_in
    for v in $unique_in; do
        # " $unique_out" +space such that every item is surrounded with spaces
        case " $unique_out" in *" $v "*) continue; esac  # already in list
        unique_out="$unique_out$v "
    done
    reverse unique_out
    eval $1=\$unique_out
}

resolve(){
    resolve_out=
    eval resolve_in=\$$1
    for v in $resolve_in; do
        eval 'resolve_out="$resolve_out$'$v' "'
    done
    eval $1=\$resolve_out
}

add_cppflags(){
    append CPPFLAGS "$@"
}

add_cflags(){
    append CFLAGS $($cflags_filter "$@")
}

add_cflags_headers(){
    append CFLAGS_HEADERS $($cflags_filter "$@")
}

add_cxxflags(){
    append CXXFLAGS $($cflags_filter "$@")
}

add_objcflags(){
    append OBJCFLAGS $($objcflags_filter "$@")
}

add_asflags(){
    append ASFLAGS $($asflags_filter "$@")
}

add_ldflags(){
    append LDFLAGS $($ldflags_filter "$@")
}

add_ldexeflags(){
    append LDEXEFLAGS $($ldflags_filter "$@")
}

add_ldsoflags(){
    append LDSOFLAGS $($ldflags_filter "$@")
}

add_extralibs(){
    prepend extralibs $($ldflags_filter "$@")
}

add_stripflags(){
    append ASMSTRIPFLAGS "$@"
}

add_host_cppflags(){
    append host_cppflags "$@"
}

add_host_cflags(){
    append host_cflags $($host_cflags_filter "$@")
}

add_host_ldflags(){
    append host_ldflags $($host_ldflags_filter "$@")
}

add_compat(){
    append compat_objs $1
    shift
    map 'add_cppflags -D$v' "$@"
}

test_cmd(){
    log "$@"
    "$@" >> $logfile 2>&1
}

test_stat(){
    log test_stat "$@"
    stat "$1" >> $logfile 2>&1
}

cc_e(){
    eval printf '%s\\n' $CC_E
}

cc_o(){
    eval printf '%s\\n' $CC_O
}

as_o(){
    eval printf '%s\\n' $AS_O
}

x86asm_o(){
    eval printf '%s\\n' $X86ASM_O
}

ld_o(){
    eval printf '%s\\n' $LD_O
}

hostcc_e(){
    eval printf '%s\\n' $HOSTCC_E
}

hostcc_o(){
    eval printf '%s\\n' $HOSTCC_O
}

nvcc_o(){
    eval printf '%s\\n' $NVCC_O
}

test_cc(){
    log test_cc "$@"
    cat > $TMPC
    log_file $TMPC
    test_cmd $cc $CPPFLAGS $CFLAGS "$@" $CC_C $(cc_o $TMPO) $TMPC
}

test_cxx(){
    log test_cxx "$@"
    cat > $TMPCPP
    log_file $TMPCPP
    test_cmd $cxx $CPPFLAGS $CFLAGS $CXXFLAGS "$@" $CXX_C -o $TMPO $TMPCPP
}

test_objcc(){
    log test_objcc "$@"
    cat > $TMPM
    log_file $TMPM
    test_cmd $objcc -Werror=missing-prototypes $CPPFLAGS $CFLAGS $OBJCFLAGS "$@" $OBJCC_C $(cc_o $TMPO) $TMPM
}

test_nvcc(){
    log test_nvcc "$@"
    cat > $TMPCU
    log_file $TMPCU
    tmpcu_=$TMPCU
    tmpo_=$TMPO
    [ -x "$(command -v cygpath)" ] && tmpcu_=$(cygpath -m $tmpcu_) && tmpo_=$(cygpath -m $tmpo_)
    test_cmd $nvcc $nvccflags "$@" $NVCC_C $(nvcc_o $tmpo_) $tmpcu_
}

check_nvcc() {
    log check_nvcc "$@"
    name=$1
    shift 1
    disabled $name && return
    disable $name
    test_nvcc "$@" <<EOF && enable $name
extern "C" {
    __global__ void hello(unsigned char *data) {}
}
EOF
}

test_cpp(){
    log test_cpp "$@"
    cat > $TMPC
    log_file $TMPC
    test_cmd $cc $CPPFLAGS $CFLAGS "$@" $(cc_e $TMPO) $TMPC
}

test_as(){
    log test_as "$@"
    cat > $TMPS
    log_file $TMPS
    test_cmd $as $CPPFLAGS $ASFLAGS "$@" $AS_C $(as_o $TMPO) $TMPS
}

test_x86asm(){
    log test_x86asm "$@"
    echo "$1" > $TMPASM
    log_file $TMPASM
    shift
    test_cmd $x86asmexe $X86ASMFLAGS -Werror "$@" $(x86asm_o $TMPO) $TMPASM
}

check_cmd(){
    log check_cmd "$@"
    cmd=$1
    disabled $cmd && return
    disable $cmd
    test_cmd $@ && enable $cmd
}

check_as(){
    log check_as "$@"
    name=$1
    code=$2
    shift 2
    disable $name
    test_as $@ <<EOF && enable $name
$code
EOF
}

check_inline_asm(){
    log check_inline_asm "$@"
    name="$1"
    code="$2"
    shift 2
    disable $name
    test_cc "$@" <<EOF && enable $name
void foo(void){ __asm__ volatile($code); }
EOF
}

check_inline_asm_flags(){
    log check_inline_asm_flags "$@"
    name="$1"
    code="$2"
    flags=''
    shift 2
    while [ "$1" != "" ]; do
      append flags $1
      shift
    done;
    disable $name
    cat > $TMPC <<EOF
void foo(void){ __asm__ volatile($code); }
EOF
    log_file $TMPC
    test_cmd $cc $CPPFLAGS $CFLAGS $flags "$@" $CC_C $(cc_o $TMPO) $TMPC &&
    enable $name && add_cflags $flags && add_asflags $flags && add_ldflags $flags
}

check_insn(){
    log check_insn "$@"
    check_inline_asm ${1}_inline "\"$2\""
    check_as ${1}_external "$2"
}

check_x86asm(){
    log check_x86asm "$@"
    name=$1
    shift
    disable $name
    test_x86asm "$@" && enable $name
}

test_ld(){
    log test_ld "$@"
    type=$1
    shift 1
    flags=$(filter_out '-l*|*.so' $@)
    libs=$(filter '-l*|*.so' $@)
    test_$type $($cflags_filter $flags) || return
    flags=$($ldflags_filter $flags)
    libs=$($ldflags_filter $libs)
    test_cmd $ld $LDFLAGS $LDEXEFLAGS $flags $(ld_o $TMPE) $TMPO $libs $extralibs
}

check_ld(){
    log check_ld "$@"
    type=$1
    name=$2
    shift 2
    disable $name
    test_ld $type $@ && enable $name
}

print_include(){
    hdr=$1
    test "${hdr%.h}" = "${hdr}" &&
        echo "#include $hdr"    ||
        echo "#include <$hdr>"
}

test_code(){
    log test_code "$@"
    check=$1
    headers=$2
    code=$3
    shift 3
    {
        for hdr in $headers; do
            print_include $hdr
        done
        echo "int main(void) { $code; return 0; }"
    } | test_$check "$@"
}

check_cppflags(){
    log check_cppflags "$@"
    test_cpp "$@" <<EOF && append CPPFLAGS "$@"
#include <stdlib.h>
EOF
}

test_cflags(){
    log test_cflags "$@"
    set -- $($cflags_filter "$@")
    test_cc "$@" <<EOF
int x;
EOF
}

check_cflags(){
    log check_cflags "$@"
    test_cflags "$@" && add_cflags "$@"
}

check_cxxflags(){
    log check_cxxflags "$@"
    set -- $($cflags_filter "$@")
    test_cxx "$@" <<EOF && append CXXFLAGS "$@"
int x;
EOF
}

test_objcflags(){
    log test_objcflags "$@"
    set -- $($objcflags_filter "$@")
    test_objcc "$@" <<EOF
int x;
EOF
}

check_objcflags(){
    log check_objcflags "$@"
    test_objcflags "$@" && add_objcflags "$@"
}

test_ldflags(){
    log test_ldflags "$@"
    set -- $($ldflags_filter "$@")
    test_ld "cc" "$@" <<EOF
int main(void){ return 0; }
EOF
}

check_ldflags(){
    log check_ldflags "$@"
    test_ldflags "$@" && add_ldflags "$@"
}

test_stripflags(){
    log test_stripflags "$@"
    # call test_cc to get a fresh TMPO
    test_cc <<EOF
int main(void) { return 0; }
EOF
    test_cmd $strip $ASMSTRIPFLAGS "$@" $TMPO
}

check_stripflags(){
    log check_stripflags "$@"
    test_stripflags "$@" && add_stripflags "$@"
}

check_headers(){
    log check_headers "$@"
    headers=$1
    shift
    disable_sanitized $headers
    {
        for hdr in $headers; do
            print_include $hdr
        done
        echo "int x;"
    } | test_cpp "$@" && enable_sanitized $headers
}

check_header_objcc(){
    log check_header_objcc "$@"
    rm -f -- "$TMPO"
    header=$1
    shift
    disable_sanitized $header
    {
       echo "#include <$header>"
       echo "int main(void) { return 0; }"
    } | test_objcc && test_stat "$TMPO" && enable_sanitized $header
}

check_apple_framework(){
    log check_apple_framework "$@"
    framework="$1"
    name="$(tolower $framework)"
    header="${framework}/${framework}.h"
    disable $name
    check_header_objcc $header &&
        enable $name && eval ${name}_extralibs='"-framework $framework"'
}

check_func(){
    log check_func "$@"
    func=$1
    shift
    disable $func
    test_ld "cc" "$@" <<EOF && enable $func
extern int $func();
int main(void){ $func(); }
EOF
}

check_complexfunc(){
    log check_complexfunc "$@"
    func=$1
    narg=$2
    shift 2
    test $narg = 2 && args="f, g" || args="f * I"
    disable $func
    test_ld "cc" "$@" <<EOF && enable $func
#include <complex.h>
#include <math.h>
float foo(complex float f, complex float g) { return $func($args); }
int main(void){ return (int) foo; }
EOF
}

check_mathfunc(){
    log check_mathfunc "$@"
    func=$1
    narg=$2
    shift 2
    test $narg = 2 && args="f, g" || args="f"
    disable $func
    test_ld "cc" "$@" <<EOF && enable $func
#include <math.h>
float foo(float f, float g) { return $func($args); }
int main(void){ return (int) foo; }
EOF
}

check_func_headers(){
    log check_func_headers "$@"
    headers=$1
    funcs=$2
    shift 2
    {
        for hdr in $headers; do
            print_include $hdr
        done
        echo "#include <stdint.h>"
        for func in $funcs; do
            echo "long check_$func(void) { return (long) $func; }"
        done
        echo "int main(void) { int ret = 0;"
        # LTO could optimize out the test functions without this
        for func in $funcs; do
            echo " ret |= ((intptr_t)check_$func) & 0xFFFF;"
        done
        echo "return ret; }"
    } | test_ld "cc" "$@" && enable $funcs && enable_sanitized $headers
}

check_class_headers_cpp(){
    log check_class_headers_cpp "$@"
    headers=$1
    classes=$2
    shift 2
    {
        for hdr in $headers; do
            echo "#include <$hdr>"
        done
        echo "int main(void) { "
        i=1
        for class in $classes; do
            echo "$class obj$i;"
            i=$(expr $i + 1)
        done
        echo "return 0; }"
    } | test_ld "cxx" "$@" && enable $funcs && enable_sanitized $headers
}

test_cpp_condition(){
    log test_cpp_condition "$@"
    header=$1
    condition=$2
    shift 2
    test_cpp "$@" <<EOF
#include <$header>
#if !($condition)
#error "unsatisfied condition: $condition"
#endif
EOF
}

check_cpp_condition(){
    log check_cpp_condition "$@"
    name=$1
    shift 1
    disable $name
    test_cpp_condition "$@" && enable $name
}

test_cflags_cc(){
    log test_cflags_cc "$@"
    flags=$1
    header=$2
    condition=$3
    shift 3
    set -- $($cflags_filter "$flags")
    test_cc "$@" <<EOF
#include <$header>
#if !($condition)
#error "unsatisfied condition: $condition"
#endif
EOF
}

check_lib(){
    log check_lib "$@"
    name="$1"
    headers="$2"
    funcs="$3"
    shift 3
    disable $name
    check_func_headers "$headers" "$funcs" "$@" &&
        enable $name && eval ${name}_extralibs="\$@"
}

check_lib_cpp(){
    log check_lib_cpp "$@"
    name="$1"
    headers="$2"
    classes="$3"
    shift 3
    disable $name
    check_class_headers_cpp "$headers" "$classes" "$@" &&
        enable $name && eval ${name}_extralibs="\$@"
}

test_pkg_config(){
    log test_pkg_config "$@"
    name="$1"
    pkg_version="$2"
    pkg="${2%% *}"
    headers="$3"
    funcs="$4"
    shift 4
    disable $name
    test_cmd $pkg_config --exists --print-errors $pkg_version || return
    pkg_cflags=$($pkg_config --cflags $pkg_config_flags $pkg)
    pkg_libs=$($pkg_config --libs $pkg_config_flags $pkg)
    check_func_headers "$headers" "$funcs" $pkg_cflags $pkg_libs "$@" &&
        enable $name &&
        set_sanitized "${name}_cflags"    $pkg_cflags &&
        set_sanitized "${name}_extralibs" $pkg_libs
}

check_pkg_config(){
    log check_pkg_config "$@"
    name="$1"
    test_pkg_config "$@" &&
        eval add_cflags \$${name}_cflags
}

test_exec(){
    test_ld "cc" "$@" && { enabled cross_compile || $TMPE >> $logfile 2>&1; }
}

check_exec_crash(){
    log check_exec_crash "$@"
    code=$(cat)

    # exit() is not async signal safe.  _Exit (C99) and _exit (POSIX)
    # are safe but may not be available everywhere.  Thus we use
    # raise(SIGTERM) instead.  The check is run in a subshell so we
    # can redirect the "Terminated" message from the shell.  SIGBUS
    # is not defined by standard C so it is used conditionally.

    (test_exec "$@") >> $logfile 2>&1 <<EOF
#include <signal.h>
static void sighandler(int sig){
    raise(SIGTERM);
}
int foo(void){
    $code
}
int (*func_ptr)(void) = foo;
int main(void){
    signal(SIGILL, sighandler);
    signal(SIGFPE, sighandler);
    signal(SIGSEGV, sighandler);
#ifdef SIGBUS
    signal(SIGBUS, sighandler);
#endif
    return func_ptr();
}
EOF
}

check_type(){
    log check_type "$@"
    headers=$1
    type=$2
    shift 2
    disable_sanitized "$type"
    test_code cc "$headers" "$type v" "$@" && enable_sanitized "$type"
}

check_struct(){
    log check_struct "$@"
    headers=$1
    struct=$2
    member=$3
    shift 3
    disable_sanitized "${struct}_${member}"
    test_code cc "$headers" "const void *p = &(($struct *)0)->$member" "$@" &&
        enable_sanitized "${struct}_${member}"
}

check_builtin(){
    log check_builtin "$@"
    name=$1
    headers=$2
    builtin=$3
    shift 3
    disable "$name"
    test_code ld "$headers" "$builtin" "cc" "$@" && enable "$name"
}

check_compile_assert(){
    log check_compile_assert "$@"
    name=$1
    headers=$2
    condition=$3
    shift 3
    disable "$name"
    test_code cc "$headers" "char c[2 * !!($condition) - 1]" "$@" && enable "$name"
}

check_cc(){
    log check_cc "$@"
    name=$1
    shift
    disable "$name"
    test_code cc "$@" && enable "$name"
}

require(){
    log require "$@"
    name_version="$1"
    name="${1%% *}"
    shift
    check_lib $name "$@" || die "ERROR: $name_version not found"
}

require_cc(){
    log require_cc "$@"
    name="$1"
    check_cc "$@" || die "ERROR: $name failed"
}

require_cpp(){
    log require_cpp "$@"
    name_version="$1"
    name="${1%% *}"
    shift
    check_lib_cpp "$name" "$@" || die "ERROR: $name_version not found"
}

require_headers(){
    log require_headers "$@"
    headers="$1"
    check_headers "$@" || die "ERROR: $headers not found"
}

require_cpp_condition(){
    log require_cpp_condition "$@"
    condition="$3"
    check_cpp_condition "$@" || die "ERROR: $condition not satisfied"
}

require_pkg_config(){
    log require_pkg_config "$@"
    pkg_version="$2"
    check_pkg_config "$@" || die "ERROR: $pkg_version not found using pkg-config$pkg_config_fail_message"
}

test_host_cc(){
    log test_host_cc "$@"
    cat > $TMPC
    log_file $TMPC
    test_cmd $host_cc $host_cflags "$@" $HOSTCC_C $(hostcc_o $TMPO) $TMPC
}

test_host_cpp(){
    log test_host_cpp "$@"
    cat > $TMPC
    log_file $TMPC
    test_cmd $host_cc $host_cppflags $host_cflags "$@" $(hostcc_e $TMPO) $TMPC
}

check_host_cppflags(){
    log check_host_cppflags "$@"
    test_host_cpp "$@" <<EOF && append host_cppflags "$@"
#include <stdlib.h>
EOF
}

check_host_cflags(){
    log check_host_cflags "$@"
    set -- $($host_cflags_filter "$@")
    test_host_cc "$@" <<EOF && append host_cflags "$@"
int x;
EOF
}

test_host_cpp_condition(){
    log test_host_cpp_condition "$@"
    header=$1
    condition=$2
    shift 2
    test_host_cpp "$@" <<EOF
#include <$header>
#if !($condition)
#error "unsatisfied condition: $condition"
#endif
EOF
}

check_host_cpp_condition(){
    log check_host_cpp_condition "$@"
    name=$1
    shift 1
    disable $name
    test_host_cpp_condition "$@" && enable $name
}

cp_if_changed(){
    cmp -s "$1" "$2" && { test "$quiet" != "yes" && echo "$2 is unchanged"; } && return
    mkdir -p "$(dirname $2)"
    cp -f "$1" "$2"
}

# CONFIG_LIST contains configurable options, while HAVE_LIST is for
# system-dependent things.

AVCODEC_COMPONENTS="
    bsfs
    decoders
    encoders
    hwaccels
    parsers
"

AVDEVICE_COMPONENTS="
    indevs
    outdevs
"

AVFILTER_COMPONENTS="
    filters
"

AVFORMAT_COMPONENTS="
    demuxers
    muxers
    protocols
"

COMPONENT_LIST="
    $AVCODEC_COMPONENTS
    $AVDEVICE_COMPONENTS
    $AVFILTER_COMPONENTS
    $AVFORMAT_COMPONENTS
"

EXAMPLE_LIST="
    avio_list_dir_example
    avio_reading_example
    decode_audio_example
    decode_video_example
    demuxing_decoding_example
    encode_audio_example
    encode_video_example
    extract_mvs_example
    filter_audio_example
    filtering_audio_example
    filtering_video_example
    http_multiclient_example
    hw_decode_example
    metadata_example
    muxing_example
    qsvdec_example
    remuxing_example
    resampling_audio_example
    scaling_video_example
    transcode_aac_example
    transcoding_example
    vaapi_encode_example
    vaapi_transcode_example
"

EXTERNAL_AUTODETECT_LIBRARY_LIST="
    alsa
    appkit
    avfoundation
    bzlib
    coreimage
    epoxy
    iconv
    libudev
    libxcb
    libxcb_shm
    libxcb_shape
    libxcb_xfixes
    lzma
    mediafoundation
    schannel
    sdl2
    securetransport
    sndio
    xlib
    zlib
"

EXTERNAL_LIBRARY_GPL_LIST="
    avisynth
    frei0r
    libcdio
    libdavs2
    librubberband
    libvidstab
    libx264
    libx265
    libxavs
    libxavs2
    libxvid
"

EXTERNAL_LIBRARY_NONFREE_LIST="
    decklink
    libfdk_aac
    openssl
    libtls
"

EXTERNAL_LIBRARY_VERSION3_LIST="
    gmp
    libaribb24
    liblensfun
    libopencore_amrnb
    libopencore_amrwb
    libvmaf
    libvo_amrwbenc
    mbedtls
    rkmpp
"

EXTERNAL_LIBRARY_GPLV3_LIST="
    libsmbclient
"

EXTERNAL_LIBRARY_LIST="
    $EXTERNAL_LIBRARY_GPL_LIST
    $EXTERNAL_LIBRARY_NONFREE_LIST
    $EXTERNAL_LIBRARY_VERSION3_LIST
    $EXTERNAL_LIBRARY_GPLV3_LIST
    chromaprint
    gcrypt
    gnutls
    jni
    ladspa
    libaom
    libass
    libbluray
    libbs2b
    libcaca
    libcelt
    libcodec2
    libdav1d
    libdc1394
    libdrm
    epoxy
    libflite
    libfontconfig
    libfreetype
    libfribidi
    libglslang
    libgme
    libgsm
    libiec61883
    libilbc
    libjack
    libklvanc
    libkvazaar
    libmodplug
    libmp3lame
    libmysofa
    libopencv
    libopenh264
    libopenjpeg
    libopenmpt
    libopus
    libpulse
    librabbitmq
    librav1e
    librsvg
    librtmp
    libshine
    libsmbclient
    libsnappy
    libsoxr
    libspeex
    libsrt
    libssh
    libtensorflow
    libtesseract
    libtheora
    libtwolame
    libudev
    libv4l2
    libvorbis
    libvpx
    libwavpack
    libwebp
    libxml2
    libzimg
    libzmq
    libzvbi
    lv2
    mediacodec
    openal
    opengl
    pocketsphinx
    vapoursynth
"

HWACCEL_AUTODETECT_LIBRARY_LIST="
    amf
    audiotoolbox
    crystalhd
    cuda
    cuda_llvm
    cuvid
    d3d11va
    dxva2
    ffnvcodec
    nvdec
    nvenc
    vaapi
    vdpau
    videotoolbox
    v4l2_m2m
    xvmc
"

# catchall list of things that require external libs to link
EXTRALIBS_LIST="
    cpu_init
    cws2fws
"

HWACCEL_LIBRARY_NONFREE_LIST="
    cuda_nvcc
    cuda_sdk
    libnpp
"

HWACCEL_LIBRARY_LIST="
    $HWACCEL_LIBRARY_NONFREE_LIST
    libmfx
    mmal
    omx
    opencl
    v4l2_request
    vulkan
    rpi4_8
    rpi4_10
"

DOCUMENT_LIST="
    doc
    htmlpages
    manpages
    podpages
    txtpages
"

FEATURE_LIST="
    ftrapv
    gray
    hardcoded_tables
    omx_rpi
    rpi
    runtime_cpudetect
    safe_bitstream_reader
    sand
    shared
    small
    static
    swscale_alpha
    vout_drm
    vout_egl
<<<<<<< HEAD
=======
    v4l2_req_hevc_vx
>>>>>>> 687067d0
"

# this list should be kept in linking order
LIBRARY_LIST="
    avdevice
    avfilter
    swscale
    postproc
    avformat
    avcodec
    swresample
    avresample
    avutil
"

LICENSE_LIST="
    gpl
    nonfree
    version3
"

PROGRAM_LIST="
    ffplay
    ffprobe
    ffmpeg
"

SUBSYSTEM_LIST="
    dct
    dwt
    error_resilience
    faan
    fast_unaligned
    fft
    lsp
    lzo
    mdct
    pixelutils
    network
    rdft
    rpi
"

# COMPONENT_LIST needs to come last to ensure correct dependency checking
CONFIG_LIST="
    $DOCUMENT_LIST
    $EXAMPLE_LIST
    $EXTERNAL_LIBRARY_LIST
    $EXTERNAL_AUTODETECT_LIBRARY_LIST
    $HWACCEL_LIBRARY_LIST
    $HWACCEL_AUTODETECT_LIBRARY_LIST
    $FEATURE_LIST
    $LICENSE_LIST
    $LIBRARY_LIST
    $PROGRAM_LIST
    $SUBSYSTEM_LIST
    autodetect
    fontconfig
    large_tests
    linux_perf
    memory_poisoning
    neon_clobber_test
    ossfuzz
    pic
    thumb
    valgrind_backtrace
    xmm_clobber_test
    $COMPONENT_LIST
"

THREADS_LIST="
    pthreads
    os2threads
    w32threads
"

ATOMICS_LIST="
    atomics_gcc
    atomics_suncc
    atomics_win32
"

AUTODETECT_LIBS="
    $EXTERNAL_AUTODETECT_LIBRARY_LIST
    $HWACCEL_AUTODETECT_LIBRARY_LIST
    $THREADS_LIST
"

ARCH_LIST="
    aarch64
    alpha
    arm
    avr32
    avr32_ap
    avr32_uc
    bfin
    ia64
    m68k
    mips
    mips64
    parisc
    ppc
    ppc64
    s390
    sh4
    sparc
    sparc64
    tilegx
    tilepro
    tomi
    x86
    x86_32
    x86_64
"

ARCH_EXT_LIST_ARM="
    armv5te
    armv6
    armv6t2
    armv8
    neon
    vfp
    vfpv3
    setend
"

ARCH_EXT_LIST_MIPS="
    mipsfpu
    mips32r2
    mips32r5
    mips64r2
    mips32r6
    mips64r6
    mipsdsp
    mipsdspr2
    msa
    msa2
"

ARCH_EXT_LIST_LOONGSON="
    loongson2
    loongson3
    mmi
"

ARCH_EXT_LIST_X86_SIMD="
    aesni
    amd3dnow
    amd3dnowext
    avx
    avx2
    avx512
    fma3
    fma4
    mmx
    mmxext
    sse
    sse2
    sse3
    sse4
    sse42
    ssse3
    xop
"

ARCH_EXT_LIST_PPC="
    altivec
    dcbzl
    ldbrx
    power8
    ppc4xx
    vsx
"

ARCH_EXT_LIST_X86="
    $ARCH_EXT_LIST_X86_SIMD
    cpunop
    i686
"

ARCH_EXT_LIST="
    $ARCH_EXT_LIST_ARM
    $ARCH_EXT_LIST_PPC
    $ARCH_EXT_LIST_X86
    $ARCH_EXT_LIST_MIPS
    $ARCH_EXT_LIST_LOONGSON
"

ARCH_FEATURES="
    aligned_stack
    fast_64bit
    fast_clz
    fast_cmov
    local_aligned
    simd_align_16
    simd_align_32
    simd_align_64
"

BUILTIN_LIST="
    atomic_cas_ptr
    machine_rw_barrier
    MemoryBarrier
    mm_empty
    rdtsc
    sem_timedwait
    sync_val_compare_and_swap
"
HAVE_LIST_CMDLINE="
    inline_asm
    symver
    x86asm
"

HAVE_LIST_PUB="
    bigendian
    fast_unaligned
"

HEADERS_LIST="
    arpa_inet_h
    asm_types_h
    cdio_paranoia_h
    cdio_paranoia_paranoia_h
    cuda_h
    dispatch_dispatch_h
    dev_bktr_ioctl_bt848_h
    dev_bktr_ioctl_meteor_h
    dev_ic_bt8xx_h
    dev_video_bktr_ioctl_bt848_h
    dev_video_meteor_ioctl_meteor_h
    direct_h
    dirent_h
    dxgidebug_h
    dxva_h
    ES2_gl_h
    gsm_h
    io_h
    linux_perf_event_h
    machine_ioctl_bt848_h
    machine_ioctl_meteor_h
    malloc_h
    opencv2_core_core_c_h
    OpenGL_gl3_h
    poll_h
    sys_param_h
    sys_resource_h
    sys_select_h
    sys_soundcard_h
    sys_time_h
    sys_un_h
    sys_videoio_h
    termios_h
    udplite_h
    unistd_h
    valgrind_valgrind_h
    windows_h
    winsock2_h
"

INTRINSICS_LIST="
    intrinsics_neon
"

COMPLEX_FUNCS="
    cabs
    cexp
"

MATH_FUNCS="
    atanf
    atan2f
    cbrt
    cbrtf
    copysign
    cosf
    erf
    exp2
    exp2f
    expf
    hypot
    isfinite
    isinf
    isnan
    ldexpf
    llrint
    llrintf
    log2
    log2f
    log10f
    lrint
    lrintf
    powf
    rint
    round
    roundf
    sinf
    trunc
    truncf
"

SYSTEM_FEATURES="
    dos_paths
    libc_msvcrt
    MMAL_PARAMETER_VIDEO_MAX_NUM_CALLBACKS
    section_data_rel_ro
    threads
    uwp
    winrt
"

SYSTEM_FUNCS="
    access
    aligned_malloc
    arc4random
    clock_gettime
    closesocket
    CommandLineToArgvW
    fcntl
    getaddrinfo
    gethrtime
    getopt
    GetModuleHandle
    GetProcessAffinityMask
    GetProcessMemoryInfo
    GetProcessTimes
    getrusage
    GetStdHandle
    GetSystemTimeAsFileTime
    gettimeofday
    glob
    glXGetProcAddress
    gmtime_r
    inet_aton
    isatty
    kbhit
    localtime_r
    lstat
    lzo1x_999_compress
    mach_absolute_time
    MapViewOfFile
    memalign
    mkstemp
    mmap
    mprotect
    nanosleep
    PeekNamedPipe
    posix_memalign
    pthread_cancel
    sched_getaffinity
    SecItemImport
    SetConsoleTextAttribute
    SetConsoleCtrlHandler
    SetDllDirectory
    setmode
    setrlimit
    Sleep
    strerror_r
    sysconf
    sysctl
    usleep
    UTGetOSTypeFromString
    VirtualAlloc
    wglGetProcAddress
"

SYSTEM_LIBRARIES="
    bcrypt
    vaapi_drm
    vaapi_x11
    vdpau_x11
"

TOOLCHAIN_FEATURES="
    as_arch_directive
    as_dn_directive
    as_fpu_directive
    as_func
    as_object_arch
    asm_mod_q
    blocks_extension
    ebp_available
    ebx_available
    gnu_as
    gnu_windres
    ibm_asm
    inline_asm_direct_symbol_refs
    inline_asm_labels
    inline_asm_nonlocal_labels
    pragma_deprecated
    rsync_contimeout
    symver_asm_label
    symver_gnu_asm
    vfp_args
    xform_asm
    xmm_clobbers
"

TYPES_LIST="
    kCMVideoCodecType_HEVC
    kCVPixelFormatType_420YpCbCr10BiPlanarVideoRange
    kCVImageBufferTransferFunction_SMPTE_ST_2084_PQ
    kCVImageBufferTransferFunction_ITU_R_2100_HLG
    kCVImageBufferTransferFunction_Linear
    socklen_t
    struct_addrinfo
    struct_group_source_req
    struct_ip_mreq_source
    struct_ipv6_mreq
    struct_msghdr_msg_flags
    struct_pollfd
    struct_rusage_ru_maxrss
    struct_sctp_event_subscribe
    struct_sockaddr_in6
    struct_sockaddr_sa_len
    struct_sockaddr_storage
    struct_stat_st_mtim_tv_nsec
    struct_v4l2_frmivalenum_discrete
"

HAVE_LIST="
    $ARCH_EXT_LIST
    $(add_suffix _external $ARCH_EXT_LIST)
    $(add_suffix _inline   $ARCH_EXT_LIST)
    $ARCH_FEATURES
    $BUILTIN_LIST
    $COMPLEX_FUNCS
    $HAVE_LIST_CMDLINE
    $HAVE_LIST_PUB
    $HEADERS_LIST
    $INTRINSICS_LIST
    $MATH_FUNCS
    $SYSTEM_FEATURES
    $SYSTEM_FUNCS
    $SYSTEM_LIBRARIES
    $THREADS_LIST
    $TOOLCHAIN_FEATURES
    $TYPES_LIST
    makeinfo
    makeinfo_html
    opencl_d3d11
    opencl_drm_arm
    opencl_drm_beignet
    opencl_dxva2
    opencl_vaapi_beignet
    opencl_vaapi_intel_media
    perl
    pod2man
    texi2html
"

# options emitted with CONFIG_ prefix but not available on the command line
CONFIG_EXTRA="
    aandcttables
    ac3dsp
    adts_header
    audio_frame_queue
    audiodsp
    blockdsp
    bswapdsp
    cabac
    cbs
    cbs_av1
    cbs_h264
    cbs_h265
    cbs_jpeg
    cbs_mpeg2
    cbs_vp9
    dirac_parse
    dnn
    dvprofile
    exif
    faandct
    faanidct
    fdctdsp
    flacdsp
    fmtconvert
    frame_thread_encoder
    g722dsp
    golomb
    gplv3
    h263dsp
    h264chroma
    h264dsp
    h264parse
    h264pred
    h264qpel
    hevcparse
    hpeldsp
    huffman
    huffyuvdsp
    huffyuvencdsp
    idctdsp
    iirfilter
    mdct15
    intrax8
    iso_media
    ividsp
    jpegtables
    lgplv3
    libx262
    llauddsp
    llviddsp
    llvidencdsp
    lpc
    lzf
    me_cmp
    mpeg_er
    mpegaudio
    mpegaudiodsp
    mpegaudioheader
    mpegvideo
    mpegvideoenc
    mss34dsp
    pixblockdsp
    qpeldsp
    qsv
    qsvdec
    qsvenc
    qsvvpp
    rangecoder
    riffdec
    riffenc
    rpi
    rtpdec
    rtpenc_chain
    rv34dsp
    sand
    scene_sad
    sinewin
    snappy
    srtp
    startcode
    texturedsp
    texturedspenc
    tpeldsp
    vaapi_1
    vaapi_encode
    vc1dsp
    videodsp
    vp3dsp
    vp56dsp
    vp8dsp
    wma_freqs
    wmv2dsp
"

CMDLINE_SELECT="
    $ARCH_EXT_LIST
    $CONFIG_LIST
    $HAVE_LIST_CMDLINE
    $THREADS_LIST
    asm
    cross_compile
    debug
    extra_warnings
    logging
    lto
    optimizations
    rpath
    stripping
"

PATHS_LIST="
    bindir
    datadir
    docdir
    incdir
    libdir
    mandir
    pkgconfigdir
    prefix
    shlibdir
    install_name_dir
"

CMDLINE_SET="
    $PATHS_LIST
    ar
    arch
    as
    assert_level
    build_suffix
    cc
    objcc
    cpu
    cross_prefix
    custom_allocator
    cxx
    dep_cc
    doxygen
    env
    extra_version
    gas
    host_cc
    host_cflags
    host_extralibs
    host_ld
    host_ldflags
    host_os
    ignore_tests
    install
    ld
    ln_s
    logfile
    malloc_prefix
    nm
    optflags
    nvcc
    nvccflags
    pkg_config
    pkg_config_flags
    progs_suffix
    random_seed
    ranlib
    samples
    strip
    sws_max_filter_size
    sysinclude
    sysroot
    target_exec
    target_os
    target_path
    target_samples
    tempprefix
    toolchain
    valgrind
    windres
    x86asmexe
"

CMDLINE_APPEND="
    extra_cflags
    extra_cxxflags
    extra_objcflags
    host_cppflags
"

# code dependency declarations

# architecture extensions

armv5te_deps="arm"
armv6_deps="arm"
armv6t2_deps="arm"
armv8_deps="aarch64"
neon_deps_any="aarch64 arm"
intrinsics_neon_deps="neon"
vfp_deps_any="aarch64 arm"
vfpv3_deps="vfp"
setend_deps="arm"

map 'eval ${v}_inline_deps=inline_asm' $ARCH_EXT_LIST_ARM

altivec_deps="ppc"
dcbzl_deps="ppc"
ldbrx_deps="ppc"
ppc4xx_deps="ppc"
vsx_deps="altivec"
power8_deps="vsx"

loongson2_deps="mips"
loongson3_deps="mips"
mips32r2_deps="mips"
mips32r5_deps="mips"
mips32r6_deps="mips"
mips64r2_deps="mips"
mips64r6_deps="mips"
mipsfpu_deps="mips"
mipsdsp_deps="mips"
mipsdspr2_deps="mips"
mmi_deps="mips"
msa_deps="mipsfpu"
msa2_deps="msa"

cpunop_deps="i686"
x86_64_select="i686"
x86_64_suggest="fast_cmov"

amd3dnow_deps="mmx"
amd3dnowext_deps="amd3dnow"
i686_deps="x86"
mmx_deps="x86"
mmxext_deps="mmx"
sse_deps="mmxext"
sse2_deps="sse"
sse3_deps="sse2"
ssse3_deps="sse3"
sse4_deps="ssse3"
sse42_deps="sse4"
aesni_deps="sse42"
avx_deps="sse42"
xop_deps="avx"
fma3_deps="avx"
fma4_deps="avx"
avx2_deps="avx"
avx512_deps="avx2"

mmx_external_deps="x86asm"
mmx_inline_deps="inline_asm x86"
mmx_suggest="mmx_external mmx_inline"

for ext in $(filter_out mmx $ARCH_EXT_LIST_X86_SIMD); do
    eval dep=\$${ext}_deps
    eval ${ext}_external_deps='"${dep}_external"'
    eval ${ext}_inline_deps='"${dep}_inline"'
    eval ${ext}_suggest='"${ext}_external ${ext}_inline"'
done

aligned_stack_if_any="aarch64 ppc x86"
fast_64bit_if_any="aarch64 alpha ia64 mips64 parisc64 ppc64 sparc64 x86_64"
fast_clz_if_any="aarch64 alpha avr32 mips ppc x86"
fast_unaligned_if_any="aarch64 ppc x86"
simd_align_16_if_any="altivec neon sse"
simd_align_32_if_any="avx"
simd_align_64_if_any="avx512"

# system capabilities
linux_perf_deps="linux_perf_event_h"
symver_if_any="symver_asm_label symver_gnu_asm"
valgrind_backtrace_conflict="optimizations"
valgrind_backtrace_deps="valgrind_valgrind_h"

# threading support
atomics_gcc_if="sync_val_compare_and_swap"
atomics_suncc_if="atomic_cas_ptr machine_rw_barrier"
atomics_win32_if="MemoryBarrier"
atomics_native_if_any="$ATOMICS_LIST"
w32threads_deps="atomics_native"
threads_if_any="$THREADS_LIST"

# subsystems
cbs_av1_select="cbs"
cbs_h264_select="cbs"
cbs_h265_select="cbs"
cbs_jpeg_select="cbs"
cbs_mpeg2_select="cbs"
cbs_vp9_select="cbs"
dct_select="rdft"
dirac_parse_select="golomb"
dnn_suggest="libtensorflow"
error_resilience_select="me_cmp"
faandct_deps="faan"
faandct_select="fdctdsp"
faanidct_deps="faan"
faanidct_select="idctdsp"
h264dsp_select="startcode"
hevcparse_select="golomb"
frame_thread_encoder_deps="encoders threads"
intrax8_select="blockdsp idctdsp"
mdct_select="fft"
mdct15_select="fft"
me_cmp_select="fdctdsp idctdsp pixblockdsp"
mpeg_er_select="error_resilience"
mpegaudio_select="mpegaudiodsp mpegaudioheader"
mpegaudiodsp_select="dct"
mpegvideo_select="blockdsp h264chroma hpeldsp idctdsp me_cmp mpeg_er videodsp"
mpegvideoenc_select="aandcttables me_cmp mpegvideo pixblockdsp qpeldsp"
vc1dsp_select="h264chroma qpeldsp startcode"
rdft_select="fft"

# decoders / encoders
aac_decoder_select="adts_header mdct15 mdct sinewin"
aac_fixed_decoder_select="adts_header mdct sinewin"
aac_encoder_select="audio_frame_queue iirfilter lpc mdct sinewin"
aac_latm_decoder_select="aac_decoder aac_latm_parser"
ac3_decoder_select="ac3_parser ac3dsp bswapdsp fmtconvert mdct"
ac3_fixed_decoder_select="ac3_parser ac3dsp bswapdsp mdct"
ac3_encoder_select="ac3dsp audiodsp mdct me_cmp"
ac3_fixed_encoder_select="ac3dsp audiodsp mdct me_cmp"
acelp_kelvin_decoder_select="audiodsp"
adpcm_g722_decoder_select="g722dsp"
adpcm_g722_encoder_select="g722dsp"
aic_decoder_select="golomb idctdsp"
alac_encoder_select="lpc"
als_decoder_select="bswapdsp"
amrnb_decoder_select="lsp"
amrwb_decoder_select="lsp"
amv_decoder_select="sp5x_decoder exif"
amv_encoder_select="jpegtables mpegvideoenc"
ape_decoder_select="bswapdsp llauddsp"
apng_decoder_deps="zlib"
apng_encoder_deps="zlib"
apng_encoder_select="llvidencdsp"
aptx_decoder_select="audio_frame_queue"
aptx_encoder_select="audio_frame_queue"
aptx_hd_decoder_select="audio_frame_queue"
aptx_hd_encoder_select="audio_frame_queue"
asv1_decoder_select="blockdsp bswapdsp idctdsp"
asv1_encoder_select="aandcttables bswapdsp fdctdsp pixblockdsp"
asv2_decoder_select="blockdsp bswapdsp idctdsp"
asv2_encoder_select="aandcttables bswapdsp fdctdsp pixblockdsp"
atrac1_decoder_select="mdct sinewin"
atrac3_decoder_select="mdct"
atrac3al_decoder_select="mdct"
atrac3p_decoder_select="mdct sinewin"
atrac3pal_decoder_select="mdct sinewin"
atrac9_decoder_select="mdct"
avrn_decoder_select="exif jpegtables"
bink_decoder_select="blockdsp hpeldsp"
binkaudio_dct_decoder_select="mdct rdft dct sinewin wma_freqs"
binkaudio_rdft_decoder_select="mdct rdft sinewin wma_freqs"
cavs_decoder_select="blockdsp golomb h264chroma idctdsp qpeldsp videodsp"
clearvideo_decoder_select="idctdsp"
cllc_decoder_select="bswapdsp"
comfortnoise_encoder_select="lpc"
cook_decoder_select="audiodsp mdct sinewin"
cscd_decoder_select="lzo"
cscd_decoder_suggest="zlib"
dca_decoder_select="mdct"
dca_encoder_select="mdct"
dds_decoder_select="texturedsp"
dirac_decoder_select="dirac_parse dwt golomb videodsp mpegvideoenc"
dnxhd_decoder_select="blockdsp idctdsp"
dnxhd_encoder_select="blockdsp fdctdsp idctdsp mpegvideoenc pixblockdsp"
dolby_e_decoder_select="mdct"
dvvideo_decoder_select="dvprofile idctdsp"
dvvideo_encoder_select="dvprofile fdctdsp me_cmp pixblockdsp"
dxa_decoder_deps="zlib"
dxv_decoder_select="lzf texturedsp"
eac3_decoder_select="ac3_decoder"
eac3_encoder_select="ac3_encoder"
eamad_decoder_select="aandcttables blockdsp bswapdsp idctdsp mpegvideo"
eatgq_decoder_select="aandcttables"
eatqi_decoder_select="aandcttables blockdsp bswapdsp idctdsp"
exr_decoder_deps="zlib"
ffv1_decoder_select="rangecoder"
ffv1_encoder_select="rangecoder"
ffvhuff_decoder_select="huffyuv_decoder"
ffvhuff_encoder_select="huffyuv_encoder"
fic_decoder_select="golomb"
flac_decoder_select="flacdsp"
flac_encoder_select="bswapdsp flacdsp lpc"
flashsv2_decoder_deps="zlib"
flashsv2_encoder_deps="zlib"
flashsv_decoder_deps="zlib"
flashsv_encoder_deps="zlib"
flv_decoder_select="h263_decoder"
flv_encoder_select="h263_encoder"
fourxm_decoder_select="blockdsp bswapdsp"
fraps_decoder_select="bswapdsp huffman"
g2m_decoder_deps="zlib"
g2m_decoder_select="blockdsp idctdsp jpegtables"
g729_decoder_select="audiodsp"
h261_decoder_select="mpegvideo"
h261_encoder_select="mpegvideoenc"
h263_decoder_select="h263_parser h263dsp mpegvideo qpeldsp"
h263_encoder_select="h263dsp mpegvideoenc"
h263i_decoder_select="h263_decoder"
h263p_decoder_select="h263_decoder"
h263p_encoder_select="h263_encoder"
h264_decoder_select="cabac golomb h264chroma h264dsp h264parse h264pred h264qpel videodsp"
h264_decoder_suggest="error_resilience"
hap_decoder_select="snappy texturedsp"
hap_encoder_deps="libsnappy"
hap_encoder_select="texturedspenc"
hevc_decoder_select="bswapdsp cabac golomb hevcparse videodsp"
hevc_rpi_decoder_deps="rpi"
hevc_rpi_decoder_select="hevc_decoder sand"
huffyuv_decoder_select="bswapdsp huffyuvdsp llviddsp"
huffyuv_encoder_select="bswapdsp huffman huffyuvencdsp llvidencdsp"
hymt_decoder_select="huffyuv_decoder"
iac_decoder_select="imc_decoder"
imc_decoder_select="bswapdsp fft mdct sinewin"
imm4_decoder_select="bswapdsp"
imm5_decoder_select="h264_decoder hevc_decoder"
indeo3_decoder_select="hpeldsp"
indeo4_decoder_select="ividsp"
indeo5_decoder_select="ividsp"
interplay_video_decoder_select="hpeldsp"
jpegls_decoder_select="mjpeg_decoder"
jv_decoder_select="blockdsp"
lagarith_decoder_select="llviddsp"
ljpeg_encoder_select="idctdsp jpegtables mpegvideoenc"
lscr_decoder_deps="zlib"
magicyuv_decoder_select="llviddsp"
magicyuv_encoder_select="llvidencdsp"
mdec_decoder_select="blockdsp bswapdsp idctdsp mpegvideo"
metasound_decoder_select="lsp mdct sinewin"
mimic_decoder_select="blockdsp bswapdsp hpeldsp idctdsp"
mjpeg_decoder_select="blockdsp hpeldsp exif idctdsp jpegtables"
mjpeg_encoder_select="jpegtables mpegvideoenc"
mjpegb_decoder_select="mjpeg_decoder"
mlp_decoder_select="mlp_parser"
mlp_encoder_select="lpc audio_frame_queue"
motionpixels_decoder_select="bswapdsp"
mp1_decoder_select="mpegaudio"
mp1float_decoder_select="mpegaudio"
mp2_decoder_select="mpegaudio"
mp2float_decoder_select="mpegaudio"
mp3_decoder_select="mpegaudio"
mp3adu_decoder_select="mpegaudio"
mp3adufloat_decoder_select="mpegaudio"
mp3float_decoder_select="mpegaudio"
mp3on4_decoder_select="mpegaudio"
mp3on4float_decoder_select="mpegaudio"
mpc7_decoder_select="bswapdsp mpegaudiodsp"
mpc8_decoder_select="mpegaudiodsp"
mpegvideo_decoder_select="mpegvideo"
mpeg1video_decoder_select="mpegvideo"
mpeg1video_encoder_select="mpegvideoenc h263dsp"
mpeg2video_decoder_select="mpegvideo"
mpeg2video_encoder_select="mpegvideoenc h263dsp"
mpeg4_decoder_select="h263_decoder mpeg4video_parser"
mpeg4_encoder_select="h263_encoder"
msa1_decoder_select="mss34dsp"
mscc_decoder_deps="zlib"
msmpeg4v1_decoder_select="h263_decoder"
msmpeg4v2_decoder_select="h263_decoder"
msmpeg4v2_encoder_select="h263_encoder"
msmpeg4v3_decoder_select="h263_decoder"
msmpeg4v3_encoder_select="h263_encoder"
mss2_decoder_select="mpegvideo qpeldsp vc1_decoder"
mts2_decoder_select="mss34dsp"
mv30_decoder_select="aandcttables blockdsp"
mvha_decoder_deps="zlib"
mvha_decoder_select="llviddsp"
mwsc_decoder_deps="zlib"
mxpeg_decoder_select="mjpeg_decoder"
nellymoser_decoder_select="mdct sinewin"
nellymoser_encoder_select="audio_frame_queue mdct sinewin"
notchlc_decoder_select="lzf"
nuv_decoder_select="idctdsp lzo"
on2avc_decoder_select="mdct"
opus_decoder_deps="swresample"
opus_decoder_select="mdct15"
opus_encoder_select="audio_frame_queue mdct15"
png_decoder_deps="zlib"
png_encoder_deps="zlib"
png_encoder_select="llvidencdsp"
prores_decoder_select="blockdsp idctdsp"
prores_encoder_select="fdctdsp"
qcelp_decoder_select="lsp"
qdm2_decoder_select="mdct rdft mpegaudiodsp"
ra_144_decoder_select="audiodsp"
ra_144_encoder_select="audio_frame_queue lpc audiodsp"
ralf_decoder_select="golomb"
rasc_decoder_deps="zlib"
rawvideo_decoder_select="bswapdsp"
rscc_decoder_deps="zlib"
rtjpeg_decoder_select="me_cmp"
rv10_decoder_select="h263_decoder"
rv10_encoder_select="h263_encoder"
rv20_decoder_select="h263_decoder"
rv20_encoder_select="h263_encoder"
rv30_decoder_select="golomb h264pred h264qpel mpegvideo rv34dsp"
rv40_decoder_select="golomb h264pred h264qpel mpegvideo rv34dsp"
screenpresso_decoder_deps="zlib"
shorten_decoder_select="bswapdsp"
sipr_decoder_select="lsp"
snow_decoder_select="dwt h264qpel hpeldsp me_cmp rangecoder videodsp"
snow_encoder_select="dwt h264qpel hpeldsp me_cmp mpegvideoenc rangecoder"
sonic_decoder_select="golomb rangecoder"
sonic_encoder_select="golomb rangecoder"
sonic_ls_encoder_select="golomb rangecoder"
sp5x_decoder_select="mjpeg_decoder"
speedhq_decoder_select="mpegvideo"
srgc_decoder_deps="zlib"
svq1_decoder_select="hpeldsp"
svq1_encoder_select="hpeldsp me_cmp mpegvideoenc"
svq3_decoder_select="golomb h264dsp h264parse h264pred hpeldsp tpeldsp videodsp"
svq3_decoder_suggest="zlib"
tak_decoder_select="audiodsp"
tdsc_decoder_deps="zlib"
tdsc_decoder_select="mjpeg_decoder"
theora_decoder_select="vp3_decoder"
thp_decoder_select="mjpeg_decoder"
tiff_decoder_select="mjpeg_decoder"
tiff_decoder_suggest="zlib lzma"
tiff_encoder_suggest="zlib"
truehd_decoder_select="mlp_parser"
truehd_encoder_select="lpc audio_frame_queue"
truemotion2_decoder_select="bswapdsp"
truespeech_decoder_select="bswapdsp"
tscc_decoder_deps="zlib"
twinvq_decoder_select="mdct lsp sinewin"
txd_decoder_select="texturedsp"
utvideo_decoder_select="bswapdsp llviddsp"
utvideo_encoder_select="bswapdsp huffman llvidencdsp"
vble_decoder_select="llviddsp"
vc1_decoder_select="blockdsp h263_decoder h264qpel intrax8 mpegvideo vc1dsp"
vc1image_decoder_select="vc1_decoder"
vorbis_decoder_select="mdct"
vorbis_encoder_select="audio_frame_queue mdct"
vp3_decoder_select="hpeldsp vp3dsp videodsp"
vp4_decoder_select="vp3_decoder"
vp5_decoder_select="h264chroma hpeldsp videodsp vp3dsp vp56dsp"
vp6_decoder_select="h264chroma hpeldsp huffman videodsp vp3dsp vp56dsp"
vp6a_decoder_select="vp6_decoder"
vp6f_decoder_select="vp6_decoder"
vp7_decoder_select="h264pred videodsp vp8dsp"
vp8_decoder_select="h264pred videodsp vp8dsp"
vp9_decoder_select="videodsp vp9_parser vp9_superframe_split_bsf"
wcmv_decoder_deps="zlib"
webp_decoder_select="vp8_decoder exif"
wmalossless_decoder_select="llauddsp"
wmapro_decoder_select="mdct sinewin wma_freqs"
wmav1_decoder_select="mdct sinewin wma_freqs"
wmav1_encoder_select="mdct sinewin wma_freqs"
wmav2_decoder_select="mdct sinewin wma_freqs"
wmav2_encoder_select="mdct sinewin wma_freqs"
wmavoice_decoder_select="lsp rdft dct mdct sinewin"
wmv1_decoder_select="h263_decoder"
wmv1_encoder_select="h263_encoder"
wmv2_decoder_select="blockdsp error_resilience h263_decoder idctdsp intrax8 videodsp wmv2dsp"
wmv2_encoder_select="h263_encoder wmv2dsp"
wmv3_decoder_select="vc1_decoder"
wmv3image_decoder_select="wmv3_decoder"
xma1_decoder_select="wmapro_decoder"
xma2_decoder_select="wmapro_decoder"
ylc_decoder_select="bswapdsp"
zerocodec_decoder_deps="zlib"
zlib_decoder_deps="zlib"
zlib_encoder_deps="zlib"
zmbv_decoder_deps="zlib"
zmbv_encoder_deps="zlib"

# hardware accelerators
crystalhd_deps="libcrystalhd_libcrystalhd_if_h"
cuda_deps="ffnvcodec"
cuvid_deps="ffnvcodec"
d3d11va_deps="dxva_h ID3D11VideoDecoder ID3D11VideoContext"
dxva2_deps="dxva2api_h DXVA2_ConfigPictureDecode ole32 user32"
ffnvcodec_deps_any="libdl LoadLibrary"
nvdec_deps="ffnvcodec"
v4l2_request_deps="linux_videodev2_h linux_media_h v4l2_timeval_to_ns libdrm libudev"
vaapi_x11_deps="xlib"
videotoolbox_hwaccel_deps="videotoolbox pthreads"
videotoolbox_hwaccel_extralibs="-framework QuartzCore"
xvmc_deps="X11_extensions_XvMClib_h"

h263_vaapi_hwaccel_deps="vaapi"
h263_vaapi_hwaccel_select="h263_decoder"
h263_videotoolbox_hwaccel_deps="videotoolbox"
h263_videotoolbox_hwaccel_select="h263_decoder"
h264_d3d11va_hwaccel_deps="d3d11va"
h264_d3d11va_hwaccel_select="h264_decoder"
h264_d3d11va2_hwaccel_deps="d3d11va"
h264_d3d11va2_hwaccel_select="h264_decoder"
h264_dxva2_hwaccel_deps="dxva2"
h264_dxva2_hwaccel_select="h264_decoder"
h264_nvdec_hwaccel_deps="nvdec"
h264_nvdec_hwaccel_select="h264_decoder"
h264_vaapi_hwaccel_deps="vaapi"
h264_vaapi_hwaccel_select="h264_decoder"
h264_vdpau_hwaccel_deps="vdpau"
h264_vdpau_hwaccel_select="h264_decoder"
h264_videotoolbox_hwaccel_deps="videotoolbox"
h264_videotoolbox_hwaccel_select="h264_decoder"
hevc_d3d11va_hwaccel_deps="d3d11va DXVA_PicParams_HEVC"
hevc_d3d11va_hwaccel_select="hevc_decoder"
hevc_d3d11va2_hwaccel_deps="d3d11va DXVA_PicParams_HEVC"
hevc_d3d11va2_hwaccel_select="hevc_decoder"
hevc_dxva2_hwaccel_deps="dxva2 DXVA_PicParams_HEVC"
hevc_dxva2_hwaccel_select="hevc_decoder"
hevc_nvdec_hwaccel_deps="nvdec"
hevc_nvdec_hwaccel_select="hevc_decoder"
hevc_v4l2request_hwaccel_deps="v4l2_request"
hevc_v4l2request_hwaccel_select="hevc_decoder"
hevc_rpi4_10_hwaccel_deps="rpi"
hevc_rpi4_10_hwaccel_select="hevc_decoder"
hevc_rpi4_8_hwaccel_deps="rpi"
hevc_rpi4_8_hwaccel_select="hevc_decoder"
hevc_vaapi_hwaccel_deps="vaapi VAPictureParameterBufferHEVC"
hevc_vaapi_hwaccel_select="hevc_decoder"
hevc_vdpau_hwaccel_deps="vdpau VdpPictureInfoHEVC"
hevc_vdpau_hwaccel_select="hevc_decoder"
hevc_videotoolbox_hwaccel_deps="videotoolbox"
hevc_videotoolbox_hwaccel_select="hevc_decoder"
mjpeg_nvdec_hwaccel_deps="nvdec"
mjpeg_nvdec_hwaccel_select="mjpeg_decoder"
mjpeg_vaapi_hwaccel_deps="vaapi"
mjpeg_vaapi_hwaccel_select="mjpeg_decoder"
mpeg_xvmc_hwaccel_deps="xvmc"
mpeg_xvmc_hwaccel_select="mpeg2video_decoder"
mpeg1_nvdec_hwaccel_deps="nvdec"
mpeg1_nvdec_hwaccel_select="mpeg1video_decoder"
mpeg1_vdpau_hwaccel_deps="vdpau"
mpeg1_vdpau_hwaccel_select="mpeg1video_decoder"
mpeg1_videotoolbox_hwaccel_deps="videotoolbox"
mpeg1_videotoolbox_hwaccel_select="mpeg1video_decoder"
mpeg1_xvmc_hwaccel_deps="xvmc"
mpeg1_xvmc_hwaccel_select="mpeg1video_decoder"
mpeg2_d3d11va_hwaccel_deps="d3d11va"
mpeg2_d3d11va_hwaccel_select="mpeg2video_decoder"
mpeg2_d3d11va2_hwaccel_deps="d3d11va"
mpeg2_d3d11va2_hwaccel_select="mpeg2video_decoder"
mpeg2_dxva2_hwaccel_deps="dxva2"
mpeg2_dxva2_hwaccel_select="mpeg2video_decoder"
mpeg2_nvdec_hwaccel_deps="nvdec"
mpeg2_nvdec_hwaccel_select="mpeg2video_decoder"
mpeg2_vaapi_hwaccel_deps="vaapi"
mpeg2_vaapi_hwaccel_select="mpeg2video_decoder"
mpeg2_vdpau_hwaccel_deps="vdpau"
mpeg2_vdpau_hwaccel_select="mpeg2video_decoder"
mpeg2_videotoolbox_hwaccel_deps="videotoolbox"
mpeg2_videotoolbox_hwaccel_select="mpeg2video_decoder"
mpeg2_xvmc_hwaccel_deps="xvmc"
mpeg2_xvmc_hwaccel_select="mpeg2video_decoder"
mpeg4_nvdec_hwaccel_deps="nvdec"
mpeg4_nvdec_hwaccel_select="mpeg4_decoder"
mpeg4_vaapi_hwaccel_deps="vaapi"
mpeg4_vaapi_hwaccel_select="mpeg4_decoder"
mpeg4_vdpau_hwaccel_deps="vdpau"
mpeg4_vdpau_hwaccel_select="mpeg4_decoder"
mpeg4_videotoolbox_hwaccel_deps="videotoolbox"
mpeg4_videotoolbox_hwaccel_select="mpeg4_decoder"
vc1_d3d11va_hwaccel_deps="d3d11va"
vc1_d3d11va_hwaccel_select="vc1_decoder"
vc1_d3d11va2_hwaccel_deps="d3d11va"
vc1_d3d11va2_hwaccel_select="vc1_decoder"
vc1_dxva2_hwaccel_deps="dxva2"
vc1_dxva2_hwaccel_select="vc1_decoder"
vc1_nvdec_hwaccel_deps="nvdec"
vc1_nvdec_hwaccel_select="vc1_decoder"
vc1_vaapi_hwaccel_deps="vaapi"
vc1_vaapi_hwaccel_select="vc1_decoder"
vc1_vdpau_hwaccel_deps="vdpau"
vc1_vdpau_hwaccel_select="vc1_decoder"
vp8_nvdec_hwaccel_deps="nvdec"
vp8_nvdec_hwaccel_select="vp8_decoder"
vp8_vaapi_hwaccel_deps="vaapi"
vp8_vaapi_hwaccel_select="vp8_decoder"
vp9_d3d11va_hwaccel_deps="d3d11va DXVA_PicParams_VP9"
vp9_d3d11va_hwaccel_select="vp9_decoder"
vp9_d3d11va2_hwaccel_deps="d3d11va DXVA_PicParams_VP9"
vp9_d3d11va2_hwaccel_select="vp9_decoder"
vp9_dxva2_hwaccel_deps="dxva2 DXVA_PicParams_VP9"
vp9_dxva2_hwaccel_select="vp9_decoder"
vp9_nvdec_hwaccel_deps="nvdec"
vp9_nvdec_hwaccel_select="vp9_decoder"
vp9_vaapi_hwaccel_deps="vaapi VADecPictureParameterBufferVP9_bit_depth"
vp9_vaapi_hwaccel_select="vp9_decoder"
vp9_vdpau_hwaccel_deps="vdpau VdpPictureInfoVP9"
vp9_vdpau_hwaccel_select="vp9_decoder"
wmv3_d3d11va_hwaccel_select="vc1_d3d11va_hwaccel"
wmv3_d3d11va2_hwaccel_select="vc1_d3d11va2_hwaccel"
wmv3_dxva2_hwaccel_select="vc1_dxva2_hwaccel"
wmv3_nvdec_hwaccel_select="vc1_nvdec_hwaccel"
wmv3_vaapi_hwaccel_select="vc1_vaapi_hwaccel"
wmv3_vdpau_hwaccel_select="vc1_vdpau_hwaccel"

# hardware-accelerated codecs
mediafoundation_deps="mftransform_h MFCreateAlignedMemoryBuffer"
mediafoundation_extralibs="-lmfplat -lmfuuid -lole32 -lstrmiids"
omx_deps="libdl pthreads"
omx_rpi_select="omx"
qsv_deps="libmfx"
qsvdec_select="qsv"
qsvenc_select="qsv"
qsvvpp_select="qsv"
vaapi_encode_deps="vaapi"
v4l2_m2m_deps="linux_videodev2_h sem_timedwait"

hwupload_cuda_filter_deps="ffnvcodec"
scale_npp_filter_deps="ffnvcodec libnpp"
scale_cuda_filter_deps="ffnvcodec"
scale_cuda_filter_deps_any="cuda_nvcc cuda_llvm"
thumbnail_cuda_filter_deps="ffnvcodec"
thumbnail_cuda_filter_deps_any="cuda_nvcc cuda_llvm"
transpose_npp_filter_deps="ffnvcodec libnpp"
overlay_cuda_filter_deps="ffnvcodec"
overlay_cuda_filter_deps_any="cuda_nvcc cuda_llvm"

amf_deps_any="libdl LoadLibrary"
nvenc_deps="ffnvcodec"
nvenc_deps_any="libdl LoadLibrary"
nvenc_encoder_deps="nvenc"

aac_mf_encoder_deps="mediafoundation"
ac3_mf_encoder_deps="mediafoundation"
h263_v4l2m2m_decoder_deps="v4l2_m2m h263_v4l2_m2m"
h263_v4l2m2m_encoder_deps="v4l2_m2m h263_v4l2_m2m"
h264_amf_encoder_deps="amf"
h264_crystalhd_decoder_select="crystalhd h264_mp4toannexb_bsf h264_parser"
h264_cuvid_decoder_deps="cuvid"
h264_cuvid_decoder_select="h264_mp4toannexb_bsf"
h264_mediacodec_decoder_deps="mediacodec"
h264_mediacodec_decoder_select="h264_mp4toannexb_bsf h264_parser"
h264_mf_encoder_deps="mediafoundation"
h264_mmal_decoder_deps="mmal"
h264_nvenc_encoder_deps="nvenc"
h264_omx_encoder_deps="omx"
h264_qsv_decoder_select="h264_mp4toannexb_bsf qsvdec"
h264_qsv_encoder_select="qsvenc"
h264_rkmpp_decoder_deps="rkmpp"
h264_rkmpp_decoder_select="h264_mp4toannexb_bsf"
h264_vaapi_encoder_select="cbs_h264 vaapi_encode"
h264_v4l2m2m_decoder_deps="v4l2_m2m h264_v4l2_m2m"
h264_v4l2m2m_decoder_select="h264_mp4toannexb_bsf"
h264_v4l2m2m_encoder_deps="v4l2_m2m h264_v4l2_m2m"
hevc_amf_encoder_deps="amf"
hevc_cuvid_decoder_deps="cuvid"
hevc_cuvid_decoder_select="hevc_mp4toannexb_bsf"
hevc_mediacodec_decoder_deps="mediacodec"
hevc_mediacodec_decoder_select="hevc_mp4toannexb_bsf hevc_parser"
hevc_mf_encoder_deps="mediafoundation"
hevc_nvenc_encoder_deps="nvenc"
hevc_qsv_decoder_select="hevc_mp4toannexb_bsf qsvdec"
hevc_qsv_encoder_select="hevcparse qsvenc"
hevc_rkmpp_decoder_deps="rkmpp"
hevc_rkmpp_decoder_select="hevc_mp4toannexb_bsf"
hevc_vaapi_encoder_deps="VAEncPictureParameterBufferHEVC"
hevc_vaapi_encoder_select="cbs_h265 vaapi_encode"
hevc_v4l2m2m_decoder_deps="v4l2_m2m hevc_v4l2_m2m"
hevc_v4l2m2m_decoder_select="hevc_mp4toannexb_bsf"
hevc_v4l2m2m_encoder_deps="v4l2_m2m hevc_v4l2_m2m"
mjpeg_cuvid_decoder_deps="cuvid"
mjpeg_qsv_decoder_select="qsvdec"
mjpeg_qsv_encoder_deps="libmfx"
mjpeg_qsv_encoder_select="qsvenc"
mjpeg_vaapi_encoder_deps="VAEncPictureParameterBufferJPEG"
mjpeg_vaapi_encoder_select="cbs_jpeg jpegtables vaapi_encode"
mp3_mf_encoder_deps="mediafoundation"
mpeg1_cuvid_decoder_deps="cuvid"
mpeg1_v4l2m2m_decoder_deps="v4l2_m2m mpeg1_v4l2_m2m"
mpeg2_crystalhd_decoder_select="crystalhd"
mpeg2_cuvid_decoder_deps="cuvid"
mpeg2_mmal_decoder_deps="mmal"
mpeg2_mediacodec_decoder_deps="mediacodec"
mpeg2_qsv_decoder_select="qsvdec"
mpeg2_qsv_encoder_select="qsvenc"
mpeg2_vaapi_encoder_select="cbs_mpeg2 vaapi_encode"
mpeg2_v4l2m2m_decoder_deps="v4l2_m2m mpeg2_v4l2_m2m"
mpeg4_crystalhd_decoder_select="crystalhd"
mpeg4_cuvid_decoder_deps="cuvid"
mpeg4_mediacodec_decoder_deps="mediacodec"
mpeg4_mmal_decoder_deps="mmal"
mpeg4_omx_encoder_deps="omx"
mpeg4_v4l2m2m_decoder_deps="v4l2_m2m mpeg4_v4l2_m2m"
mpeg4_v4l2m2m_encoder_deps="v4l2_m2m mpeg4_v4l2_m2m"
msmpeg4_crystalhd_decoder_select="crystalhd"
nvenc_h264_encoder_select="h264_nvenc_encoder"
nvenc_hevc_encoder_select="hevc_nvenc_encoder"
vc1_crystalhd_decoder_select="crystalhd"
vc1_cuvid_decoder_deps="cuvid"
vc1_mmal_decoder_deps="mmal"
vc1_qsv_decoder_select="qsvdec"
vc1_v4l2m2m_decoder_deps="v4l2_m2m vc1_v4l2_m2m"
vp8_cuvid_decoder_deps="cuvid"
vp8_mediacodec_decoder_deps="mediacodec"
vp8_qsv_decoder_select="qsvdec"
vp8_rkmpp_decoder_deps="rkmpp"
vp8_vaapi_encoder_deps="VAEncPictureParameterBufferVP8"
vp8_vaapi_encoder_select="vaapi_encode"
vp8_v4l2m2m_decoder_deps="v4l2_m2m vp8_v4l2_m2m"
vp8_v4l2m2m_encoder_deps="v4l2_m2m vp8_v4l2_m2m"
vp9_cuvid_decoder_deps="cuvid"
vp9_mediacodec_decoder_deps="mediacodec"
vp9_qsv_decoder_select="qsvdec"
vp9_rkmpp_decoder_deps="rkmpp"
vp9_vaapi_encoder_deps="VAEncPictureParameterBufferVP9"
vp9_vaapi_encoder_select="vaapi_encode"
vp9_qsv_encoder_deps="libmfx MFX_CODEC_VP9"
vp9_qsv_encoder_select="qsvenc"
vp9_v4l2m2m_decoder_deps="v4l2_m2m vp9_v4l2_m2m"
wmv3_crystalhd_decoder_select="crystalhd"

# parsers
aac_parser_select="adts_header"
av1_parser_select="cbs_av1"
h264_parser_select="golomb h264dsp h264parse"
hevc_parser_select="hevcparse"
mpegaudio_parser_select="mpegaudioheader"
mpegvideo_parser_select="mpegvideo"
mpeg4video_parser_select="h263dsp mpegvideo qpeldsp"
vc1_parser_select="vc1dsp"

# bitstream_filters
aac_adtstoasc_bsf_select="adts_header"
av1_frame_merge_bsf_select="cbs_av1"
av1_frame_split_bsf_select="cbs_av1"
av1_metadata_bsf_select="cbs_av1"
eac3_core_bsf_select="ac3_parser"
filter_units_bsf_select="cbs"
h264_metadata_bsf_deps="const_nan"
h264_metadata_bsf_select="cbs_h264"
h264_redundant_pps_bsf_select="cbs_h264"
hevc_metadata_bsf_select="cbs_h265"
mjpeg2jpeg_bsf_select="jpegtables"
mpeg2_metadata_bsf_select="cbs_mpeg2"
trace_headers_bsf_select="cbs"
vp9_metadata_bsf_select="cbs_vp9"

# external libraries
aac_at_decoder_deps="audiotoolbox"
aac_at_decoder_select="aac_adtstoasc_bsf"
ac3_at_decoder_deps="audiotoolbox"
ac3_at_decoder_select="ac3_parser"
adpcm_ima_qt_at_decoder_deps="audiotoolbox"
alac_at_decoder_deps="audiotoolbox"
amr_nb_at_decoder_deps="audiotoolbox"
avisynth_deps_any="libdl LoadLibrary"
avisynth_demuxer_deps="avisynth"
avisynth_demuxer_select="riffdec"
eac3_at_decoder_deps="audiotoolbox"
eac3_at_decoder_select="ac3_parser"
gsm_ms_at_decoder_deps="audiotoolbox"
ilbc_at_decoder_deps="audiotoolbox"
mp1_at_decoder_deps="audiotoolbox"
mp2_at_decoder_deps="audiotoolbox"
mp3_at_decoder_deps="audiotoolbox"
mp1_at_decoder_select="mpegaudioheader"
mp2_at_decoder_select="mpegaudioheader"
mp3_at_decoder_select="mpegaudioheader"
pcm_alaw_at_decoder_deps="audiotoolbox"
pcm_mulaw_at_decoder_deps="audiotoolbox"
qdmc_decoder_select="fft"
qdmc_at_decoder_deps="audiotoolbox"
qdm2_at_decoder_deps="audiotoolbox"
aac_at_encoder_deps="audiotoolbox"
aac_at_encoder_select="audio_frame_queue"
alac_at_encoder_deps="audiotoolbox"
alac_at_encoder_select="audio_frame_queue"
ilbc_at_encoder_deps="audiotoolbox"
ilbc_at_encoder_select="audio_frame_queue"
pcm_alaw_at_encoder_deps="audiotoolbox"
pcm_alaw_at_encoder_select="audio_frame_queue"
pcm_mulaw_at_encoder_deps="audiotoolbox"
pcm_mulaw_at_encoder_select="audio_frame_queue"
chromaprint_muxer_deps="chromaprint"
h264_videotoolbox_encoder_deps="pthreads"
h264_videotoolbox_encoder_select="videotoolbox_encoder"
hevc_videotoolbox_encoder_deps="pthreads"
hevc_videotoolbox_encoder_select="videotoolbox_encoder"
libaom_av1_decoder_deps="libaom"
libaom_av1_encoder_deps="libaom"
libaom_av1_encoder_select="extract_extradata_bsf"
libaribb24_decoder_deps="libaribb24"
libcelt_decoder_deps="libcelt"
libcodec2_decoder_deps="libcodec2"
libcodec2_encoder_deps="libcodec2"
libdav1d_decoder_deps="libdav1d"
libdavs2_decoder_deps="libdavs2"
libfdk_aac_decoder_deps="libfdk_aac"
libfdk_aac_encoder_deps="libfdk_aac"
libfdk_aac_encoder_select="audio_frame_queue"
libgme_demuxer_deps="libgme"
libgsm_decoder_deps="libgsm"
libgsm_encoder_deps="libgsm"
libgsm_ms_decoder_deps="libgsm"
libgsm_ms_encoder_deps="libgsm"
libilbc_decoder_deps="libilbc"
libilbc_encoder_deps="libilbc"
libkvazaar_encoder_deps="libkvazaar"
libmodplug_demuxer_deps="libmodplug"
libmp3lame_encoder_deps="libmp3lame"
libmp3lame_encoder_select="audio_frame_queue mpegaudioheader"
libopencore_amrnb_decoder_deps="libopencore_amrnb"
libopencore_amrnb_encoder_deps="libopencore_amrnb"
libopencore_amrnb_encoder_select="audio_frame_queue"
libopencore_amrwb_decoder_deps="libopencore_amrwb"
libopenh264_decoder_deps="libopenh264"
libopenh264_decoder_select="h264_mp4toannexb_bsf"
libopenh264_encoder_deps="libopenh264"
libopenjpeg_decoder_deps="libopenjpeg"
libopenjpeg_encoder_deps="libopenjpeg"
libopenmpt_demuxer_deps="libopenmpt"
libopus_decoder_deps="libopus"
libopus_encoder_deps="libopus"
libopus_encoder_select="audio_frame_queue"
librav1e_encoder_deps="librav1e"
librav1e_encoder_select="extract_extradata_bsf"
librsvg_decoder_deps="librsvg"
libshine_encoder_deps="libshine"
libshine_encoder_select="audio_frame_queue mpegaudioheader"
libspeex_decoder_deps="libspeex"
libspeex_encoder_deps="libspeex"
libspeex_encoder_select="audio_frame_queue"
libtheora_encoder_deps="libtheora"
libtwolame_encoder_deps="libtwolame"
libvo_amrwbenc_encoder_deps="libvo_amrwbenc"
libvorbis_decoder_deps="libvorbis"
libvorbis_encoder_deps="libvorbis libvorbisenc"
libvorbis_encoder_select="audio_frame_queue"
libvpx_vp8_decoder_deps="libvpx"
libvpx_vp8_encoder_deps="libvpx"
libvpx_vp9_decoder_deps="libvpx"
libvpx_vp9_encoder_deps="libvpx"
libwavpack_encoder_deps="libwavpack"
libwavpack_encoder_select="audio_frame_queue"
libwebp_encoder_deps="libwebp"
libwebp_anim_encoder_deps="libwebp"
libx262_encoder_deps="libx262"
libx264_encoder_deps="libx264"
libx264rgb_encoder_deps="libx264 x264_csp_bgr"
libx264rgb_encoder_select="libx264_encoder"
libx265_encoder_deps="libx265"
libxavs_encoder_deps="libxavs"
libxavs2_encoder_deps="libxavs2"
libxvid_encoder_deps="libxvid"
libzvbi_teletext_decoder_deps="libzvbi"
vapoursynth_demuxer_deps="vapoursynth"
videotoolbox_suggest="coreservices"
videotoolbox_deps="corefoundation coremedia corevideo"
videotoolbox_encoder_deps="videotoolbox VTCompressionSessionPrepareToEncodeFrames"

# demuxers / muxers
ac3_demuxer_select="ac3_parser"
act_demuxer_select="riffdec"
aiff_muxer_select="iso_media"
asf_demuxer_select="riffdec"
asf_o_demuxer_select="riffdec"
asf_muxer_select="riffenc"
asf_stream_muxer_select="asf_muxer"
av1_demuxer_select="av1_frame_merge_bsf av1_parser"
avi_demuxer_select="iso_media riffdec exif"
avi_muxer_select="riffenc"
caf_demuxer_select="iso_media riffdec"
caf_muxer_select="iso_media"
dash_muxer_select="mp4_muxer"
dash_demuxer_deps="libxml2"
dirac_demuxer_select="dirac_parser"
dts_demuxer_select="dca_parser"
dtshd_demuxer_select="dca_parser"
dv_demuxer_select="dvprofile"
dv_muxer_select="dvprofile"
dxa_demuxer_select="riffdec"
eac3_demuxer_select="ac3_parser"
f4v_muxer_select="mov_muxer"
fifo_muxer_deps="threads"
flac_demuxer_select="flac_parser"
flv_muxer_select="aac_adtstoasc_bsf"
gxf_muxer_select="pcm_rechunk_bsf"
hds_muxer_select="flv_muxer"
hls_muxer_select="mpegts_muxer"
hls_muxer_suggest="gcrypt openssl"
image2_alias_pix_demuxer_select="image2_demuxer"
image2_brender_pix_demuxer_select="image2_demuxer"
ipod_muxer_select="mov_muxer"
ismv_muxer_select="mov_muxer"
ivf_muxer_select="av1_metadata_bsf vp9_superframe_bsf"
latm_muxer_select="aac_adtstoasc_bsf"
matroska_audio_muxer_select="matroska_muxer"
matroska_demuxer_select="iso_media riffdec"
matroska_demuxer_suggest="bzlib lzo zlib"
matroska_muxer_select="iso_media riffenc vp9_superframe_bsf aac_adtstoasc_bsf"
mlp_demuxer_select="mlp_parser"
mmf_muxer_select="riffenc"
mov_demuxer_select="iso_media riffdec"
mov_demuxer_suggest="zlib"
mov_muxer_select="iso_media riffenc rtpenc_chain vp9_superframe_bsf aac_adtstoasc_bsf"
mp3_demuxer_select="mpegaudio_parser"
mp3_muxer_select="mpegaudioheader"
mp4_muxer_select="mov_muxer"
mpegts_demuxer_select="iso_media"
mpegts_muxer_select="adts_muxer latm_muxer h264_mp4toannexb_bsf hevc_mp4toannexb_bsf"
mpegtsraw_demuxer_select="mpegts_demuxer"
mxf_muxer_select="golomb pcm_rechunk_bsf"
mxf_d10_muxer_select="mxf_muxer"
mxf_opatom_muxer_select="mxf_muxer"
nut_muxer_select="riffenc"
nuv_demuxer_select="riffdec"
oga_muxer_select="ogg_muxer"
ogg_demuxer_select="dirac_parse"
ogv_muxer_select="ogg_muxer"
opus_muxer_select="ogg_muxer"
psp_muxer_select="mov_muxer"
rtp_demuxer_select="sdp_demuxer"
rtp_muxer_select="golomb jpegtables"
rtpdec_select="asf_demuxer jpegtables mov_demuxer mpegts_demuxer rm_demuxer rtp_protocol srtp"
rtsp_demuxer_select="http_protocol rtpdec"
rtsp_muxer_select="rtp_muxer http_protocol rtp_protocol rtpenc_chain"
sap_demuxer_select="sdp_demuxer"
sap_muxer_select="rtp_muxer rtp_protocol rtpenc_chain"
sdp_demuxer_select="rtpdec"
smoothstreaming_muxer_select="ismv_muxer"
spdif_demuxer_select="adts_header"
spdif_muxer_select="adts_header"
spx_muxer_select="ogg_muxer"
swf_demuxer_suggest="zlib"
tak_demuxer_select="tak_parser"
truehd_demuxer_select="mlp_parser"
tg2_muxer_select="mov_muxer"
tgp_muxer_select="mov_muxer"
vobsub_demuxer_select="mpegps_demuxer"
w64_demuxer_select="wav_demuxer"
w64_muxer_select="wav_muxer"
wav_demuxer_select="riffdec"
wav_muxer_select="riffenc"
webm_chunk_muxer_select="webm_muxer"
webm_muxer_select="iso_media riffenc"
webm_dash_manifest_demuxer_select="matroska_demuxer"
wtv_demuxer_select="mpegts_demuxer riffdec"
wtv_muxer_select="mpegts_muxer riffenc"
xmv_demuxer_select="riffdec"
xwma_demuxer_select="riffdec"

# indevs / outdevs
android_camera_indev_deps="android camera2ndk mediandk pthreads"
android_camera_indev_extralibs="-landroid -lcamera2ndk -lmediandk"
alsa_indev_deps="alsa"
alsa_outdev_deps="alsa"
avfoundation_indev_deps="avfoundation corevideo coremedia pthreads"
avfoundation_indev_suggest="coregraphics applicationservices"
avfoundation_indev_extralibs="-framework Foundation"
bktr_indev_deps_any="dev_bktr_ioctl_bt848_h machine_ioctl_bt848_h dev_video_bktr_ioctl_bt848_h dev_ic_bt8xx_h"
caca_outdev_deps="libcaca"
decklink_deps_any="libdl LoadLibrary"
decklink_indev_deps="decklink threads"
decklink_indev_extralibs="-lstdc++"
decklink_outdev_deps="decklink threads"
decklink_outdev_suggest="libklvanc"
decklink_outdev_extralibs="-lstdc++"
dshow_indev_deps="IBaseFilter"
dshow_indev_extralibs="-lpsapi -lole32 -lstrmiids -luuid -loleaut32 -lshlwapi"
fbdev_indev_deps="linux_fb_h"
fbdev_outdev_deps="linux_fb_h"
gdigrab_indev_deps="CreateDIBSection"
gdigrab_indev_extralibs="-lgdi32"
gdigrab_indev_select="bmp_decoder"
iec61883_indev_deps="libiec61883"
jack_indev_deps="libjack"
jack_indev_deps_any="sem_timedwait dispatch_dispatch_h"
kmsgrab_indev_deps="libdrm"
lavfi_indev_deps="avfilter"
libcdio_indev_deps="libcdio"
libdc1394_indev_deps="libdc1394"
openal_indev_deps="openal"
opengl_outdev_deps="opengl"
opengl_outdev_suggest="sdl2"
oss_indev_deps_any="sys_soundcard_h"
oss_outdev_deps_any="sys_soundcard_h"
pulse_indev_deps="libpulse"
pulse_outdev_deps="libpulse"
sdl2_outdev_deps="sdl2"
sndio_indev_deps="sndio"
sndio_outdev_deps="sndio"
v4l2_indev_deps_any="linux_videodev2_h sys_videoio_h"
v4l2_indev_suggest="libv4l2"
v4l2_outdev_deps="libdrm"
v4l2_outdev_deps_any="linux_videodev2_h sys_videoio_h"
v4l2_outdev_suggest="libv4l2"
<<<<<<< HEAD
vout_drm_outdev_deps="libdrm vout_drm"
vout_egl_outdev_deps="xlib"
vout_egl_outdev_select="epoxy"
=======
vout_drm_outdev_deps="libdrm"
vout_egl_outdev_deps="xlib epoxy"
>>>>>>> 687067d0
vout_rpi_outdev_deps="rpi"
vout_rpi_outdev_select="sand"
vfwcap_indev_deps="vfw32 vfwcap_defines"
xcbgrab_indev_deps="libxcb"
xcbgrab_indev_suggest="libxcb_shm libxcb_shape libxcb_xfixes"
xv_outdev_deps="xlib"

# protocols
async_protocol_deps="threads"
bluray_protocol_deps="libbluray"
ffrtmpcrypt_protocol_conflict="librtmp_protocol"
ffrtmpcrypt_protocol_deps_any="gcrypt gmp openssl mbedtls"
ffrtmpcrypt_protocol_select="tcp_protocol"
ffrtmphttp_protocol_conflict="librtmp_protocol"
ffrtmphttp_protocol_select="http_protocol"
ftp_protocol_select="tcp_protocol"
gopher_protocol_select="network"
http_protocol_select="tcp_protocol"
http_protocol_suggest="zlib"
httpproxy_protocol_select="tcp_protocol"
httpproxy_protocol_suggest="zlib"
https_protocol_select="tls_protocol"
https_protocol_suggest="zlib"
icecast_protocol_select="http_protocol"
mmsh_protocol_select="http_protocol"
mmst_protocol_select="network"
rtmp_protocol_conflict="librtmp_protocol"
rtmp_protocol_select="tcp_protocol"
rtmp_protocol_suggest="zlib"
rtmpe_protocol_select="ffrtmpcrypt_protocol"
rtmpe_protocol_suggest="zlib"
rtmps_protocol_conflict="librtmp_protocol"
rtmps_protocol_select="tls_protocol"
rtmps_protocol_suggest="zlib"
rtmpt_protocol_select="ffrtmphttp_protocol"
rtmpt_protocol_suggest="zlib"
rtmpte_protocol_select="ffrtmpcrypt_protocol ffrtmphttp_protocol"
rtmpte_protocol_suggest="zlib"
rtmpts_protocol_select="ffrtmphttp_protocol https_protocol"
rtmpts_protocol_suggest="zlib"
rtp_protocol_select="udp_protocol"
schannel_conflict="openssl gnutls libtls mbedtls"
sctp_protocol_deps="struct_sctp_event_subscribe struct_msghdr_msg_flags"
sctp_protocol_select="network"
securetransport_conflict="openssl gnutls libtls mbedtls"
srtp_protocol_select="rtp_protocol srtp"
tcp_protocol_select="network"
tls_protocol_deps_any="gnutls openssl schannel securetransport libtls mbedtls"
tls_protocol_select="tcp_protocol"
udp_protocol_select="network"
udplite_protocol_select="network"
unix_protocol_deps="sys_un_h"
unix_protocol_select="network"

# external library protocols
libamqp_protocol_deps="librabbitmq"
libamqp_protocol_select="network"
librtmp_protocol_deps="librtmp"
librtmpe_protocol_deps="librtmp"
librtmps_protocol_deps="librtmp"
librtmpt_protocol_deps="librtmp"
librtmpte_protocol_deps="librtmp"
libsmbclient_protocol_deps="libsmbclient gplv3"
libsrt_protocol_deps="libsrt"
libsrt_protocol_select="network"
libssh_protocol_deps="libssh"
libtls_conflict="openssl gnutls mbedtls"
libzmq_protocol_deps="libzmq"
libzmq_protocol_select="network"

# filters
afftdn_filter_deps="avcodec"
afftdn_filter_select="fft"
afftfilt_filter_deps="avcodec"
afftfilt_filter_select="fft"
afir_filter_deps="avcodec"
afir_filter_select="rdft"
amovie_filter_deps="avcodec avformat"
aresample_filter_deps="swresample"
asr_filter_deps="pocketsphinx"
ass_filter_deps="libass"
atempo_filter_deps="avcodec"
atempo_filter_select="rdft"
avgblur_opencl_filter_deps="opencl"
avgblur_vulkan_filter_deps="vulkan libglslang"
azmq_filter_deps="libzmq"
blackframe_filter_deps="gpl"
bm3d_filter_deps="avcodec"
bm3d_filter_select="dct"
boxblur_filter_deps="gpl"
boxblur_opencl_filter_deps="opencl gpl"
bs2b_filter_deps="libbs2b"
chromaber_vulkan_filter_deps="vulkan libglslang"
colorkey_opencl_filter_deps="opencl"
colormatrix_filter_deps="gpl"
convolution_opencl_filter_deps="opencl"
convolve_filter_deps="avcodec"
convolve_filter_select="fft"
coreimage_filter_deps="coreimage appkit"
coreimage_filter_extralibs="-framework OpenGL"
coreimagesrc_filter_deps="coreimage appkit"
coreimagesrc_filter_extralibs="-framework OpenGL"
cover_rect_filter_deps="avcodec avformat gpl"
cropdetect_filter_deps="gpl"
deconvolve_filter_deps="avcodec"
deconvolve_filter_select="fft"
deinterlace_qsv_filter_deps="libmfx"
deinterlace_vaapi_filter_deps="vaapi"
delogo_filter_deps="gpl"
denoise_vaapi_filter_deps="vaapi"
derain_filter_select="dnn"
deshake_filter_select="pixelutils"
deshake_opencl_filter_deps="opencl"
dilation_opencl_filter_deps="opencl"
dnn_processing_filter_deps="swscale"
dnn_processing_filter_select="dnn"
drawtext_filter_deps="libfreetype"
drawtext_filter_suggest="libfontconfig libfribidi"
elbg_filter_deps="avcodec"
eq_filter_deps="gpl"
erosion_opencl_filter_deps="opencl"
fftfilt_filter_deps="avcodec"
fftfilt_filter_select="rdft"
fftdnoiz_filter_deps="avcodec"
fftdnoiz_filter_select="fft"
find_rect_filter_deps="avcodec avformat gpl"
firequalizer_filter_deps="avcodec"
firequalizer_filter_select="rdft"
flite_filter_deps="libflite"
framerate_filter_select="scene_sad"
freezedetect_filter_select="scene_sad"
frei0r_filter_deps="frei0r libdl"
frei0r_src_filter_deps="frei0r libdl"
fspp_filter_deps="gpl"
headphone_filter_select="fft"
histeq_filter_deps="gpl"
hqdn3d_filter_deps="gpl"
interlace_filter_deps="gpl"
kerndeint_filter_deps="gpl"
ladspa_filter_deps="ladspa libdl"
lensfun_filter_deps="liblensfun version3"
lv2_filter_deps="lv2"
mcdeint_filter_deps="avcodec gpl"
movie_filter_deps="avcodec avformat"
mpdecimate_filter_deps="gpl"
mpdecimate_filter_select="pixelutils"
minterpolate_filter_select="scene_sad"
mptestsrc_filter_deps="gpl"
negate_filter_deps="lut_filter"
nlmeans_opencl_filter_deps="opencl"
nnedi_filter_deps="gpl"
ocr_filter_deps="libtesseract"
ocv_filter_deps="libopencv"
openclsrc_filter_deps="opencl"
overlay_opencl_filter_deps="opencl"
overlay_qsv_filter_deps="libmfx"
overlay_qsv_filter_select="qsvvpp"
overlay_vulkan_filter_deps="vulkan libglslang"
owdenoise_filter_deps="gpl"
pad_opencl_filter_deps="opencl"
pan_filter_deps="swresample"
perspective_filter_deps="gpl"
phase_filter_deps="gpl"
pp7_filter_deps="gpl"
pp_filter_deps="gpl postproc"
prewitt_opencl_filter_deps="opencl"
procamp_vaapi_filter_deps="vaapi"
program_opencl_filter_deps="opencl"
pullup_filter_deps="gpl"
removelogo_filter_deps="avcodec avformat swscale"
repeatfields_filter_deps="gpl"
resample_filter_deps="avresample"
roberts_opencl_filter_deps="opencl"
rubberband_filter_deps="librubberband"
sab_filter_deps="gpl swscale"
scale2ref_filter_deps="swscale"
scale_filter_deps="swscale"
scale_qsv_filter_deps="libmfx"
scdet_filter_select="scene_sad"
select_filter_select="scene_sad"
sharpness_vaapi_filter_deps="vaapi"
showcqt_filter_deps="avcodec avformat swscale"
showcqt_filter_suggest="libfontconfig libfreetype"
showcqt_filter_select="fft"
showfreqs_filter_deps="avcodec"
showfreqs_filter_select="fft"
showspatial_filter_select="fft"
showspectrum_filter_deps="avcodec"
showspectrum_filter_select="fft"
showspectrumpic_filter_deps="avcodec"
showspectrumpic_filter_select="fft"
signature_filter_deps="gpl avcodec avformat"
sinc_filter_select="rdft"
smartblur_filter_deps="gpl swscale"
sobel_opencl_filter_deps="opencl"
sofalizer_filter_deps="libmysofa avcodec"
sofalizer_filter_select="fft"
spectrumsynth_filter_deps="avcodec"
spectrumsynth_filter_select="fft"
spp_filter_deps="gpl avcodec"
spp_filter_select="fft idctdsp fdctdsp me_cmp pixblockdsp"
sr_filter_deps="avformat swscale"
sr_filter_select="dnn"
stereo3d_filter_deps="gpl"
subtitles_filter_deps="avformat avcodec libass"
super2xsai_filter_deps="gpl"
pixfmts_super2xsai_test_deps="super2xsai_filter"
superequalizer_filter_select="rdft"
surround_filter_select="rdft"
tinterlace_filter_deps="gpl"
tinterlace_merge_test_deps="tinterlace_filter"
tinterlace_pad_test_deps="tinterlace_filter"
tonemap_filter_deps="const_nan"
tonemap_vaapi_filter_deps="vaapi VAProcFilterParameterBufferHDRToneMapping"
tonemap_opencl_filter_deps="opencl const_nan"
transpose_opencl_filter_deps="opencl"
transpose_vaapi_filter_deps="vaapi VAProcPipelineCaps_rotation_flags"
unsand_filter_select="sand"
unsharp_opencl_filter_deps="opencl"
uspp_filter_deps="gpl avcodec"
vaguedenoiser_filter_deps="gpl"
vidstabdetect_filter_deps="libvidstab"
vidstabtransform_filter_deps="libvidstab"
libvmaf_filter_deps="libvmaf pthreads"
zmq_filter_deps="libzmq"
zoompan_filter_deps="swscale"
zscale_filter_deps="libzimg const_nan"
scale_vaapi_filter_deps="vaapi"
scale_vulkan_filter_deps="vulkan libglslang"
vpp_qsv_filter_deps="libmfx"
vpp_qsv_filter_select="qsvvpp"
xfade_opencl_filter_deps="opencl"
yadif_cuda_filter_deps="ffnvcodec"
yadif_cuda_filter_deps_any="cuda_nvcc cuda_llvm"

# examples
avio_list_dir_deps="avformat avutil"
avio_reading_deps="avformat avcodec avutil"
decode_audio_example_deps="avcodec avutil"
decode_video_example_deps="avcodec avutil"
demuxing_decoding_example_deps="avcodec avformat avutil"
encode_audio_example_deps="avcodec avutil"
encode_video_example_deps="avcodec avutil"
extract_mvs_example_deps="avcodec avformat avutil"
filter_audio_example_deps="avfilter avutil"
filtering_audio_example_deps="avfilter avcodec avformat avutil"
filtering_video_example_deps="avfilter avcodec avformat avutil"
http_multiclient_example_deps="avformat avutil fork"
hw_decode_example_deps="avcodec avformat avutil"
metadata_example_deps="avformat avutil"
muxing_example_deps="avcodec avformat avutil swscale"
qsvdec_example_deps="avcodec avutil libmfx h264_qsv_decoder"
remuxing_example_deps="avcodec avformat avutil"
resampling_audio_example_deps="avutil swresample"
scaling_video_example_deps="avutil swscale"
transcode_aac_example_deps="avcodec avformat swresample"
transcoding_example_deps="avfilter avcodec avformat avutil"
vaapi_encode_example_deps="avcodec avutil h264_vaapi_encoder"
vaapi_transcode_example_deps="avcodec avformat avutil h264_vaapi_encoder"

# EXTRALIBS_LIST
cpu_init_extralibs="pthreads_extralibs"
cws2fws_extralibs="zlib_extralibs"

# libraries, in any order
avcodec_deps="avutil"
avcodec_suggest="libm"
avcodec_select="null_bsf"
avdevice_deps="avformat avcodec avutil"
avdevice_suggest="libm"
avfilter_deps="avutil"
avfilter_suggest="libm"
avformat_deps="avcodec avutil"
avformat_suggest="libm network zlib"
avresample_deps="avutil"
avresample_suggest="libm"
avutil_suggest="clock_gettime ffnvcodec libm libdrm libmfx opencl user32 vaapi vulkan videotoolbox corefoundation corevideo coremedia bcrypt"
postproc_deps="avutil gpl"
postproc_suggest="libm"
swresample_deps="avutil"
swresample_suggest="libm libsoxr"
swscale_deps="avutil"
swscale_suggest="libm"

avcodec_extralibs="pthreads_extralibs iconv_extralibs dxva2_extralibs"
avfilter_extralibs="pthreads_extralibs"
avutil_extralibs="d3d11va_extralibs nanosleep_extralibs pthreads_extralibs vaapi_drm_extralibs vaapi_x11_extralibs vdpau_x11_extralibs"

# programs
ffmpeg_deps="avcodec avfilter avformat"
ffmpeg_select="aformat_filter anull_filter atrim_filter format_filter
               hflip_filter null_filter
               transpose_filter trim_filter vflip_filter"
ffmpeg_suggest="ole32 psapi shell32"
ffplay_deps="avcodec avformat swscale swresample sdl2"
ffplay_select="rdft crop_filter transpose_filter hflip_filter vflip_filter rotate_filter"
ffplay_suggest="shell32"
ffprobe_deps="avcodec avformat"
ffprobe_suggest="shell32"

# documentation
podpages_deps="perl"
manpages_deps="perl pod2man"
htmlpages_deps="perl"
htmlpages_deps_any="makeinfo_html texi2html"
txtpages_deps="perl makeinfo"
doc_deps_any="manpages htmlpages podpages txtpages"

# default parameters

logfile="ffbuild/config.log"

# installation paths
prefix_default="/usr/local"
bindir_default='${prefix}/bin'
datadir_default='${prefix}/share/ffmpeg'
docdir_default='${prefix}/share/doc/ffmpeg'
incdir_default='${prefix}/include'
libdir_default='${prefix}/lib'
mandir_default='${prefix}/share/man'

# toolchain
ar_default="ar"
cc_default="gcc"
cxx_default="g++"
host_cc_default="gcc"
doxygen_default="doxygen"
install="install"
ln_s_default="ln -s -f"
nm_default="nm -g"
pkg_config_default=pkg-config
ranlib_default="ranlib"
strip_default="strip"
version_script='--version-script'
objformat="elf32"
x86asmexe_default="nasm"
windres_default="windres"
striptype="direct"

# OS
target_os_default=$(tolower $(uname -s))
host_os=$target_os_default

# machine
if test "$target_os_default" = aix; then
    arch_default=$(uname -p)
    strip_default="strip -X32_64"
    nm_default="nm -g -X32_64"
else
    arch_default=$(uname -m)
fi
cpu="generic"
intrinsics="none"

# configurable options
enable $PROGRAM_LIST
enable $DOCUMENT_LIST
enable $EXAMPLE_LIST
enable $(filter_out avresample $LIBRARY_LIST)
enable stripping

enable asm
enable debug
enable doc
enable faan faandct faanidct
enable large_tests
enable optimizations
enable runtime_cpudetect
enable safe_bitstream_reader
enable static
enable swscale_alpha
enable valgrind_backtrace

sws_max_filter_size_default=256
set_default sws_max_filter_size

# internal components are enabled by default
enable $EXTRALIBS_LIST

# Avoid external, non-system, libraries getting enabled by dependency resolution
disable $EXTERNAL_LIBRARY_LIST $HWACCEL_LIBRARY_LIST

# build settings
SHFLAGS='-shared -Wl,-soname,$$(@F)'
LIBPREF="lib"
LIBSUF=".a"
FULLNAME='$(NAME)$(BUILDSUF)'
LIBNAME='$(LIBPREF)$(FULLNAME)$(LIBSUF)'
SLIBPREF="lib"
SLIBSUF=".so"
SLIBNAME='$(SLIBPREF)$(FULLNAME)$(SLIBSUF)'
SLIBNAME_WITH_VERSION='$(SLIBNAME).$(LIBVERSION)'
SLIBNAME_WITH_MAJOR='$(SLIBNAME).$(LIBMAJOR)'
LIB_INSTALL_EXTRA_CMD='$$(RANLIB) "$(LIBDIR)/$(LIBNAME)"'
SLIB_INSTALL_NAME='$(SLIBNAME_WITH_VERSION)'
SLIB_INSTALL_LINKS='$(SLIBNAME_WITH_MAJOR) $(SLIBNAME)'
VERSION_SCRIPT_POSTPROCESS_CMD="cat"

asflags_filter=echo
cflags_filter=echo
ldflags_filter=echo

AS_C='-c'
AS_O='-o $@'
CC_C='-c'
CC_E='-E -o $@'
CC_O='-o $@'
CXX_C='-c'
CXX_O='-o $@'
OBJCC_C='-c'
OBJCC_E='-E -o $@'
OBJCC_O='-o $@'
X86ASM_O='-o $@'
LD_O='-o $@'
LD_LIB='-l%'
LD_PATH='-L'
HOSTCC_C='-c'
HOSTCC_E='-E -o $@'
HOSTCC_O='-o $@'
HOSTLD_O='-o $@'
NVCC_C='-c'
NVCC_O='-o $@'

host_extralibs='-lm'
host_cflags_filter=echo
host_ldflags_filter=echo

target_path='$(CURDIR)'

# since the object filename is not given with the -MM flag, the compiler
# is only able to print the basename, and we must add the path ourselves
DEPCMD='$(DEP$(1)) $(DEP$(1)FLAGS) $($(1)DEP_FLAGS) $< 2>/dev/null | sed -e "/^\#.*/d" -e "s,^[[:space:]]*$(@F),$(@D)/$(@F)," > $(@:.o=.d)'
DEPFLAGS='-MM'

mkdir -p ffbuild

# find source path
if test -f configure; then
    source_path=.
elif test -f src/configure; then
    source_path=src
else
    source_path=$(cd $(dirname "$0"); pwd)
    case "$source_path" in
        *[[:blank:]]*) die "Out of tree builds are impossible with whitespace in source path." ;;
    esac
    test -e "$source_path/config.h" &&
        die "Out of tree builds are impossible with config.h in source dir."
fi

for v in "$@"; do
    r=${v#*=}
    l=${v%"$r"}
    r=$(sh_quote "$r")
    FFMPEG_CONFIGURATION="${FFMPEG_CONFIGURATION# } ${l}${r}"
done

find_things_extern(){
    thing=$1
    pattern=$2
    file=$source_path/$3
    out=${4:-$thing}
    sed -n "s/^[^#]*extern.*$pattern *ff_\([^ ]*\)_$thing;/\1_$out/p" "$file"
}

find_filters_extern(){
    file=$source_path/$1
    sed -n 's/^extern AVFilter ff_[avfsinkrc]\{2,5\}_\([[:alnum:]_]\{1,\}\);/\1_filter/p' $file
}

FILTER_LIST=$(find_filters_extern libavfilter/allfilters.c)
OUTDEV_LIST=$(find_things_extern muxer AVOutputFormat libavdevice/alldevices.c outdev)
INDEV_LIST=$(find_things_extern demuxer AVInputFormat libavdevice/alldevices.c indev)
MUXER_LIST=$(find_things_extern muxer AVOutputFormat libavformat/allformats.c)
DEMUXER_LIST=$(find_things_extern demuxer AVInputFormat libavformat/allformats.c)
ENCODER_LIST=$(find_things_extern encoder AVCodec libavcodec/allcodecs.c)
DECODER_LIST=$(find_things_extern decoder AVCodec libavcodec/allcodecs.c)
CODEC_LIST="
    $ENCODER_LIST
    $DECODER_LIST
"
PARSER_LIST=$(find_things_extern parser AVCodecParser libavcodec/parsers.c)
BSF_LIST=$(find_things_extern bsf AVBitStreamFilter libavcodec/bitstream_filters.c)
HWACCEL_LIST=$(find_things_extern hwaccel AVHWAccel libavcodec/hwaccels.h)
PROTOCOL_LIST=$(find_things_extern protocol URLProtocol libavformat/protocols.c)

AVCODEC_COMPONENTS_LIST="
    $BSF_LIST
    $DECODER_LIST
    $ENCODER_LIST
    $HWACCEL_LIST
    $PARSER_LIST
"

AVDEVICE_COMPONENTS_LIST="
    $INDEV_LIST
    $OUTDEV_LIST
"

AVFILTER_COMPONENTS_LIST="
    $FILTER_LIST
"

AVFORMAT_COMPONENTS_LIST="
    $DEMUXER_LIST
    $MUXER_LIST
    $PROTOCOL_LIST
"

ALL_COMPONENTS="
    $AVCODEC_COMPONENTS_LIST
    $AVDEVICE_COMPONENTS_LIST
    $AVFILTER_COMPONENTS_LIST
    $AVFORMAT_COMPONENTS_LIST
"

for n in $COMPONENT_LIST; do
    v=$(toupper ${n%s})_LIST
    eval enable \$$v
    eval ${n}_if_any="\$$v"
done

enable $ARCH_EXT_LIST

die_unknown(){
    echo "Unknown option \"$1\"."
    echo "See $0 --help for available options."
    exit 1
}

print_in_columns() {
    tr ' ' '\n' | sort | tr '\r\n' '  ' | awk -v col_width=24 -v width="$ncols" '
    {
        num_cols = width > col_width ? int(width / col_width) : 1;
        num_rows = int((NF + num_cols-1) / num_cols);
        y = x = 1;
        for (y = 1; y <= num_rows; y++) {
            i = y;
            for (x = 1; x <= num_cols; x++) {
                if (i <= NF) {
                  line = sprintf("%s%-" col_width "s", line, $i);
                }
                i = i + num_rows;
            }
            print line; line = "";
        }
    }' | sed 's/ *$//'
}

show_list() {
    suffix=_$1
    shift
    echo $* | sed s/$suffix//g | print_in_columns
    exit 0
}

rand_list(){
    IFS=', '
    set -- $*
    unset IFS
    for thing; do
        comp=${thing%:*}
        prob=${thing#$comp}
        prob=${prob#:}
        is_in ${comp} $COMPONENT_LIST && eval comp=\$$(toupper ${comp%s})_LIST
        echo "prob ${prob:-0.5}"
        printf '%s\n' $comp
    done
}

do_random(){
    action=$1
    shift
    random_seed=$(awk "BEGIN { srand($random_seed); print srand() }")
    $action $(rand_list "$@" | awk "BEGIN { srand($random_seed) } \$1 == \"prob\" { prob = \$2; next } rand() < prob { print }")
}

for opt do
    optval="${opt#*=}"
    case "$opt" in
        --extra-ldflags=*)
            add_ldflags $optval
        ;;
        --extra-ldexeflags=*)
            add_ldexeflags $optval
        ;;
        --extra-ldsoflags=*)
            add_ldsoflags $optval
        ;;
        --extra-ldlibflags=*)
            warn "The --extra-ldlibflags option is only provided for compatibility and will be\n"\
                 "removed in the future. Use --extra-ldsoflags instead."
            add_ldsoflags $optval
        ;;
        --extra-libs=*)
            add_extralibs $optval
        ;;
        --disable-devices)
            disable $INDEV_LIST $OUTDEV_LIST
        ;;
        --enable-debug=*)
            debuglevel="$optval"
        ;;
        --disable-programs)
            disable $PROGRAM_LIST
        ;;
        --disable-everything)
            map 'eval unset \${$(toupper ${v%s})_LIST}' $COMPONENT_LIST
        ;;
        --disable-all)
            map 'eval unset \${$(toupper ${v%s})_LIST}' $COMPONENT_LIST
            disable $LIBRARY_LIST $PROGRAM_LIST doc
            enable avutil
        ;;
        --enable-random|--disable-random)
            action=${opt%%-random}
            do_random ${action#--} $COMPONENT_LIST
        ;;
        --enable-random=*|--disable-random=*)
            action=${opt%%-random=*}
            do_random ${action#--} $optval
        ;;
        --enable-sdl)
            enable sdl2
        ;;
        --enable-*=*|--disable-*=*)
            eval $(echo "${opt%%=*}" | sed 's/--/action=/;s/-/ thing=/')
            is_in "${thing}s" $COMPONENT_LIST || die_unknown "$opt"
            eval list=\$$(toupper $thing)_LIST
            name=$(echo "${optval}" | sed "s/,/_${thing}|/g")_${thing}
            list=$(filter "$name" $list)
            [ "$list" = "" ] && warn "Option $opt did not match anything"
            test $action = enable && warn_if_gets_disabled $list
            $action $list
        ;;
        --enable-yasm|--disable-yasm)
            warn "The ${opt} option is only provided for compatibility and will be\n"\
                 "removed in the future. Use --enable-x86asm / --disable-x86asm instead."
            test $opt = --enable-yasm && x86asm=yes || x86asm=no
        ;;
        --yasmexe=*)
            warn "The --yasmexe option is only provided for compatibility and will be\n"\
                 "removed in the future. Use --x86asmexe instead."
            x86asmexe="$optval"
        ;;
        --enable-?*|--disable-?*)
            eval $(echo "$opt" | sed 's/--/action=/;s/-/ option=/;s/-/_/g')
            if is_in $option $COMPONENT_LIST; then
                test $action = disable && action=unset
                eval $action \$$(toupper ${option%s})_LIST
            elif is_in $option $CMDLINE_SELECT; then
                $action $option
            else
                die_unknown $opt
            fi
        ;;
        --list-*)
            NAME="${opt#--list-}"
            is_in $NAME $COMPONENT_LIST || die_unknown $opt
            NAME=${NAME%s}
            eval show_list $NAME \$$(toupper $NAME)_LIST
        ;;
        --help|-h) show_help
        ;;
        --quiet|-q) quiet=yes
        ;;
        --fatal-warnings) enable fatal_warnings
        ;;
        --libfuzzer=*)
            libfuzzer_path="$optval"
        ;;
        *)
            optname="${opt%%=*}"
            optname="${optname#--}"
            optname=$(echo "$optname" | sed 's/-/_/g')
            if is_in $optname $CMDLINE_SET; then
                eval $optname='$optval'
            elif is_in $optname $CMDLINE_APPEND; then
                append $optname "$optval"
            else
                die_unknown $opt
            fi
        ;;
    esac
done

for e in $env; do
    eval "export $e"
done

if disabled autodetect; then

    # Unless iconv is explicitely disabled by the user, we still want to probe
    # for the iconv from the libc.
    disabled iconv || enable libc_iconv

    disable_weak $EXTERNAL_AUTODETECT_LIBRARY_LIST
    disable_weak $HWACCEL_AUTODETECT_LIBRARY_LIST
fi
# Mark specifically enabled, but normally autodetected libraries as requested.
for lib in $AUTODETECT_LIBS; do
    enabled $lib && request $lib
done
#TODO: switch to $AUTODETECT_LIBS when $THREADS_LIST is supported the same way
enable_weak $EXTERNAL_AUTODETECT_LIBRARY_LIST
enable_weak $HWACCEL_AUTODETECT_LIBRARY_LIST

disabled logging && logfile=/dev/null

# command line configuration sanity checks

# we need to build at least one lib type
if ! enabled_any static shared; then
    cat <<EOF
At least one library type must be built.
Specify --enable-static to build the static libraries or --enable-shared to
build the shared libraries as well. To only build the shared libraries specify
--disable-static in addition to --enable-shared.
EOF
    exit 1
fi

die_license_disabled() {
    enabled $1 || { enabled $v && die "$v is $1 and --enable-$1 is not specified."; }
}

die_license_disabled_gpl() {
    enabled $1 || { enabled $v && die "$v is incompatible with the gpl and --enable-$1 is not specified."; }
}

map "die_license_disabled gpl"      $EXTERNAL_LIBRARY_GPL_LIST $EXTERNAL_LIBRARY_GPLV3_LIST
map "die_license_disabled version3" $EXTERNAL_LIBRARY_VERSION3_LIST $EXTERNAL_LIBRARY_GPLV3_LIST

enabled gpl && map "die_license_disabled_gpl nonfree" $EXTERNAL_LIBRARY_NONFREE_LIST
map "die_license_disabled nonfree" $HWACCEL_LIBRARY_NONFREE_LIST

enabled version3 && { enabled gpl && enable gplv3 || enable lgplv3; }

if enabled nonfree; then
    license="nonfree and unredistributable"
elif enabled gplv3; then
    license="GPL version 3 or later"
elif enabled lgplv3; then
    license="LGPL version 3 or later"
elif enabled gpl; then
    license="GPL version 2 or later"
else
    license="LGPL version 2.1 or later"
fi

enabled_all gnutls openssl &&
    die "GnuTLS and OpenSSL must not be enabled at the same time."

enabled_all gnutls mbedtls &&
    die "GnuTLS and mbedTLS must not be enabled at the same time."

enabled_all openssl mbedtls &&
    die "OpenSSL and mbedTLS must not be enabled at the same time."

# Disable all the library-specific components if the library itself
# is disabled, see AVCODEC_LIST and following _LIST variables.

disable_components(){
    disabled ${1} && disable $(
        eval components="\$$(toupper ${1})_COMPONENTS"
        map 'eval echo \${$(toupper ${v%s})_LIST}' $components
    )
}

map 'disable_components $v' $LIBRARY_LIST

echo "# $0 $FFMPEG_CONFIGURATION" > $logfile
set >> $logfile

test -n "$valgrind" && toolchain="valgrind-memcheck"

enabled ossfuzz && ! echo $CFLAGS | grep -q -- "-fsanitize="  && ! echo $CFLAGS | grep -q -- "-fcoverage-mapping" &&{
    add_cflags  -fsanitize=address,undefined -fsanitize-coverage=trace-pc-guard,trace-cmp -fno-omit-frame-pointer
    add_ldflags -fsanitize=address,undefined -fsanitize-coverage=trace-pc-guard,trace-cmp
}

case "$toolchain" in
    *-asan)
        cc_default="${toolchain%-asan}"
        add_cflags  -fsanitize=address
        add_ldflags -fsanitize=address
    ;;
    *-msan)
        cc_default="${toolchain%-msan}"
        add_cflags  -fsanitize=memory -fsanitize-memory-track-origins
        add_ldflags -fsanitize=memory
    ;;
    *-tsan)
        cc_default="${toolchain%-tsan}"
        add_cflags  -fsanitize=thread
        add_ldflags -fsanitize=thread
        case "$toolchain" in
            gcc-tsan)
                add_cflags  -fPIC
                add_ldflags -fPIC
                ;;
        esac
    ;;
    *-usan)
        cc_default="${toolchain%-usan}"
        add_cflags  -fsanitize=undefined
        add_ldflags -fsanitize=undefined
    ;;
    valgrind-*)
        target_exec_default="valgrind"
        case "$toolchain" in
            valgrind-massif)
                target_exec_args="--tool=massif --alloc-fn=av_malloc --alloc-fn=av_mallocz --alloc-fn=av_calloc --alloc-fn=av_fast_padded_malloc --alloc-fn=av_fast_malloc --alloc-fn=av_realloc_f --alloc-fn=av_fast_realloc --alloc-fn=av_realloc"
                ;;
            valgrind-memcheck)
                target_exec_args="--error-exitcode=1 --malloc-fill=0x2a --track-origins=yes --leak-check=full --gen-suppressions=all --suppressions=$source_path/tests/fate-valgrind.supp"
                ;;
        esac
    ;;
    msvc)
        # Check whether the current MSVC version needs the C99 converter.
        # From MSVC 2013 (compiler major version 18) onwards, it does actually
        # support enough of C99 to build ffmpeg. Default to the new
        # behaviour if the regexp was unable to match anything, since this
        # successfully parses the version number of existing supported
        # versions that require the converter (MSVC 2010 and 2012).
        cl_major_ver=$(cl.exe 2>&1 | sed -n 's/.*Version \([[:digit:]]\{1,\}\)\..*/\1/p')
        if [ -z "$cl_major_ver" ] || [ $cl_major_ver -ge 18 ]; then
            cc_default="cl.exe"
            cxx_default="cl.exe"
        else
            die "Unsupported MSVC version (2013 or newer required)"
        fi
        ld_default="$source_path/compat/windows/mslink"
        nm_default="dumpbin.exe -symbols"
        ar_default="lib.exe"
        case "$arch" in
        aarch64|arm64)
            as_default="armasm64.exe"
            ;;
        arm*)
            as_default="armasm.exe"
            ;;
        esac
        target_os_default="win32"
        # Use a relative path for TMPDIR. This makes sure all the
        # ffconf temp files are written with a relative path, avoiding
        # issues with msys/win32 path conversion for MSVC parameters
        # such as -Fo<file> or -out:<file>.
        TMPDIR=.
    ;;
    icl)
        cc_default="icl"
        ld_default="xilink"
        nm_default="dumpbin -symbols"
        ar_default="xilib"
        target_os_default="win32"
        TMPDIR=.
    ;;
    gcov)
        add_cflags  -fprofile-arcs -ftest-coverage
        add_ldflags -fprofile-arcs -ftest-coverage
    ;;
    llvm-cov)
        add_cflags -fprofile-arcs -ftest-coverage
        add_ldflags --coverage
    ;;
    hardened)
        add_cppflags -U_FORTIFY_SOURCE -D_FORTIFY_SOURCE=2
        add_cflags   -fno-strict-overflow -fstack-protector-all
        add_ldflags  -Wl,-z,relro -Wl,-z,now
        add_cflags   -fPIE
        add_ldexeflags -fPIE -pie
    ;;
    ?*)
        die "Unknown toolchain $toolchain"
    ;;
esac

if test -n "$cross_prefix"; then
    test -n "$arch" && test -n "$target_os" ||
        die "Must specify target arch (--arch) and OS (--target-os) when cross-compiling"
    enable cross_compile
fi

set_default target_os
if test "$target_os" = android; then
    cc_default="clang"
fi

ar_default="${cross_prefix}${ar_default}"
cc_default="${cross_prefix}${cc_default}"
cxx_default="${cross_prefix}${cxx_default}"
nm_default="${cross_prefix}${nm_default}"
pkg_config_default="${cross_prefix}${pkg_config_default}"
if ${cross_prefix}${ranlib_default} 2>&1 | grep -q "\-D "; then
    ranlib_default="${cross_prefix}${ranlib_default} -D"
else
    ranlib_default="${cross_prefix}${ranlib_default}"
fi
strip_default="${cross_prefix}${strip_default}"
windres_default="${cross_prefix}${windres_default}"

sysinclude_default="${sysroot}/usr/include"

if enabled cuda_sdk; then
    warn "Option --enable-cuda-sdk is deprecated. Use --enable-cuda-nvcc instead."
    enable cuda_nvcc
fi

if enabled cuda_nvcc; then
    nvcc_default="nvcc"
    nvccflags_default="-gencode arch=compute_30,code=sm_30 -O2"
else
    nvcc_default="clang"
    nvccflags_default="--cuda-gpu-arch=sm_30 -O2"
    NVCC_C=""
fi

set_default arch cc cxx doxygen pkg_config ranlib strip sysinclude \
    target_exec x86asmexe nvcc
enabled cross_compile || host_cc_default=$cc
set_default host_cc

pkg_config_fail_message=""
if ! $pkg_config --version >/dev/null 2>&1; then
    warn "$pkg_config not found, library detection may fail."
    pkg_config=false
elif is_in -static $cc $LDFLAGS && ! is_in --static $pkg_config $pkg_config_flags; then
    pkg_config_fail_message="
Note: When building a static binary, add --pkg-config-flags=\"--static\"."
fi

if test $doxygen != $doxygen_default && \
  ! $doxygen --version >/dev/null 2>&1; then
    warn "Specified doxygen \"$doxygen\" not found, API documentation will fail to build."
fi

exesuf() {
    case $1 in
        mingw32*|mingw64*|win32|win64|cygwin*|*-dos|freedos|opendos|os/2*|symbian) echo .exe ;;
    esac
}

EXESUF=$(exesuf $target_os)
HOSTEXESUF=$(exesuf $host_os)

# set temporary file name
: ${TMPDIR:=$TEMPDIR}
: ${TMPDIR:=$TMP}
: ${TMPDIR:=/tmp}

if [ -n "$tempprefix" ] ; then
    mktemp(){
        tmpname="$tempprefix.${HOSTNAME}.${UID}"
        echo "$tmpname"
        mkdir "$tmpname"
    }
elif ! test_cmd mktemp -u XXXXXX; then
    # simple replacement for missing mktemp
    # NOT SAFE FOR GENERAL USE
    mktemp(){
        tmpname="${2%%XXX*}.${HOSTNAME}.${UID}.$$"
        echo "$tmpname"
        mkdir "$tmpname"
    }
fi

FFTMPDIR=$(mktemp -d "${TMPDIR}/ffconf.XXXXXXXX" 2> /dev/null) ||
    die "Unable to create temporary directory in $TMPDIR."

tmpfile(){
    tmp="${FFTMPDIR}/test"$2
    (set -C; exec > $tmp) 2> /dev/null ||
        die "Unable to create temporary file in $FFTMPDIR."
    eval $1=$tmp
}

trap 'rm -rf -- "$FFTMPDIR"' EXIT
trap 'exit 2' INT

tmpfile TMPASM .asm
tmpfile TMPC   .c
tmpfile TMPCPP .cpp
tmpfile TMPE   $EXESUF
tmpfile TMPH   .h
tmpfile TMPM   .m
tmpfile TMPCU  .cu
tmpfile TMPO   .o
tmpfile TMPS   .S
tmpfile TMPSH  .sh
tmpfile TMPV   .ver

unset -f mktemp

chmod +x $TMPE

# make sure we can execute files in $TMPDIR
cat > $TMPSH 2>> $logfile <<EOF
#! /bin/sh
EOF
chmod +x $TMPSH >> $logfile 2>&1
if ! $TMPSH >> $logfile 2>&1; then
    cat <<EOF
Unable to create and execute files in $TMPDIR.  Set the TMPDIR environment
variable to another directory and make sure that it is not mounted noexec.
EOF
    die "Sanity test failed."
fi

armasm_flags(){
    for flag; do
        case $flag in
            # Filter out MSVC cl.exe options from cflags that shouldn't
            # be passed to gas-preprocessor
            -M[TD]*)                                            ;;
            *)                  echo $flag                      ;;
        esac
   done
}

cparser_flags(){
    for flag; do
        case $flag in
            -Wno-switch)             echo -Wno-switch-enum ;;
            -Wno-format-zero-length) ;;
            -Wdisabled-optimization) ;;
            -Wno-pointer-sign)       echo -Wno-other ;;
            *)                       echo $flag ;;
        esac
    done
}

msvc_common_flags(){
    for flag; do
        case $flag in
            # In addition to specifying certain flags under the compiler
            # specific filters, they must be specified here as well or else the
            # generic catch all at the bottom will print the original flag.
            -Wall)                ;;
            -Wextra)              ;;
            -std=c*)              ;;
            # Common flags
            -fomit-frame-pointer) ;;
            -g)                   echo -Z7 ;;
            -fno-math-errno)      ;;
            -fno-common)          ;;
            -fno-signed-zeros)    ;;
            -fPIC)                ;;
            -mthumb)              ;;
            -march=*)             ;;
            -lz)                  echo zlib.lib ;;
            -lx264)               echo libx264.lib ;;
            -lstdc++)             ;;
            -l*)                  echo ${flag#-l}.lib ;;
            -LARGEADDRESSAWARE)   echo $flag ;;
            -L*)                  echo -libpath:${flag#-L} ;;
            -Wl,*)                ;;
            *)                    echo $flag ;;
        esac
    done
}

msvc_flags(){
    msvc_common_flags "$@"
    for flag; do
        case $flag in
            -Wall)                echo -W3 -wd4018 -wd4146 -wd4244 -wd4305     \
                                       -wd4554 ;;
            -Wextra)              echo -W4 -wd4244 -wd4127 -wd4018 -wd4389     \
                                       -wd4146 -wd4057 -wd4204 -wd4706 -wd4305 \
                                       -wd4152 -wd4324 -we4013 -wd4100 -wd4214 \
                                       -wd4307 \
                                       -wd4273 -wd4554 -wd4701 -wd4703 ;;
        esac
    done
}

icl_flags(){
    msvc_common_flags "$@"
    for flag; do
        case $flag in
            # Despite what Intel's documentation says -Wall, which is supported
            # on Windows, does enable remarks so disable them here.
            -Wall)                echo $flag -Qdiag-disable:remark ;;
            -std=c99)             echo -Qstd=c99 ;;
            -flto)                echo -ipo ;;
        esac
    done
}

icc_flags(){
    for flag; do
        case $flag in
            -flto)                echo -ipo ;;
            *)                    echo $flag ;;
        esac
    done
}

suncc_flags(){
    for flag; do
        case $flag in
            -march=*|-mcpu=*)
                case "${flag#*=}" in
                    native)                   echo -xtarget=native       ;;
                    v9|niagara)               echo -xarch=sparc          ;;
                    ultrasparc)               echo -xarch=sparcvis       ;;
                    ultrasparc3|niagara2)     echo -xarch=sparcvis2      ;;
                    i586|pentium)             echo -xchip=pentium        ;;
                    i686|pentiumpro|pentium2) echo -xtarget=pentium_pro  ;;
                    pentium3*|c3-2)           echo -xtarget=pentium3     ;;
                    pentium-m)          echo -xarch=sse2 -xchip=pentium3 ;;
                    pentium4*)          echo -xtarget=pentium4           ;;
                    prescott|nocona)    echo -xarch=sse3 -xchip=pentium4 ;;
                    *-sse3)             echo -xarch=sse3                 ;;
                    core2)              echo -xarch=ssse3 -xchip=core2   ;;
                    bonnell)                   echo -xarch=ssse3         ;;
                    corei7|nehalem)            echo -xtarget=nehalem     ;;
                    westmere)                  echo -xtarget=westmere    ;;
                    silvermont)                echo -xarch=sse4_2        ;;
                    corei7-avx|sandybridge)    echo -xtarget=sandybridge ;;
                    core-avx*|ivybridge|haswell|broadwell|skylake*|knl)
                                               echo -xarch=avx           ;;
                    amdfam10|barcelona)        echo -xtarget=barcelona   ;;
                    btver1)                    echo -xarch=amdsse4a      ;;
                    btver2|bdver*|znver*)      echo -xarch=avx           ;;
                    athlon-4|athlon-[mx]p)     echo -xarch=ssea          ;;
                    k8|opteron|athlon64|athlon-fx)
                                               echo -xarch=sse2a         ;;
                    athlon*)                   echo -xarch=pentium_proa  ;;
                esac
                ;;
            -std=c99)             echo -xc99              ;;
            -fomit-frame-pointer) echo -xregs=frameptr    ;;
            -fPIC)                echo -KPIC -xcode=pic32 ;;
            -W*,*)                echo $flag              ;;
            -f*-*|-W*|-mimpure-text)                      ;;
            -shared)              echo -G                 ;;
            *)                    echo $flag              ;;
        esac
    done
}

probe_cc(){
    pfx=$1
    _cc=$2
    first=$3

    unset _type _ident _cc_c _cc_e _cc_o _flags _cflags
    unset _ld_o _ldflags _ld_lib _ld_path
    unset _depflags _DEPCMD _DEPFLAGS
    _flags_filter=echo

    if $_cc --version 2>&1 | grep -q '^GNU assembler'; then
        true # no-op to avoid reading stdin in following checks
    elif $_cc -v 2>&1 | grep -q '^gcc.*LLVM'; then
        _type=llvm_gcc
        gcc_extra_ver=$(expr "$($_cc --version 2>/dev/null | head -n1)" : '.*\((.*)\)')
        _ident="llvm-gcc $($_cc -dumpversion 2>/dev/null) $gcc_extra_ver"
        _depflags='-MMD -MF $(@:.o=.d) -MT $@'
        _cflags_speed='-O3'
        _cflags_size='-Os'
    elif $_cc -v 2>&1 | grep -qi ^gcc; then
        _type=gcc
        gcc_version=$($_cc --version | head -n1)
        gcc_basever=$($_cc -dumpversion)
        gcc_pkg_ver=$(expr "$gcc_version" : '[^ ]* \(([^)]*)\)')
        gcc_ext_ver=$(expr "$gcc_version" : ".*$gcc_pkg_ver $gcc_basever \\(.*\\)")
        _ident=$(cleanws "gcc $gcc_basever $gcc_pkg_ver $gcc_ext_ver")
        case $gcc_basever in
            2) ;;
            2.*) ;;
            *) _depflags='-MMD -MF $(@:.o=.d) -MT $@' ;;
        esac
        if [ "$first" = true ]; then
            case $gcc_basever in
                4.2*)
                warn "gcc 4.2 is outdated and may miscompile FFmpeg. Please use a newer compiler." ;;
            esac
        fi
        _cflags_speed='-O3'
        _cflags_size='-Os'
    elif $_cc --version 2>/dev/null | grep -q ^icc; then
        _type=icc
        _ident=$($_cc --version | head -n1)
        _depflags='-MMD'
        _cflags_speed='-O3'
        _cflags_size='-Os'
        _cflags_noopt='-O1'
        _flags_filter=icc_flags
    elif $_cc -v 2>&1 | grep -q xlc; then
        _type=xlc
        _ident=$($_cc -qversion 2>/dev/null | head -n1)
        _cflags_speed='-O5'
        _cflags_size='-O5 -qcompact'
    elif $_cc --vsn 2>/dev/null | grep -Eq "ARM (C/C\+\+ )?Compiler"; then
        test -d "$sysroot" || die "No valid sysroot specified."
        _type=armcc
        _ident=$($_cc --vsn | grep -i build | head -n1 | sed 's/.*: //')
        armcc_conf="$PWD/armcc.conf"
        $_cc --arm_linux_configure                 \
             --arm_linux_config_file="$armcc_conf" \
             --configure_sysroot="$sysroot"        \
             --configure_cpp_headers="$sysinclude" >>$logfile 2>&1 ||
             die "Error creating armcc configuration file."
        $_cc --vsn | grep -q RVCT && armcc_opt=rvct || armcc_opt=armcc
        _flags="--arm_linux_config_file=$armcc_conf --translate_gcc"
        as_default="${cross_prefix}gcc"
        _depflags='-MMD'
        _cflags_speed='-O3'
        _cflags_size='-Os'
    elif $_cc -v 2>&1 | grep -q clang && ! $_cc -? > /dev/null 2>&1; then
        _type=clang
        _ident=$($_cc --version 2>/dev/null | head -n1)
        _depflags='-MMD -MF $(@:.o=.d) -MT $@'
        _cflags_speed='-O3'
        _cflags_size='-Oz'
    elif $_cc -V 2>&1 | grep -q Sun; then
        _type=suncc
        _ident=$($_cc -V 2>&1 | head -n1 | cut -d' ' -f 2-)
        _DEPCMD='$(DEP$(1)) $(DEP$(1)FLAGS) $($(1)DEP_FLAGS) $< | sed -e "1s,^.*: ,$@: ," -e "\$$!s,\$$, \\\," -e "1!s,^.*: , ," > $(@:.o=.d)'
        _DEPFLAGS='-xM1 -xc99'
        _ldflags='-std=c99'
        _cflags_speed='-O5'
        _cflags_size='-O5 -xspace'
        _flags_filter=suncc_flags
    elif $_cc -v 2>&1 | grep -q 'PathScale\|Path64'; then
        _type=pathscale
        _ident=$($_cc -v 2>&1 | head -n1 | tr -d :)
        _depflags='-MMD -MF $(@:.o=.d) -MT $@'
        _cflags_speed='-O2'
        _cflags_size='-Os'
        _flags_filter='filter_out -Wdisabled-optimization'
    elif $_cc -v 2>&1 | grep -q Open64; then
        _type=open64
        _ident=$($_cc -v 2>&1 | head -n1 | tr -d :)
        _depflags='-MMD -MF $(@:.o=.d) -MT $@'
        _cflags_speed='-O2'
        _cflags_size='-Os'
        _flags_filter='filter_out -Wdisabled-optimization|-Wtype-limits|-fno-signed-zeros'
    elif $_cc 2>&1 | grep -q 'Microsoft.*ARM.*Assembler'; then
        _type=armasm
        _ident=$($_cc | head -n1)
        # 4509: "This form of conditional instruction is deprecated"
        _flags="-nologo -ignore 4509"
        _flags_filter=armasm_flags
    elif $_cc 2>&1 | grep -q Intel; then
        _type=icl
        _ident=$($_cc 2>&1 | head -n1)
        _depflags='-QMMD -QMF$(@:.o=.d) -QMT$@'
        # Not only is O3 broken on 13.x+ but it is slower on all previous
        # versions (tested) as well.
        _cflags_speed="-O2"
        _cflags_size="-O1 -Oi" # -O1 without -Oi miscompiles stuff
        if $_cc 2>&1 | grep -q Linker; then
            _ld_o='-out:$@'
        else
            _ld_o='-Fe$@'
        fi
        _cc_o='-Fo$@'
        _cc_e='-P'
        _flags_filter=icl_flags
        _ld_lib='lib%.a'
        _ld_path='-libpath:'
        # -Qdiag-error to make icl error when seeing certain unknown arguments
        _flags='-nologo -Qdiag-error:4044,10157'
        # -Qvec- -Qsimd- to prevent miscompilation, -GS, fp:precise for consistency
        # with MSVC which enables it by default.
        _cflags='-Qms0 -Qvec- -Qsimd- -GS -fp:precise'
        disable stripping
    elif $_cc -? 2>/dev/null | grep -q 'LLVM.*Linker'; then
        # lld can emulate multiple different linkers; in ms link.exe mode,
        # the -? parameter gives the help output which contains an identifyable
        # string, while it gives an error in other modes.
        _type=lld-link
        # The link.exe mode doesn't have a switch for getting the version,
        # but we can force it back to gnu mode and get the version from there.
        _ident=$($_cc -flavor gnu --version 2>/dev/null)
        _ld_o='-out:$@'
        _flags_filter=msvc_flags
        _ld_lib='lib%.a'
        _ld_path='-libpath:'
    elif $_cc -nologo- 2>&1 | grep -q Microsoft || { $_cc -v 2>&1 | grep -q clang && $_cc -? > /dev/null 2>&1; }; then
        _type=msvc
        if $_cc -nologo- 2>&1 | grep -q Microsoft; then
            _ident=$($_cc 2>&1 | head -n1 | tr -d '\r')
        else
            _ident=$($_cc --version 2>/dev/null | head -n1 | tr -d '\r')
        fi
        _DEPCMD='$(DEP$(1)) $(DEP$(1)FLAGS) $($(1)DEP_FLAGS) $< 2>&1 | awk '\''/including/ { sub(/^.*file: */, ""); gsub(/\\/, "/"); if (!match($$0, / /)) print "$@:", $$0 }'\'' > $(@:.o=.d)'
        _DEPFLAGS='$(CPPFLAGS) $(CFLAGS) -showIncludes -Zs'
        _cflags_speed="-O2"
        _cflags_size="-O1"
        _cflags_noopt="-O1"
        if $_cc -nologo- 2>&1 | grep -q Linker; then
            _ld_o='-out:$@'
        else
            _ld_o='-Fe$@'
        fi
        _cc_o='-Fo$@'
        _cc_e='-P -Fi$@'
        _flags_filter=msvc_flags
        _ld_lib='lib%.a'
        _ld_path='-libpath:'
        _flags='-nologo'
        disable stripping
    elif $_cc --version 2>/dev/null | grep -q ^cparser; then
        _type=cparser
        _ident=$($_cc --version | head -n1)
        _depflags='-MMD'
        _cflags_speed='-O4'
        _cflags_size='-O2'
        _flags_filter=cparser_flags
    fi

    eval ${pfx}_type=\$_type
    eval ${pfx}_ident=\$_ident
}

set_ccvars(){
    eval ${1}_C=\${_cc_c-\${${1}_C}}
    eval ${1}_E=\${_cc_e-\${${1}_E}}
    eval ${1}_O=\${_cc_o-\${${1}_O}}

    if [ -n "$_depflags" ]; then
        eval ${1}_DEPFLAGS=\$_depflags
    else
        eval ${1}DEP=\${_DEPCMD:-\$DEPCMD}
        eval ${1}DEP_FLAGS=\${_DEPFLAGS:-\$DEPFLAGS}
        eval DEP${1}FLAGS=\$_flags
    fi
}

probe_cc cc "$cc" "true"
cflags_filter=$_flags_filter
cflags_speed=$_cflags_speed
cflags_size=$_cflags_size
cflags_noopt=$_cflags_noopt
add_cflags $_flags $_cflags
cc_ldflags=$_ldflags
set_ccvars CC
set_ccvars CXX

probe_cc hostcc "$host_cc"
host_cflags_filter=$_flags_filter
host_cflags_speed=$_cflags_speed
add_host_cflags  $_flags $_cflags
set_ccvars HOSTCC

test -n "$cc_type" && enable $cc_type ||
    warn "Unknown C compiler $cc, unable to select optimal CFLAGS"

: ${as_default:=$cc}
: ${objcc_default:=$cc}
: ${dep_cc_default:=$cc}
: ${ld_default:=$cc}
: ${host_ld_default:=$host_cc}
set_default ar as objcc dep_cc ld ln_s host_ld windres

probe_cc as "$as"
asflags_filter=$_flags_filter
add_asflags $_flags $_cflags
set_ccvars AS

probe_cc objcc "$objcc"
objcflags_filter=$_flags_filter
add_objcflags $_flags $_cflags
set_ccvars OBJC

probe_cc ld "$ld"
ldflags_filter=$_flags_filter
add_ldflags $_flags $_ldflags
test "$cc_type" != "$ld_type" && add_ldflags $cc_ldflags
LD_O=${_ld_o-$LD_O}
LD_LIB=${_ld_lib-$LD_LIB}
LD_PATH=${_ld_path-$LD_PATH}

probe_cc hostld "$host_ld"
host_ldflags_filter=$_flags_filter
add_host_ldflags $_flags $_ldflags
HOSTLD_O=${_ld_o-$HOSTLD_O}

if [ -z "$CC_DEPFLAGS" ] && [ "$dep_cc" != "$cc" ]; then
    probe_cc depcc "$dep_cc"
    CCDEP=${_DEPCMD:-$DEPCMD}
    CCDEP_FLAGS=${_DEPFLAGS:=$DEPFLAGS}
    DEPCCFLAGS=$_flags
fi

if $ar 2>&1 | grep -q Microsoft; then
    arflags="-nologo"
    ar_o='-out:$@'
elif $ar 2>&1 | grep -q "\[D\] "; then
    arflags="rcD"
    ar_o='$@'
else
    arflags="rc"
    ar_o='$@'
fi

add_cflags $extra_cflags
add_cxxflags $extra_cxxflags
add_objcflags $extra_objcflags
add_asflags $extra_cflags

if test -n "$sysroot"; then
    case "$cc_type" in
        gcc|llvm_gcc|clang)
            add_cppflags --sysroot="$sysroot"
            add_ldflags --sysroot="$sysroot"
        ;;
    esac
fi

if test "$cpu" = host; then
    enabled cross_compile &&
        warn "--cpu=host makes no sense when cross-compiling."

    case "$cc_type" in
        gcc|llvm_gcc)
            check_native(){
                $cc $1=native -v -c -o $TMPO $TMPC >$TMPE 2>&1 || return
                sed -n "/cc1.*$1=/{
                            s/.*$1=\\([^ ]*\\).*/\\1/
                            p
                            q
                        }" $TMPE
            }
            cpu=$(check_native -march || check_native -mcpu)
        ;;
        clang)
            check_native(){
                $cc $1=native -v -c -o $TMPO $TMPC >$TMPE 2>&1 || return
                sed -n "/cc1.*-target-cpu /{
                            s/.*-target-cpu \\([^ ]*\\).*/\\1/
                            p
                            q
                        }" $TMPE
            }
            cpu=$(check_native -march)
        ;;
    esac

    test "${cpu:-host}" = host &&
        die "--cpu=host not supported with compiler $cc"
fi

# Deal with common $arch aliases
case "$arch" in
    aarch64|arm64)
        arch="aarch64"
    ;;
    arm*|iPad*|iPhone*)
        arch="arm"
    ;;
    mips*|IP*)
        case "$arch" in
        *el)
            add_cppflags -EL
            add_ldflags -EL
        ;;
        *eb)
            add_cppflags -EB
            add_ldflags -EB
        ;;
        esac
        arch="mips"
    ;;
    parisc*|hppa*)
        arch="parisc"
    ;;
    "Power Macintosh"|ppc*|powerpc*)
        arch="ppc"
    ;;
    s390|s390x)
        arch="s390"
    ;;
    sh4|sh)
        arch="sh4"
    ;;
    sun4*|sparc*)
        arch="sparc"
    ;;
    tilegx|tile-gx)
        arch="tilegx"
    ;;
    i[3-6]86*|i86pc|BePC|x86pc|x86_64|x86_32|amd64)
        arch="x86"
    ;;
esac

is_in $arch $ARCH_LIST || warn "unknown architecture $arch"
enable $arch

# Add processor-specific flags
if enabled aarch64; then

    case $cpu in
        armv*)
            cpuflags="-march=$cpu"
        ;;
        *)
            cpuflags="-mcpu=$cpu"
        ;;
    esac

elif enabled alpha; then

    cpuflags="-mcpu=$cpu"

elif enabled arm; then

    check_arm_arch() {
        test_cpp_condition stddef.h \
            "defined __ARM_ARCH_${1}__ || defined __TARGET_ARCH_${2:-$1}" \
            $cpuflags
    }

    probe_arm_arch() {
        if   check_arm_arch 4;        then echo armv4
        elif check_arm_arch 4T;       then echo armv4t
        elif check_arm_arch 5;        then echo armv5
        elif check_arm_arch 5E;       then echo armv5e
        elif check_arm_arch 5T;       then echo armv5t
        elif check_arm_arch 5TE;      then echo armv5te
        elif check_arm_arch 5TEJ;     then echo armv5te
        elif check_arm_arch 6;        then echo armv6
        elif check_arm_arch 6J;       then echo armv6j
        elif check_arm_arch 6K;       then echo armv6k
        elif check_arm_arch 6Z;       then echo armv6z
        elif check_arm_arch 6KZ;      then echo armv6zk
        elif check_arm_arch 6ZK;      then echo armv6zk
        elif check_arm_arch 6T2;      then echo armv6t2
        elif check_arm_arch 7;        then echo armv7
        elif check_arm_arch 7A  7_A;  then echo armv7-a
        elif check_arm_arch 7S;       then echo armv7-a
        elif check_arm_arch 7R  7_R;  then echo armv7-r
        elif check_arm_arch 7M  7_M;  then echo armv7-m
        elif check_arm_arch 7EM 7E_M; then echo armv7-m
        elif check_arm_arch 8A  8_A;  then echo armv8-a
        fi
    }

    [ "$cpu" = generic ] && cpu=$(probe_arm_arch)

    case $cpu in
        armv*)
            cpuflags="-march=$cpu"
            subarch=$(echo $cpu | sed 's/[^a-z0-9]//g')
        ;;
        *)
            cpuflags="-mcpu=$cpu"
            case $cpu in
                cortex-a*)                               subarch=armv7a  ;;
                cortex-r*)                               subarch=armv7r  ;;
                cortex-m*)                 enable thumb; subarch=armv7m  ;;
                arm11*)                                  subarch=armv6   ;;
                arm[79]*e*|arm9[24]6*|arm96*|arm102[26]) subarch=armv5te ;;
                armv4*|arm7*|arm9[24]*)                  subarch=armv4   ;;
                *)                             subarch=$(probe_arm_arch) ;;
            esac
        ;;
    esac

    case "$subarch" in
        armv5t*)    enable fast_clz                ;;
        armv[6-8]*)
            enable fast_clz
            disabled fast_unaligned || enable fast_unaligned
            ;;
    esac

elif enabled avr32; then

    case $cpu in
        ap7[02]0[0-2])
            subarch="avr32_ap"
            cpuflags="-mpart=$cpu"
        ;;
        ap)
            subarch="avr32_ap"
            cpuflags="-march=$cpu"
        ;;
        uc3[ab]*)
            subarch="avr32_uc"
            cpuflags="-mcpu=$cpu"
        ;;
        uc)
            subarch="avr32_uc"
            cpuflags="-march=$cpu"
        ;;
    esac

elif enabled bfin; then

    cpuflags="-mcpu=$cpu"

elif enabled mips; then

    cpuflags="-march=$cpu"

    if [ "$cpu" != "generic" ]; then
        disable mips32r2
        disable mips32r5
        disable mips64r2
        disable mips32r6
        disable mips64r6
        disable loongson2
        disable loongson3

        case $cpu in
            24kc|24kf*|24kec|34kc|1004kc|24kef*|34kf*|1004kf*|74kc|74kf)
                enable mips32r2
                disable msa
            ;;
            p5600|i6400|p6600)
                disable mipsdsp
                disable mipsdspr2
            ;;
            loongson*)
                enable loongson2
                enable loongson3
                enable local_aligned
                enable simd_align_16
                enable fast_64bit
                enable fast_clz
                enable fast_cmov
                enable fast_unaligned
                disable aligned_stack
                disable mipsdsp
                disable mipsdspr2
                # When gcc version less than 5.3.0, add -fno-expensive-optimizations flag.
                if [ $cc == gcc ]; then
                    gcc_version=$(gcc -dumpversion)
                    if [ "$(echo "$gcc_version 5.3.0" | tr " " "\n" | sort -rV | head -n 1)" == "$gcc_version" ]; then
                        expensive_optimization_flag=""
                    else
                        expensive_optimization_flag="-fno-expensive-optimizations"
                    fi
                fi
                case $cpu in
                    loongson3*)
                        cpuflags="-march=loongson3a -mhard-float $expensive_optimization_flag"
                    ;;
                    loongson2e)
                        cpuflags="-march=loongson2e -mhard-float $expensive_optimization_flag"
                    ;;
                    loongson2f)
                        cpuflags="-march=loongson2f -mhard-float $expensive_optimization_flag"
                    ;;
                esac
            ;;
            *)
                # Unknown CPU. Disable everything.
                warn "unknown CPU. Disabling all MIPS optimizations."
                disable mipsfpu
                disable mipsdsp
                disable mipsdspr2
                disable msa
                disable mmi
            ;;
        esac

        case $cpu in
            24kc)
                disable mipsfpu
                disable mipsdsp
                disable mipsdspr2
            ;;
            24kf*)
                disable mipsdsp
                disable mipsdspr2
            ;;
            24kec|34kc|1004kc)
                disable mipsfpu
                disable mipsdspr2
            ;;
            24kef*|34kf*|1004kf*)
                disable mipsdspr2
            ;;
            74kc)
                disable mipsfpu
            ;;
            p5600)
                enable mips32r5
                check_cflags "-mtune=p5600" && check_cflags "-msched-weight -mload-store-pairs -funroll-loops"
            ;;
            i6400)
                enable mips64r6
                check_cflags "-mtune=i6400 -mabi=64" && check_cflags "-msched-weight -mload-store-pairs -funroll-loops" && check_ldflags "-mabi=64"
            ;;
            p6600)
                enable mips64r6
                check_cflags "-mtune=p6600 -mabi=64" && check_cflags "-msched-weight -mload-store-pairs -funroll-loops" && check_ldflags "-mabi=64"
            ;;
        esac
    else
        # We do not disable anything. Is up to the user to disable the unwanted features.
        warn 'generic cpu selected'
    fi

elif enabled ppc; then

    disable ldbrx

    case $(tolower $cpu) in
        601|ppc601|powerpc601)
            cpuflags="-mcpu=601"
            disable altivec
        ;;
        603*|ppc603*|powerpc603*)
            cpuflags="-mcpu=603"
            disable altivec
        ;;
        604*|ppc604*|powerpc604*)
            cpuflags="-mcpu=604"
            disable altivec
        ;;
        g3|75*|ppc75*|powerpc75*)
            cpuflags="-mcpu=750"
            disable altivec
        ;;
        g4|745*|ppc745*|powerpc745*)
            cpuflags="-mcpu=7450"
            disable vsx
        ;;
        74*|ppc74*|powerpc74*)
            cpuflags="-mcpu=7400"
            disable vsx
        ;;
        g5|970|ppc970|powerpc970)
            cpuflags="-mcpu=970"
            disable vsx
        ;;
        power[3-6]*)
            cpuflags="-mcpu=$cpu"
            disable vsx
        ;;
        power[7-8]*)
            cpuflags="-mcpu=$cpu"
        ;;
        cell)
            cpuflags="-mcpu=cell"
            enable ldbrx
            disable vsx
        ;;
        e500mc)
            cpuflags="-mcpu=e500mc"
            disable altivec
        ;;
        e500v2)
            cpuflags="-mcpu=8548 -mhard-float -mfloat-gprs=double"
            disable altivec
            disable dcbzl
        ;;
        e500)
            cpuflags="-mcpu=8540 -mhard-float"
            disable altivec
            disable dcbzl
        ;;
    esac

elif enabled sparc; then

    case $cpu in
        cypress|f93[04]|tsc701|sparcl*|supersparc|hypersparc|niagara|v[789])
            cpuflags="-mcpu=$cpu"
        ;;
        ultrasparc*|niagara[234])
            cpuflags="-mcpu=$cpu"
        ;;
    esac

elif enabled x86; then

    case $cpu in
        i[345]86|pentium)
            cpuflags="-march=$cpu"
            disable i686
            disable mmx
        ;;
        # targets that do NOT support nopl and conditional mov (cmov)
        pentium-mmx|k6|k6-[23]|winchip-c6|winchip2|c3)
            cpuflags="-march=$cpu"
            disable i686
        ;;
        # targets that do support nopl and conditional mov (cmov)
        i686|pentiumpro|pentium[23]|pentium-m|athlon|athlon-tbird|athlon-4|athlon-[mx]p|athlon64*|k8*|opteron*|athlon-fx\
        |core*|atom|bonnell|nehalem|westmere|silvermont|sandybridge|ivybridge|haswell|broadwell|skylake*|knl\
        |amdfam10|barcelona|b[dt]ver*|znver*)
            cpuflags="-march=$cpu"
            enable i686
            enable fast_cmov
        ;;
        # targets that do support conditional mov but on which it's slow
        pentium4|pentium4m|prescott|nocona)
            cpuflags="-march=$cpu"
            enable i686
            disable fast_cmov
        ;;
    esac

fi

if [ "$cpu" != generic ]; then
    add_cflags  $cpuflags
    add_asflags $cpuflags
    test "$cc_type" = "$ld_type" && add_ldflags $cpuflags
fi

# compiler sanity check
test_exec <<EOF
int main(void){ return 0; }
EOF
if test "$?" != 0; then
    echo "$cc is unable to create an executable file."
    if test -z "$cross_prefix" && ! enabled cross_compile ; then
        echo "If $cc is a cross-compiler, use the --enable-cross-compile option."
        echo "Only do this if you know what cross compiling means."
    fi
    die "C compiler test failed."
fi

add_cppflags -D_ISOC99_SOURCE
add_cxxflags -D__STDC_CONSTANT_MACROS
check_cxxflags -std=c++11 || check_cxxflags -std=c++0x

# some compilers silently accept -std=c11, so we also need to check that the
# version macro is defined properly
test_cflags_cc -std=c11 ctype.h "__STDC_VERSION__ >= 201112L" &&
    add_cflags -std=c11 ||
    check_cflags -std=c99

check_cppflags -D_FILE_OFFSET_BITS=64
check_cppflags -D_LARGEFILE_SOURCE

add_host_cppflags -D_ISOC99_SOURCE
check_host_cflags -std=c99
check_host_cflags -Wall
check_host_cflags $host_cflags_speed

check_64bit(){
    arch32=$1
    arch64=$2
    expr=${3:-'sizeof(void *) > 4'}
    test_code cc "" "int test[2*($expr) - 1]" &&
        subarch=$arch64 || subarch=$arch32
    enable $subarch
}

case "$arch" in
    aarch64|alpha|ia64)
        enabled shared && enable_weak pic
    ;;
    mips)
        check_64bit mips mips64 '_MIPS_SIM > 1'
        enabled shared && enable_weak pic
    ;;
    parisc)
        check_64bit parisc parisc64
        enabled shared && enable_weak pic
    ;;
    ppc)
        check_64bit ppc ppc64
        enabled shared && enable_weak pic
    ;;
    s390)
        check_64bit s390 s390x
        enabled shared && enable_weak pic
    ;;
    sparc)
        check_64bit sparc sparc64
        enabled shared && enable_weak pic
    ;;
    x86)
        check_64bit x86_32 x86_64
        # Treat x32 as x64 for now. Note it also needs pic if shared
        test "$subarch" = "x86_32" && test_cpp_condition stddef.h 'defined(__x86_64__)' &&
            subarch=x86_64 && enable x86_64 && disable x86_32
        if enabled x86_64; then
            enabled shared && enable_weak pic
            objformat=elf64
        fi
    ;;
esac

# OS specific
case $target_os in
    aix)
        SHFLAGS=-shared
        add_cppflags '-I\$(SRC_PATH)/compat/aix'
        enabled shared && add_ldflags -Wl,-brtl
        arflags='-Xany -r -c'
        striptype=""
        ;;
    android)
        disable symver
        enable section_data_rel_ro
        add_cflags -fPIE
        add_ldexeflags -fPIE -pie
        SLIB_INSTALL_NAME='$(SLIBNAME)'
        SLIB_INSTALL_LINKS=
        SHFLAGS='-shared -Wl,-soname,$(SLIBNAME)'
        ;;
    haiku)
        prefix_default="/boot/common"
        network_extralibs="-lnetwork"
        host_extralibs=
        ;;
    sunos)
        SHFLAGS='-shared -Wl,-h,$$(@F)'
        enabled x86 && append SHFLAGS -mimpure-text
        network_extralibs="-lsocket -lnsl"
        add_cppflags -D__EXTENSIONS__
        # When using suncc to build, the Solaris linker will mark
        # an executable with each instruction set encountered by
        # the Solaris assembler.  As our libraries contain their own
        # guards for processor-specific code, instead suppress
        # generation of the HWCAPS ELF section on Solaris x86 only.
        enabled_all suncc x86 &&
            echo "hwcap_1 = OVERRIDE;" > mapfile &&
            add_ldflags -Wl,-M,mapfile
        nm_default='nm -P -g'
        striptype=""
        version_script='-M'
        VERSION_SCRIPT_POSTPROCESS_CMD='perl $(SRC_PATH)/compat/solaris/make_sunver.pl - $(OBJS)'
        ;;
    netbsd)
        disable symver
        oss_indev_extralibs="-lossaudio"
        oss_outdev_extralibs="-lossaudio"
        enabled gcc || check_ldflags -Wl,-zmuldefs
        ;;
    openbsd|bitrig)
        disable symver
        enable section_data_rel_ro
        striptype=""
        SHFLAGS='-shared'
        SLIB_INSTALL_NAME='$(SLIBNAME).$(LIBMAJOR).$(LIBMINOR)'
        SLIB_INSTALL_LINKS=
        oss_indev_extralibs="-lossaudio"
        oss_outdev_extralibs="-lossaudio"
        ;;
    dragonfly)
        disable symver
        ;;
    freebsd)
        ;;
    bsd/os)
        add_extralibs -lpoll -lgnugetopt
        strip="strip -d"
        ;;
    darwin)
        enabled ppc && add_asflags -force_cpusubtype_ALL
        install_name_dir_default='$(SHLIBDIR)'
        SHFLAGS='-dynamiclib -Wl,-single_module -Wl,-install_name,$(INSTALL_NAME_DIR)/$(SLIBNAME_WITH_MAJOR),-current_version,$(LIBVERSION),-compatibility_version,$(LIBMAJOR)'
        enabled x86_32 && append SHFLAGS -Wl,-read_only_relocs,suppress
        strip="${strip} -x"
        add_ldflags -Wl,-dynamic,-search_paths_first
        check_cflags -Werror=partial-availability
        SLIBSUF=".dylib"
        SLIBNAME_WITH_VERSION='$(SLIBPREF)$(FULLNAME).$(LIBVERSION)$(SLIBSUF)'
        SLIBNAME_WITH_MAJOR='$(SLIBPREF)$(FULLNAME).$(LIBMAJOR)$(SLIBSUF)'
        enabled x86_64 && objformat="macho64" || objformat="macho32"
        enabled_any pic shared x86_64 ||
            { check_cflags -mdynamic-no-pic && add_asflags -mdynamic-no-pic; }
        check_headers dispatch/dispatch.h &&
            add_cppflags '-I\$(SRC_PATH)/compat/dispatch_semaphore'
        if test -n "$sysroot"; then
            is_in -isysroot $cc $CPPFLAGS $CFLAGS || check_cppflags -isysroot $sysroot
            is_in -isysroot $ld $LDFLAGS          || check_ldflags  -isysroot $sysroot
        fi
        version_script='-exported_symbols_list'
        VERSION_SCRIPT_POSTPROCESS_CMD='tr " " "\n" | sed -n /global:/,/local:/p | grep ";" | tr ";" "\n" | sed -E "s/(.+)/_\1/g" | sed -E "s/(.+[^*])$$$$/\1*/"'
        # Workaround for Xcode 11 -fstack-check bug
        if enabled clang; then
            clang_version=$($cc -dumpversion)
            test ${clang_version%%.*} -eq 11 && add_cflags -fno-stack-check
        fi
        ;;
    msys*)
        die "Native MSYS builds are discouraged, please use the MINGW environment."
        ;;
    mingw32*|mingw64*)
        target_os=mingw32
        LIBTARGET=i386
        if enabled x86_64; then
            LIBTARGET="i386:x86-64"
        elif enabled arm; then
            LIBTARGET="arm"
        elif enabled aarch64; then
            LIBTARGET="arm64"
        fi
        if enabled shared; then
            # Cannot build both shared and static libs when using dllimport.
            disable static
        fi
        enabled shared && ! enabled small && test_cmd $windres --version && enable gnu_windres
        enabled x86_32 && check_ldflags -Wl,--large-address-aware
        shlibdir_default="$bindir_default"
        SLIBPREF=""
        SLIBSUF=".dll"
        SLIBNAME_WITH_VERSION='$(SLIBPREF)$(FULLNAME)-$(LIBVERSION)$(SLIBSUF)'
        SLIBNAME_WITH_MAJOR='$(SLIBPREF)$(FULLNAME)-$(LIBMAJOR)$(SLIBSUF)'
        if test_cmd lib.exe -list; then
            SLIB_EXTRA_CMD=-'lib.exe -nologo -machine:$(LIBTARGET) -def:$$(@:$(SLIBSUF)=.def) -out:$(SUBDIR)$(SLIBNAME:$(SLIBSUF)=.lib)'
            if enabled x86_64; then
                LIBTARGET=x64
            fi
        else
            SLIB_EXTRA_CMD=-'$(DLLTOOL) -m $(LIBTARGET) -d $$(@:$(SLIBSUF)=.def) -l $(SUBDIR)$(SLIBNAME:$(SLIBSUF)=.lib) -D $(SLIBNAME_WITH_MAJOR)'
        fi
        SLIB_INSTALL_NAME='$(SLIBNAME_WITH_MAJOR)'
        SLIB_INSTALL_LINKS=
        SLIB_INSTALL_EXTRA_SHLIB='$(SLIBNAME:$(SLIBSUF)=.lib)'
        SLIB_INSTALL_EXTRA_LIB='lib$(SLIBNAME:$(SLIBSUF)=.dll.a) $(SLIBNAME_WITH_MAJOR:$(SLIBSUF)=.def)'
        SLIB_CREATE_DEF_CMD='EXTERN_PREFIX="$(EXTERN_PREFIX)" AR="$(AR_CMD)" NM="$(NM_CMD)" $(SRC_PATH)/compat/windows/makedef $(SUBDIR)lib$(NAME).ver $(OBJS) > $$(@:$(SLIBSUF)=.def)'
        SHFLAGS='-shared -Wl,--out-implib,$(SUBDIR)lib$(SLIBNAME:$(SLIBSUF)=.dll.a) -Wl,--disable-auto-image-base $$(@:$(SLIBSUF)=.def)'
        enabled x86_64 && objformat="win64" || objformat="win32"
        dlltool="${cross_prefix}dlltool"
        ranlib=:
        enable dos_paths
        check_ldflags -Wl,--nxcompat,--dynamicbase
        # Lets work around some stupidity in binutils.
        # ld will strip relocations from executables even though we need them
        # for dynamicbase (ASLR).  Using -pie does retain the reloc section
        # however ld then forgets what the entry point should be (oops) so we
        # have to manually (re)set it.
        if enabled x86_32; then
            disabled debug && add_ldexeflags -Wl,--pic-executable,-e,_mainCRTStartup
        elif enabled x86_64; then
            disabled debug && add_ldexeflags -Wl,--pic-executable,-e,mainCRTStartup
            check_ldflags -Wl,--high-entropy-va # binutils 2.25
            # Set image base >4GB for extra entropy with HEASLR
            add_ldexeflags -Wl,--image-base,0x140000000
            append SHFLAGS -Wl,--image-base,0x180000000
        fi
        ;;
    win32|win64)
        disable symver
        if enabled shared; then
            # Link to the import library instead of the normal static library
            # for shared libs.
            LD_LIB='%.lib'
            # Cannot build both shared and static libs with MSVC or icl.
            disable static
        fi
        enabled x86_32 && check_ldflags -LARGEADDRESSAWARE
        shlibdir_default="$bindir_default"
        SLIBPREF=""
        SLIBSUF=".dll"
        SLIBNAME_WITH_VERSION='$(SLIBPREF)$(FULLNAME)-$(LIBVERSION)$(SLIBSUF)'
        SLIBNAME_WITH_MAJOR='$(SLIBPREF)$(FULLNAME)-$(LIBMAJOR)$(SLIBSUF)'
        SLIB_CREATE_DEF_CMD='EXTERN_PREFIX="$(EXTERN_PREFIX)" $(SRC_PATH)/compat/windows/makedef $(SUBDIR)lib$(NAME).ver $(OBJS) > $$(@:$(SLIBSUF)=.def)'
        SLIB_INSTALL_NAME='$(SLIBNAME_WITH_MAJOR)'
        SLIB_INSTALL_LINKS=
        SLIB_INSTALL_EXTRA_SHLIB='$(SLIBNAME:$(SLIBSUF)=.lib)'
        SLIB_INSTALL_EXTRA_LIB='$(SLIBNAME_WITH_MAJOR:$(SLIBSUF)=.def)'
        SHFLAGS='-dll -def:$$(@:$(SLIBSUF)=.def) -implib:$(SUBDIR)$(SLIBNAME:$(SLIBSUF)=.lib)'
        enabled x86_64 && objformat="win64" || objformat="win32"
        ranlib=:
        enable dos_paths
        ;;
    cygwin*)
        target_os=cygwin
        shlibdir_default="$bindir_default"
        SLIBPREF="cyg"
        SLIBSUF=".dll"
        SLIBNAME_WITH_VERSION='$(SLIBPREF)$(FULLNAME)-$(LIBVERSION)$(SLIBSUF)'
        SLIBNAME_WITH_MAJOR='$(SLIBPREF)$(FULLNAME)-$(LIBMAJOR)$(SLIBSUF)'
        SLIB_INSTALL_NAME='$(SLIBNAME_WITH_MAJOR)'
        SLIB_INSTALL_LINKS=
        SLIB_INSTALL_EXTRA_LIB='lib$(FULLNAME).dll.a'
        SHFLAGS='-shared -Wl,--out-implib,$(SUBDIR)lib$(FULLNAME).dll.a'
        enabled x86_64 && objformat="win64" || objformat="win32"
        enable dos_paths
        enabled shared && ! enabled small && test_cmd $windres --version && enable gnu_windres
        add_cppflags -D_POSIX_C_SOURCE=200112 -D_XOPEN_SOURCE=600
        ;;
    *-dos|freedos|opendos)
        network_extralibs="-lsocket"
        objformat="coff"
        enable dos_paths
        ;;
    linux)
        enable section_data_rel_ro
        enabled_any arm aarch64 && enable_weak linux_perf
        ;;
    irix*)
        target_os=irix
        ranlib="echo ignoring ranlib"
        ;;
    os/2*)
        strip="lxlite -CS"
        striptype=""
        objformat="aout"
        add_cppflags -D_GNU_SOURCE
        add_ldflags -Zomf -Zbin-files -Zargs-wild -Zhigh-mem -Zmap
        SHFLAGS='$(SUBDIR)$(NAME).def -Zdll -Zomf'
        LIBSUF="_s.a"
        SLIBPREF=""
        SLIBSUF=".dll"
        SLIBNAME_WITH_VERSION='$(SLIBPREF)$(FULLNAME)-$(LIBVERSION)$(SLIBSUF)'
        SLIBNAME_WITH_MAJOR='$(SLIBPREF)$(shell echo $(FULLNAME) | cut -c1-6)$(LIBMAJOR)$(SLIBSUF)'
        SLIB_CREATE_DEF_CMD='echo LIBRARY $(SLIBNAME_WITH_MAJOR:$(SLIBSUF)=) INITINSTANCE TERMINSTANCE > $(SUBDIR)$(FULLNAME).def; \
            echo CODE PRELOAD MOVEABLE DISCARDABLE >> $(SUBDIR)$(FULLNAME).def; \
            echo DATA PRELOAD MOVEABLE MULTIPLE NONSHARED >> $(SUBDIR)$(FULLNAME).def; \
            echo EXPORTS >> $(SUBDIR)$(FULLNAME).def; \
            emxexp $(OBJS) >> $(SUBDIR)$(FULLNAME).def'
        SLIB_EXTRA_CMD='emximp -o $(SUBDIR)$(LIBPREF)$(FULLNAME)_dll.a $(SUBDIR)$(FULLNAME).def; \
            emximp -o $(SUBDIR)$(LIBPREF)$(FULLNAME)_dll.lib $(SUBDIR)$(FULLNAME).def;'
        SLIB_INSTALL_NAME='$(SLIBNAME_WITH_MAJOR)'
        SLIB_INSTALL_LINKS=
        SLIB_INSTALL_EXTRA_LIB='$(LIBPREF)$(FULLNAME)_dll.a $(LIBPREF)$(FULLNAME)_dll.lib'
        enable dos_paths
        enable_weak os2threads
        ;;
    gnu/kfreebsd)
        add_cppflags -D_BSD_SOURCE
        ;;
    gnu)
        ;;
    qnx)
        add_cppflags -D_QNX_SOURCE
        network_extralibs="-lsocket"
        ;;
    symbian)
        SLIBSUF=".dll"
        enable dos_paths
        add_cflags --include=$sysinclude/gcce/gcce.h -fvisibility=default
        add_cppflags -D__GCCE__ -D__SYMBIAN32__ -DSYMBIAN_OE_POSIX_SIGNALS
        add_ldflags -Wl,--target1-abs,--no-undefined \
                    -Wl,-Ttext,0x80000,-Tdata,0x1000000 -shared \
                    -Wl,--entry=_E32Startup -Wl,-u,_E32Startup
        add_extralibs -l:eexe.lib -l:usrt2_2.lib -l:dfpaeabi.dso \
                      -l:drtaeabi.dso -l:scppnwdl.dso -lsupc++ -lgcc \
                      -l:libc.dso -l:libm.dso -l:euser.dso -l:libcrt0.lib
        ;;
    minix)
        ;;
    none)
        ;;
    *)
        die "Unknown OS '$target_os'."
        ;;
esac

# test if creating links works
link_dest=$(mktemp -u $TMPDIR/dest_XXXXXXXX)
link_name=$(mktemp -u $TMPDIR/name_XXXXXXXX)
mkdir "$link_dest"
$ln_s "$link_dest" "$link_name"
touch "$link_dest/test_file"
if [ "$source_path" != "." ] && [ "$source_path" != "src" ] && ([ ! -d src ] || [ -L src ]) && [ -e "$link_name/test_file" ]; then
    # create link to source path
    [ -e src ] && rm src
    $ln_s "$source_path" src
    source_link=src
else
    # creating directory links doesn't work
    # fall back to using the full source path
    source_link="$source_path"
fi
# cleanup
rm -r "$link_dest"
rm -r "$link_name"

# determine libc flavour

probe_libc(){
    pfx=$1
    pfx_no_=${pfx%_}
    # uclibc defines __GLIBC__, so it needs to be checked before glibc.
    if test_${pfx}cpp_condition features.h "defined __UCLIBC__"; then
        eval ${pfx}libc_type=uclibc
        add_${pfx}cppflags -D_POSIX_C_SOURCE=200112 -D_XOPEN_SOURCE=600
    elif test_${pfx}cpp_condition features.h "defined __GLIBC__"; then
        eval ${pfx}libc_type=glibc
        add_${pfx}cppflags -D_POSIX_C_SOURCE=200112 -D_XOPEN_SOURCE=600
    # MinGW headers can be installed on Cygwin, so check for newlib first.
    elif test_${pfx}cpp_condition newlib.h "defined _NEWLIB_VERSION"; then
        eval ${pfx}libc_type=newlib
        add_${pfx}cppflags -U__STRICT_ANSI__ -D_XOPEN_SOURCE=600
    # MinGW64 is backwards compatible with MinGW32, so check for it first.
    elif test_${pfx}cpp_condition _mingw.h "defined __MINGW64_VERSION_MAJOR"; then
        eval ${pfx}libc_type=mingw64
        if test_${pfx}cpp_condition _mingw.h "__MINGW64_VERSION_MAJOR < 3"; then
            add_compat msvcrt/snprintf.o
            add_cflags "-include $source_path/compat/msvcrt/snprintf.h"
        fi
        add_${pfx}cppflags -U__STRICT_ANSI__ -D__USE_MINGW_ANSI_STDIO=1
        eval test \$${pfx_no_}cc_type = "gcc" &&
            add_${pfx}cppflags -D__printf__=__gnu_printf__
        test_${pfx}cpp_condition windows.h "!defined(_WIN32_WINNT) || _WIN32_WINNT < 0x0600" &&
            add_${pfx}cppflags -D_WIN32_WINNT=0x0600
        add_${pfx}cppflags -D_POSIX_C_SOURCE=200112 -D_XOPEN_SOURCE=600
    elif test_${pfx}cpp_condition _mingw.h "defined __MINGW_VERSION"  ||
         test_${pfx}cpp_condition _mingw.h "defined __MINGW32_VERSION"; then
        eval ${pfx}libc_type=mingw32
        test_${pfx}cpp_condition _mingw.h "__MINGW32_MAJOR_VERSION > 3 || \
            (__MINGW32_MAJOR_VERSION == 3 && __MINGW32_MINOR_VERSION >= 15)" ||
            die "ERROR: MinGW32 runtime version must be >= 3.15."
        add_${pfx}cppflags -U__STRICT_ANSI__ -D__USE_MINGW_ANSI_STDIO=1
        test_${pfx}cpp_condition _mingw.h "__MSVCRT_VERSION__ < 0x0700" &&
            add_${pfx}cppflags -D__MSVCRT_VERSION__=0x0700
        test_${pfx}cpp_condition windows.h "!defined(_WIN32_WINNT) || _WIN32_WINNT < 0x0600" &&
            add_${pfx}cppflags -D_WIN32_WINNT=0x0600
        eval test \$${pfx_no_}cc_type = "gcc" &&
            add_${pfx}cppflags -D__printf__=__gnu_printf__
        add_${pfx}cppflags -D_POSIX_C_SOURCE=200112 -D_XOPEN_SOURCE=600
    elif test_${pfx}cpp_condition crtversion.h "defined _VC_CRT_MAJOR_VERSION"; then
        eval ${pfx}libc_type=msvcrt
        if test_${pfx}cpp_condition crtversion.h "_VC_CRT_MAJOR_VERSION < 14"; then
            if [ "$pfx" = host_ ]; then
                add_host_cppflags -Dsnprintf=_snprintf
            else
                add_compat strtod.o strtod=avpriv_strtod
                add_compat msvcrt/snprintf.o snprintf=avpriv_snprintf   \
                                             _snprintf=avpriv_snprintf  \
                                             vsnprintf=avpriv_vsnprintf
            fi
        fi
        add_${pfx}cppflags -D_USE_MATH_DEFINES -D_CRT_SECURE_NO_WARNINGS -D_CRT_NONSTDC_NO_WARNINGS
        # The MSVC 2010 headers (Win 7.0 SDK) set _WIN32_WINNT to
        # 0x601 by default unless something else is set by the user.
        # This can easily lead to us detecting functions only present
        # in such new versions and producing binaries requiring windows 7.0.
        # Therefore explicitly set the default to Vista unless the user has
        # set something else on the command line.
        # Don't do this if WINAPI_FAMILY is set and is set to a non-desktop
        # family. For these cases, configure is free to use any functions
        # found in the SDK headers by default. (Alternatively, we could force
        # _WIN32_WINNT to 0x0602 in that case.)
        test_${pfx}cpp_condition stdlib.h "defined(_WIN32_WINNT)" ||
            { test_${pfx}cpp <<EOF && add_${pfx}cppflags -D_WIN32_WINNT=0x0600; }
#ifdef WINAPI_FAMILY
#include <winapifamily.h>
#if !WINAPI_FAMILY_PARTITION(WINAPI_PARTITION_DESKTOP)
#error not desktop
#endif
#endif
EOF
        if [ "$pfx" = "" ]; then
            check_func strtoll || add_cflags -Dstrtoll=_strtoi64
            check_func strtoull || add_cflags -Dstrtoull=_strtoui64
        fi
    elif test_${pfx}cpp_condition stddef.h "defined __KLIBC__"; then
        eval ${pfx}libc_type=klibc
    elif test_${pfx}cpp_condition sys/cdefs.h "defined __BIONIC__"; then
        eval ${pfx}libc_type=bionic
    elif test_${pfx}cpp_condition sys/brand.h "defined LABELED_BRAND_NAME"; then
        eval ${pfx}libc_type=solaris
        add_${pfx}cppflags -D__EXTENSIONS__ -D_XOPEN_SOURCE=600
    elif test_${pfx}cpp_condition sys/version.h "defined __DJGPP__"; then
        eval ${pfx}libc_type=djgpp
        add_cppflags -U__STRICT_ANSI__
        add_cflags "-include $source_path/compat/djgpp/math.h"
        add_compat djgpp/math.o
    fi
    test_${pfx}cc <<EOF
#include <time.h>
void *v = localtime_r;
EOF
test "$?" != 0 && test_${pfx}cc -D_POSIX_C_SOURCE=200112 -D_XOPEN_SOURCE=600 <<EOF && add_${pfx}cppflags -D_POSIX_C_SOURCE=200112 -D_XOPEN_SOURCE=600
#include <time.h>
void *v = localtime_r;
EOF

    eval test -n "\${${pfx}libc_type}" && enable ${pfx}libc_${libc_type}
}

probe_libc
probe_libc host_

# hacks for compiler/libc/os combinations

case $libc_type in
    bionic)
        add_compat strtod.o strtod=avpriv_strtod
        ;;
esac

check_compile_assert flt_lim "float.h limits.h" "DBL_MAX == (double)DBL_MAX" ||
    add_cppflags '-I\$(SRC_PATH)/compat/float'

test_cpp_condition stdlib.h "defined(__PIC__) || defined(__pic__) || defined(PIC)" && enable_weak pic

set_default libdir
: ${shlibdir_default:="$libdir"}
: ${pkgconfigdir_default:="$libdir/pkgconfig"}

set_default $PATHS_LIST
set_default nm

disabled optimizations || enabled ossfuzz || check_cflags -fomit-frame-pointer

enable_weak_pic() {
    disabled pic && return
    enable pic
    add_cppflags -DPIC
    case "$target_os" in
    mingw*|cygwin*|win*)
        ;;
    *)
        add_cflags -fPIC
        add_asflags -fPIC
        ;;
    esac
}

enabled pic && enable_weak_pic

test_cc <<EOF || die "Symbol mangling check failed."
int ff_extern;
EOF
sym=$($nm $TMPO | awk '/ff_extern/{ print substr($0, match($0, /[^ \t]*ff_extern/)) }')
extern_prefix=${sym%%ff_extern*}

! disabled inline_asm && check_inline_asm inline_asm '"" ::'

for restrict_keyword in restrict __restrict__ __restrict ""; do
    test_code cc "" "char * $restrict_keyword p" && break
done

check_cc pragma_deprecated "" '_Pragma("GCC diagnostic ignored \"-Wdeprecated-declarations\"")'

# The global variable ensures the bits appear unchanged in the object file.
test_cc <<EOF || die "endian test failed"
unsigned int endian = 'B' << 24 | 'I' << 16 | 'G' << 8 | 'E';
EOF
od -t x1 $TMPO | grep -q '42 *49 *47 *45' && enable bigendian

check_cc const_nan math.h "struct { double d; } static const bar[] = { { NAN } }"

if ! enabled ppc64 || enabled bigendian; then
    disable vsx
fi

check_gas() {
    log "check_gas using '$as' as AS"
    # :vararg is used on aarch64, arm and ppc altivec
    check_as vararg "
.macro m n, y:vararg=0
\n: .int \y
.endm
m x" || return 1
    # .altmacro is only used in arm asm
    ! enabled arm || check_as gnu_as ".altmacro"
}

if enabled_any arm aarch64 || enabled_all ppc altivec && enabled asm; then
    nogas=:
    enabled_any arm aarch64 && nogas=die
    enabled_all ppc altivec && [ $target_os_default != aix ] && nogas=warn
    as_noop=-v

    case $as_type in
        arm*) gaspp_as_type=armasm; as_noop=-h ;;
        gcc)  gaspp_as_type=gas ;;
        *)    gaspp_as_type=$as_type ;;
    esac

    [ $target_os = "darwin" ] && gaspp_as_type="apple-$gaspp_as_type"

    test "${as#*gas-preprocessor.pl}" != "$as" ||
    test_cmd gas-preprocessor.pl -arch $arch -as-type $gaspp_as_type -- ${as:=$cc} $as_noop &&
        gas="${gas:=gas-preprocessor.pl} -arch $arch -as-type $gaspp_as_type -- ${as:=$cc}"

    if ! check_gas ; then
        as=${gas:=$as}
        check_gas || \
            $nogas "GNU assembler not found, install/update gas-preprocessor"
    fi

    check_as as_func ".func test
                      .endfunc"
fi

check_inline_asm inline_asm_labels '"1:\n"'

check_inline_asm inline_asm_nonlocal_labels '"Label:\n"'

if enabled aarch64; then
    enabled armv8 && check_insn armv8 'prfm   pldl1strm, [x0]'
    # internal assembler in clang 3.3 does not support this instruction
    enabled neon && check_insn neon 'ext   v0.8B, v0.8B, v1.8B, #1'
    enabled vfp  && check_insn vfp  'fmadd d0,    d0,    d1,    d2'

    map 'enabled_any ${v}_external ${v}_inline || disable $v' $ARCH_EXT_LIST_ARM

elif enabled alpha; then

    check_cflags -mieee

elif enabled arm; then

    enabled msvc && check_cpp_condition thumb stddef.h "defined _M_ARMT"
    test_cpp_condition stddef.h "defined __thumb__" && test_cc <<EOF && enable_weak thumb
float func(float a, float b){ return a+b; }
EOF
    enabled thumb && check_cflags -mthumb || check_cflags -marm

    if check_cpp_condition vfp_args stddef.h "defined __ARM_PCS_VFP"; then
        :
    elif check_cpp_condition vfp_args stddef.h "defined _M_ARM_FP && _M_ARM_FP >= 30"; then
        :
    elif ! test_cpp_condition stddef.h "defined __ARM_PCS || defined __SOFTFP__" && [ $target_os != darwin ]; then
        case "${cross_prefix:-$cc}" in
            *hardfloat*) enable vfp_args; fpabi=vfp ;;
            *) check_ld "cc" vfp_args <<EOF && fpabi=vfp || fpabi=soft ;;
__asm__ (".eabi_attribute 28, 1");
int main(void) { return 0; }
EOF
        esac
        warn "Compiler does not indicate floating-point ABI, guessing $fpabi."
    fi

    enabled armv5te && check_insn armv5te 'qadd r0, r0, r0'
    enabled armv6   && check_insn armv6   'sadd16 r0, r0, r0'
    enabled armv6t2 && check_insn armv6t2 'movt r0, #0'
    enabled neon    && check_insn neon    'vadd.i16 q0, q0, q0'
    enabled vfp     && check_insn vfp     'fadds s0, s0, s0'
    enabled vfpv3   && check_insn vfpv3   'vmov.f32 s0, #1.0'
    enabled setend  && check_insn setend  'setend be'

    [ $target_os = linux ] || [ $target_os = android ] ||
        map 'enabled_any ${v}_external ${v}_inline || disable $v' \
            $ARCH_EXT_LIST_ARM

    check_inline_asm asm_mod_q '"add r0, %Q0, %R0" :: "r"((long long)0)'

    check_as as_arch_directive ".arch armv7-a"
    check_as as_dn_directive   "ra .dn d0.i16"
    check_as as_fpu_directive  ".fpu neon"

    # llvm's integrated assembler supports .object_arch from llvm 3.5
    [ "$objformat" = elf32 ] || [ "$objformat" = elf64 ] &&
        check_as as_object_arch ".object_arch armv4"

    # MS armasm fails to assemble our PIC constructs
    [ $target_os != win32 ] && enabled_all armv6t2 shared !pic && enable_weak_pic

elif enabled mips; then

    enabled loongson2 && check_inline_asm loongson2 '"dmult.g $8, $9, $10"'
    enabled loongson3 && check_inline_asm loongson3 '"gsldxc1 $f0, 0($2, $3)"'
    enabled mmi && check_inline_asm mmi '"punpcklhw $f0, $f0, $f0"'

    # Enable minimum ISA based on selected options
    if enabled mips64; then
        enabled mips64r6 && check_inline_asm_flags mips64r6 '"dlsa $0, $0, $0, 1"' '-mips64r6'
        enabled mips64r2 && check_inline_asm_flags mips64r2 '"dext $0, $0, 0, 1"' '-mips64r2'
        disabled mips64r6 && disabled mips64r2 && check_inline_asm_flags mips64r1 '"daddi $0, $0, 0"' '-mips64'
    else
        enabled mips32r6 && check_inline_asm_flags mips32r6 '"aui $0, $0, 0"' '-mips32r6'
        enabled mips32r5 && check_inline_asm_flags mips32r5 '"eretnc"' '-mips32r5'
        enabled mips32r2 && check_inline_asm_flags mips32r2 '"ext $0, $0, 0, 1"' '-mips32r2'
        disabled mips32r6 && disabled mips32r5 && disabled mips32r2 && check_inline_asm_flags mips32r1 '"addi $0, $0, 0"' '-mips32'
    fi

    enabled mipsfpu && check_inline_asm_flags mipsfpu '"cvt.d.l $f0, $f2"' '-mhard-float'
    enabled mipsfpu && (enabled mips32r5 || enabled mips32r6 || enabled mips64r6) && check_inline_asm_flags mipsfpu '"cvt.d.l $f0, $f1"' '-mfp64'
    enabled mipsfpu && enabled msa && check_inline_asm_flags msa '"addvi.b $w0, $w1, 1"' '-mmsa' && check_headers msa.h || disable msa
    enabled mipsdsp && check_inline_asm_flags mipsdsp '"addu.qb $t0, $t1, $t2"' '-mdsp'
    enabled mipsdspr2 && check_inline_asm_flags mipsdspr2 '"absq_s.qb $t0, $t1"' '-mdspr2'
    enabled msa && enabled msa2 && check_inline_asm_flags msa2 '"nxbits.any.b $w0, $w0"' '-mmsa2' && check_headers msa2.h || disable msa2

    if enabled bigendian && enabled msa; then
        disable msa
    fi

elif enabled parisc; then

    if enabled gcc; then
        case $($cc -dumpversion) in
            4.[3-9].*) check_cflags -fno-optimize-sibling-calls ;;
        esac
    fi

elif enabled ppc; then

    enable local_aligned

    check_inline_asm dcbzl     '"dcbzl 0, %0" :: "r"(0)'
    check_inline_asm ibm_asm   '"add 0, 0, 0"'
    check_inline_asm ppc4xx    '"maclhw r10, r11, r12"'
    check_inline_asm xform_asm '"lwzx %1, %y0" :: "Z"(*(int*)0), "r"(0)'

    if enabled altivec; then
        check_cflags -maltivec -mabi=altivec

        # check if our compiler supports Motorola AltiVec C API
        check_cc altivec altivec.h "vector signed int v1 = (vector signed int) { 0 };
                                    vector signed int v2 = (vector signed int) { 1 };
                                    v1 = vec_add(v1, v2);"

        enabled altivec || warn "Altivec disabled, possibly missing --cpu flag"
    fi

    if enabled vsx; then
        check_cflags -mvsx &&
        check_cc vsx altivec.h "int v[4] = { 0 };
                                vector signed int v1 = vec_vsx_ld(0, v);"
    fi

    if enabled power8; then
        check_cpp_condition power8 "altivec.h" "defined(_ARCH_PWR8)"
    fi

elif enabled x86; then

    check_builtin rdtsc    intrin.h   "__rdtsc()"
    check_builtin mm_empty mmintrin.h "_mm_empty()"

    enable local_aligned

    # check whether EBP is available on x86
    # As 'i' is stored on the stack, this program will crash
    # if the base pointer is used to access it because the
    # base pointer is cleared in the inline assembly code.
    check_exec_crash <<EOF && enable ebp_available
volatile int i=0;
__asm__ volatile ("xorl %%ebp, %%ebp" ::: "%ebp");
return i;
EOF

    # check whether EBX is available on x86
    check_inline_asm ebx_available '""::"b"(0)' &&
        check_inline_asm ebx_available '"":::"%ebx"'

    # check whether xmm clobbers are supported
    check_inline_asm xmm_clobbers '"":::"%xmm0"'

    check_inline_asm inline_asm_direct_symbol_refs '"movl '$extern_prefix'test, %eax"' ||
        check_inline_asm inline_asm_direct_symbol_refs '"movl '$extern_prefix'test(%rip), %eax"'

    # check whether binutils is new enough to compile SSSE3/MMXEXT
    enabled ssse3  && check_inline_asm ssse3_inline  '"pabsw %xmm0, %xmm0"'
    enabled mmxext && check_inline_asm mmxext_inline '"pmaxub %mm0, %mm1"'

    probe_x86asm(){
        x86asmexe_probe=$1
        if test_cmd $x86asmexe_probe -v; then
            x86asmexe=$x86asmexe_probe
            x86asm_type=nasm
            x86asm_debug="-g -F dwarf"
            X86ASMDEP=
            X86ASM_DEPFLAGS='-MD $(@:.o=.d)'
        elif test_cmd $x86asmexe_probe --version; then
            x86asmexe=$x86asmexe_probe
            x86asm_type=yasm
            x86asm_debug="-g dwarf2"
            X86ASMDEP='$(DEPX86ASM) $(X86ASMFLAGS) -M $(X86ASM_O) $< > $(@:.o=.d)'
            X86ASM_DEPFLAGS=
        fi
        check_x86asm x86asm "movbe ecx, [5]"
    }

    if ! disabled_any asm mmx x86asm; then
        disable x86asm
        for program in $x86asmexe nasm yasm; do
            probe_x86asm $program && break
        done
        disabled x86asm && die "nasm/yasm not found or too old. Use --disable-x86asm for a crippled build."
        X86ASMFLAGS="-f $objformat"
        enabled pic               && append X86ASMFLAGS "-DPIC"
        test -n "$extern_prefix"  && append X86ASMFLAGS "-DPREFIX"
        case "$objformat" in
            elf*) enabled debug && append X86ASMFLAGS $x86asm_debug ;;
        esac

        enabled avx512 && check_x86asm avx512_external "vmovdqa32 [eax]{k1}{z}, zmm0"
        enabled avx2   && check_x86asm avx2_external   "vextracti128 xmm0, ymm0, 0"
        enabled xop    && check_x86asm xop_external    "vpmacsdd xmm0, xmm1, xmm2, xmm3"
        enabled fma4   && check_x86asm fma4_external   "vfmaddps ymm0, ymm1, ymm2, ymm3"
        check_x86asm cpunop          "CPU amdnop"
    fi

    case "$cpu" in
        athlon*|opteron*|k8*|pentium|pentium-mmx|prescott|nocona|atom|geode)
            disable fast_clz
        ;;
    esac

fi

check_cc intrinsics_neon arm_neon.h "int16x8_t test = vdupq_n_s16(0)"

check_ldflags -Wl,--as-needed
check_ldflags -Wl,-z,noexecstack

if ! disabled network; then
    check_func getaddrinfo $network_extralibs
    check_func inet_aton $network_extralibs

    check_type netdb.h "struct addrinfo"
    check_type netinet/in.h "struct group_source_req" -D_BSD_SOURCE
    check_type netinet/in.h "struct ip_mreq_source" -D_BSD_SOURCE
    check_type netinet/in.h "struct ipv6_mreq" -D_DARWIN_C_SOURCE
    check_type poll.h "struct pollfd"
    check_type netinet/sctp.h "struct sctp_event_subscribe"
    check_struct "sys/socket.h" "struct msghdr" msg_flags
    check_struct "sys/types.h sys/socket.h" "struct sockaddr" sa_len
    check_type netinet/in.h "struct sockaddr_in6"
    check_type "sys/types.h sys/socket.h" "struct sockaddr_storage"
    check_type "sys/types.h sys/socket.h" socklen_t

    # Prefer arpa/inet.h over winsock2
    if check_headers arpa/inet.h ; then
        check_func closesocket
    elif check_headers winsock2.h ; then
        check_func_headers winsock2.h closesocket -lws2 &&
            network_extralibs="-lws2" ||
        { check_func_headers winsock2.h closesocket -lws2_32 &&
            network_extralibs="-lws2_32"; } || disable winsock2_h network
        check_func_headers ws2tcpip.h getaddrinfo $network_extralibs

        check_type ws2tcpip.h socklen_t
        check_type ws2tcpip.h "struct addrinfo"
        check_type ws2tcpip.h "struct group_source_req"
        check_type ws2tcpip.h "struct ip_mreq_source"
        check_type ws2tcpip.h "struct ipv6_mreq"
        check_type winsock2.h "struct pollfd"
        check_struct winsock2.h "struct sockaddr" sa_len
        check_type ws2tcpip.h "struct sockaddr_in6"
        check_type ws2tcpip.h "struct sockaddr_storage"
    else
        disable network
    fi
fi

check_builtin atomic_cas_ptr atomic.h "void **ptr; void *oldval, *newval; atomic_cas_ptr(ptr, oldval, newval)"
check_builtin machine_rw_barrier mbarrier.h "__machine_rw_barrier()"
check_builtin MemoryBarrier windows.h "MemoryBarrier()"
check_builtin sync_val_compare_and_swap "" "int *ptr; int oldval, newval; __sync_val_compare_and_swap(ptr, oldval, newval)"
check_builtin gmtime_r time.h "time_t *time; struct tm *tm; gmtime_r(time, tm)"
check_builtin localtime_r time.h "time_t *time; struct tm *tm; localtime_r(time, tm)"
check_builtin x264_csp_bgr "stdint.h x264.h" "X264_CSP_BGR"

case "$custom_allocator" in
    jemalloc)
        # jemalloc by default does not use a prefix
        require libjemalloc jemalloc/jemalloc.h malloc -ljemalloc
    ;;
    tcmalloc)
        require_pkg_config libtcmalloc libtcmalloc gperftools/tcmalloc.h tc_malloc
        malloc_prefix=tc_
    ;;
esac

check_func_headers malloc.h _aligned_malloc     && enable aligned_malloc
check_func  ${malloc_prefix}memalign            && enable memalign
check_func  ${malloc_prefix}posix_memalign      && enable posix_memalign

check_func  access
check_func_headers stdlib.h arc4random
check_lib   clock_gettime time.h clock_gettime || check_lib clock_gettime time.h clock_gettime -lrt
check_func  fcntl
check_func  fork
check_func  gethrtime
check_func  getopt
check_func  getrusage
check_func  gettimeofday
check_func  isatty
check_func  mkstemp
check_func  mmap
check_func  mprotect
# Solaris has nanosleep in -lrt, OpenSolaris no longer needs that
check_func_headers time.h nanosleep || check_lib nanosleep time.h nanosleep -lrt
check_func  sched_getaffinity
check_func  setrlimit
check_struct "sys/stat.h" "struct stat" st_mtim.tv_nsec -D_BSD_SOURCE
check_func  strerror_r
check_func  sysconf
check_func  sysctl
check_func  usleep

check_func_headers conio.h kbhit
check_func_headers io.h setmode
check_func_headers lzo/lzo1x.h lzo1x_999_compress
check_func_headers mach/mach_time.h mach_absolute_time
check_func_headers stdlib.h getenv
check_func_headers sys/stat.h lstat

check_func_headers windows.h GetModuleHandle
check_func_headers windows.h GetProcessAffinityMask
check_func_headers windows.h GetProcessTimes
check_func_headers windows.h GetStdHandle
check_func_headers windows.h GetSystemTimeAsFileTime
check_func_headers windows.h LoadLibrary
check_func_headers windows.h MapViewOfFile
check_func_headers windows.h PeekNamedPipe
check_func_headers windows.h SetConsoleTextAttribute
check_func_headers windows.h SetConsoleCtrlHandler
check_func_headers windows.h SetDllDirectory
check_func_headers windows.h Sleep
check_func_headers windows.h VirtualAlloc
check_func_headers glob.h glob
enabled xlib &&
    check_lib xlib "X11/Xlib.h X11/extensions/Xvlib.h" XvGetPortAttribute -lXv -lX11 -lXext

enabled libudev &&
    check_pkg_config libudev libudev libudev.h udev_new

enabled epoxy &&
    check_pkg_config epoxy epoxy epoxy/egl.h epoxy_egl_version

check_headers direct.h
check_headers dirent.h
check_headers dxgidebug.h
check_headers dxva.h
check_headers dxva2api.h -D_WIN32_WINNT=0x0600
check_headers io.h
check_headers linux/perf_event.h
check_headers libcrystalhd/libcrystalhd_if.h
check_headers malloc.h
check_headers mftransform.h
check_headers net/udplite.h
check_headers poll.h
check_headers sys/param.h
check_headers sys/resource.h
check_headers sys/select.h
check_headers sys/time.h
check_headers sys/un.h
check_headers termios.h
check_headers unistd.h
check_headers valgrind/valgrind.h
check_func_headers VideoToolbox/VTCompressionSession.h VTCompressionSessionPrepareToEncodeFrames -framework VideoToolbox
check_headers windows.h
check_headers X11/extensions/XvMClib.h
check_headers asm/types.h

# it seems there are versions of clang in some distros that try to use the
# gcc headers, which explodes for stdatomic
# so we also check that atomics actually work here
check_builtin stdatomic stdatomic.h "atomic_int foo, bar = ATOMIC_VAR_INIT(-1); atomic_store(&foo, 0); foo += bar"

check_lib advapi32 "windows.h"            RegCloseKey          -ladvapi32
check_lib bcrypt   "windows.h bcrypt.h"   BCryptGenRandom      -lbcrypt &&
    check_cpp_condition bcrypt bcrypt.h "defined BCRYPT_RNG_ALGORITHM"
check_lib ole32    "windows.h"            CoTaskMemFree        -lole32
check_lib shell32  "windows.h shellapi.h" CommandLineToArgvW   -lshell32
check_lib psapi    "windows.h psapi.h"    GetProcessMemoryInfo -lpsapi

check_lib android android/native_window.h ANativeWindow_acquire -landroid
check_lib mediandk "stdint.h media/NdkImage.h" AImage_delete -lmediandk
check_lib camera2ndk "stdbool.h stdint.h camera/NdkCameraManager.h" ACameraManager_create -lcamera2ndk

enabled appkit       && check_apple_framework AppKit
enabled audiotoolbox && check_apple_framework AudioToolbox
enabled avfoundation && check_apple_framework AVFoundation
enabled coreimage    && check_apple_framework CoreImage
enabled videotoolbox && check_apple_framework VideoToolbox

check_apple_framework CoreFoundation
check_apple_framework CoreMedia
check_apple_framework CoreVideo

enabled avfoundation && {
    disable coregraphics applicationservices
    check_lib coregraphics        CoreGraphics/CoreGraphics.h               CGGetActiveDisplayList "-framework CoreGraphics" ||
    check_lib applicationservices ApplicationServices/ApplicationServices.h CGGetActiveDisplayList "-framework ApplicationServices"; }

enabled videotoolbox && {
    check_lib coreservices CoreServices/CoreServices.h UTGetOSTypeFromString "-framework CoreServices"
    check_func_headers CoreMedia/CMFormatDescription.h kCMVideoCodecType_HEVC "-framework CoreMedia"
    check_func_headers CoreVideo/CVPixelBuffer.h kCVPixelFormatType_420YpCbCr10BiPlanarVideoRange "-framework CoreVideo"
    check_func_headers CoreVideo/CVImageBuffer.h kCVImageBufferTransferFunction_SMPTE_ST_2084_PQ "-framework CoreVideo"
    check_func_headers CoreVideo/CVImageBuffer.h kCVImageBufferTransferFunction_ITU_R_2100_HLG "-framework CoreVideo"
    check_func_headers CoreVideo/CVImageBuffer.h kCVImageBufferTransferFunction_Linear "-framework CoreVideo"
}

check_struct "sys/time.h sys/resource.h" "struct rusage" ru_maxrss

check_type "windows.h dxva.h" "DXVA_PicParams_HEVC" -DWINAPI_FAMILY=WINAPI_FAMILY_DESKTOP_APP -D_CRT_BUILD_DESKTOP_APP=0
check_type "windows.h dxva.h" "DXVA_PicParams_VP9" -DWINAPI_FAMILY=WINAPI_FAMILY_DESKTOP_APP -D_CRT_BUILD_DESKTOP_APP=0
check_type "windows.h d3d11.h" "ID3D11VideoDecoder"
check_type "windows.h d3d11.h" "ID3D11VideoContext"
check_type "d3d9.h dxva2api.h" DXVA2_ConfigPictureDecode -D_WIN32_WINNT=0x0602
check_func_headers mfapi.h MFCreateAlignedMemoryBuffer -lmfplat

check_type "vdpau/vdpau.h" "VdpPictureInfoHEVC"
check_type "vdpau/vdpau.h" "VdpPictureInfoVP9"

if [ -z "$nvccflags" ]; then
    nvccflags=$nvccflags_default
fi

if enabled x86_64 || enabled ppc64 || enabled aarch64; then
    nvccflags="$nvccflags -m64"
else
    nvccflags="$nvccflags -m32"
fi

if enabled cuda_nvcc; then
    nvccflags="$nvccflags -ptx"
else
    nvccflags="$nvccflags -S -nocudalib -nocudainc --cuda-device-only -include ${source_link}/compat/cuda/cuda_runtime.h"
    check_nvcc cuda_llvm
fi

if ! disabled ffnvcodec; then
    ffnv_hdr_list="ffnvcodec/nvEncodeAPI.h ffnvcodec/dynlink_cuda.h ffnvcodec/dynlink_cuviddec.h ffnvcodec/dynlink_nvcuvid.h"
    check_pkg_config ffnvcodec "ffnvcodec >= 9.1.23.1" "$ffnv_hdr_list" "" || \
      check_pkg_config ffnvcodec "ffnvcodec >= 9.0.18.3 ffnvcodec < 9.1" "$ffnv_hdr_list" "" || \
      check_pkg_config ffnvcodec "ffnvcodec >= 8.2.15.10 ffnvcodec < 8.3" "$ffnv_hdr_list" "" || \
      check_pkg_config ffnvcodec "ffnvcodec >= 8.1.24.11 ffnvcodec < 8.2" "$ffnv_hdr_list" ""
fi

check_cpp_condition winrt windows.h "!WINAPI_FAMILY_PARTITION(WINAPI_PARTITION_DESKTOP)"

if ! disabled w32threads && ! enabled pthreads; then
    check_func_headers "windows.h process.h" _beginthreadex &&
        check_type "windows.h" CONDITION_VARIABLE &&
        check_type "windows.h" INIT_ONCE &&
        enable w32threads || disable w32threads
    if ! enabled w32threads && enabled winrt; then
        check_func_headers "windows.h" CreateThread &&
            enable w32threads || disable w32threads
    fi
fi

# check for some common methods of building with pthread support
# do this before the optional library checks as some of them require pthreads
if ! disabled pthreads && ! enabled w32threads && ! enabled os2threads; then
    if check_lib pthreads pthread.h pthread_join   -pthread &&
       check_lib pthreads pthread.h pthread_create -pthread; then
        add_cflags -pthread
    elif check_lib pthreads pthread.h pthread_join   -pthreads &&
         check_lib pthreads pthread.h pthread_create -pthreads; then
        add_cflags -pthreads
    elif check_lib pthreads pthread.h pthread_join   -ldl -pthread &&
         check_lib pthreads pthread.h pthread_create -ldl -pthread; then
        add_cflags -ldl -pthread
    elif check_lib pthreads pthread.h pthread_join   -lpthreadGC2 &&
         check_lib pthreads pthread.h pthread_create -lpthreadGC2; then
        :
    elif check_lib pthreads pthread.h pthread_join   -lpthread &&
         check_lib pthreads pthread.h pthread_create -lpthread; then
        :
    elif check_func pthread_join && check_func pthread_create; then
        enable pthreads
    fi
    check_cc pthreads "pthread.h" "static pthread_mutex_t atomic_lock = PTHREAD_MUTEX_INITIALIZER"

    if enabled pthreads; then
        check_builtin sem_timedwait semaphore.h "sem_t *s; sem_init(s,0,0); sem_timedwait(s,0); sem_destroy(s)" $pthreads_extralibs
        check_func pthread_cancel $pthreads_extralibs
    fi
fi

enabled  zlib && { check_pkg_config zlib zlib "zlib.h" zlibVersion ||
                   check_lib zlib   zlib.h      zlibVersion    -lz; }
enabled bzlib && check_lib bzlib bzlib.h BZ2_bzlibVersion    -lbz2
enabled  lzma && check_lib lzma   lzma.h lzma_version_number -llzma

# On some systems dynamic loading requires no extra linker flags
check_lib libdl dlfcn.h "dlopen dlsym" || check_lib libdl dlfcn.h "dlopen dlsym" -ldl

check_lib libm math.h sin -lm

atan2f_args=2
copysign_args=2
hypot_args=2
ldexpf_args=2
powf_args=2

for func in $MATH_FUNCS; do
    eval check_mathfunc $func \${${func}_args:-1} $libm_extralibs
done

for func in $COMPLEX_FUNCS; do
    eval check_complexfunc $func \${${func}_args:-1}
done

# these are off by default, so fail if requested and not available
enabled avisynth          && require_headers "avisynth/avisynth_c.h"
enabled cuda_nvcc         && { check_nvcc cuda_nvcc || die "ERROR: failed checking for nvcc."; }
enabled chromaprint       && require chromaprint chromaprint.h chromaprint_get_version -lchromaprint
enabled decklink          && { require_headers DeckLinkAPI.h &&
                               { test_cpp_condition DeckLinkAPIVersion.h "BLACKMAGIC_DECKLINK_API_VERSION >= 0x0a090500" || die "ERROR: Decklink API version must be >= 10.9.5."; } }
enabled frei0r            && require_headers "frei0r.h dlfcn.h"
enabled gmp               && require gmp gmp.h mpz_export -lgmp
enabled gnutls            && require_pkg_config gnutls gnutls gnutls/gnutls.h gnutls_global_init
enabled jni               && { [ $target_os = "android" ] && check_headers jni.h && enabled pthreads || die "ERROR: jni not found"; }
enabled ladspa            && require_headers "ladspa.h dlfcn.h"
enabled libaom            && require_pkg_config libaom "aom >= 1.0.0" aom/aom_codec.h aom_codec_version
enabled libaribb24        && { check_pkg_config libaribb24 "aribb24 > 1.0.3" "aribb24/aribb24.h" arib_instance_new ||
                               { enabled gpl && require_pkg_config libaribb24 aribb24 "aribb24/aribb24.h" arib_instance_new; } ||
                               die "ERROR: libaribb24 requires version higher than 1.0.3 or --enable-gpl."; }
enabled lv2               && require_pkg_config lv2 lilv-0 "lilv/lilv.h" lilv_world_new
enabled libiec61883       && require libiec61883 libiec61883/iec61883.h iec61883_cmp_connect -lraw1394 -lavc1394 -lrom1394 -liec61883
enabled libass            && require_pkg_config libass libass ass/ass.h ass_library_init
enabled libbluray         && require_pkg_config libbluray libbluray libbluray/bluray.h bd_open
enabled libbs2b           && require_pkg_config libbs2b libbs2b bs2b.h bs2b_open
enabled libcelt           && require libcelt celt/celt.h celt_decode -lcelt0 &&
                             { check_lib libcelt celt/celt.h celt_decoder_create_custom -lcelt0 ||
                               die "ERROR: libcelt must be installed and version must be >= 0.11.0."; }
enabled libcaca           && require_pkg_config libcaca caca caca.h caca_create_canvas
enabled libcodec2         && require libcodec2 codec2/codec2.h codec2_create -lcodec2
enabled libdav1d          && require_pkg_config libdav1d "dav1d >= 0.4.0" "dav1d/dav1d.h" dav1d_version
enabled libdavs2          && require_pkg_config libdavs2 "davs2 >= 1.6.0" davs2.h davs2_decoder_open
enabled libdc1394         && require_pkg_config libdc1394 libdc1394-2 dc1394/dc1394.h dc1394_new
enabled libdrm            && require_pkg_config libdrm libdrm xf86drm.h drmGetVersion
enabled epoxy             && require_pkg_config epoxy epoxy epoxy/egl.h epoxy_egl_version
enabled libfdk_aac        && { check_pkg_config libfdk_aac fdk-aac "fdk-aac/aacenc_lib.h" aacEncOpen ||
                               { require libfdk_aac fdk-aac/aacenc_lib.h aacEncOpen -lfdk-aac &&
                                 warn "using libfdk without pkg-config"; } }
flite_extralibs="-lflite_cmu_time_awb -lflite_cmu_us_awb -lflite_cmu_us_kal -lflite_cmu_us_kal16 -lflite_cmu_us_rms -lflite_cmu_us_slt -lflite_usenglish -lflite_cmulex -lflite"
enabled libflite          && require libflite "flite/flite.h" flite_init $flite_extralibs
enabled fontconfig        && enable libfontconfig
enabled libfontconfig     && require_pkg_config libfontconfig fontconfig "fontconfig/fontconfig.h" FcInit
enabled libfreetype       && require_pkg_config libfreetype freetype2 "ft2build.h FT_FREETYPE_H" FT_Init_FreeType
enabled libfribidi        && require_pkg_config libfribidi fribidi fribidi.h fribidi_version_info
enabled libglslang        && require_cpp libglslang glslang/SPIRV/GlslangToSpv.h "glslang::TIntermediate*" -lglslang -lOSDependent -lHLSL -lOGLCompiler -lSPVRemapper -lSPIRV -lSPIRV-Tools-opt -lSPIRV-Tools -lpthread -lstdc++
enabled libgme            && { check_pkg_config libgme libgme gme/gme.h gme_new_emu ||
                               require libgme gme/gme.h gme_new_emu -lgme -lstdc++; }
enabled libgsm            && { for gsm_hdr in "gsm.h" "gsm/gsm.h"; do
                                   check_lib libgsm "${gsm_hdr}" gsm_create -lgsm && break;
                               done || die "ERROR: libgsm not found"; }
enabled libilbc           && require libilbc ilbc.h WebRtcIlbcfix_InitDecode -lilbc $pthreads_extralibs
enabled libklvanc         && require libklvanc libklvanc/vanc.h klvanc_context_create -lklvanc
enabled libkvazaar        && require_pkg_config libkvazaar "kvazaar >= 0.8.1" kvazaar.h kvz_api_get
enabled liblensfun        && require_pkg_config liblensfun lensfun lensfun.h lf_db_new
# While it may appear that require is being used as a pkg-config
# fallback for libmfx, it is actually being used to detect a different
# installation route altogether.  If libmfx is installed via the Intel
# Media SDK or Intel Media Server Studio, these don't come with
# pkg-config support.  Instead, users should make sure that the build
# can find the libraries and headers through other means.
enabled libmfx            && { check_pkg_config libmfx libmfx "mfx/mfxvideo.h" MFXInit ||
                               { require libmfx "mfx/mfxvideo.h" MFXInit "-llibmfx $advapi32_extralibs" && warn "using libmfx without pkg-config"; } }
if enabled libmfx; then
   check_cc MFX_CODEC_VP9 "mfx/mfxvp9.h mfx/mfxstructures.h" "MFX_CODEC_VP9"
fi

enabled libmodplug        && require_pkg_config libmodplug libmodplug libmodplug/modplug.h ModPlug_Load
enabled libmp3lame        && require "libmp3lame >= 3.98.3" lame/lame.h lame_set_VBR_quality -lmp3lame $libm_extralibs
enabled libmysofa         && { check_pkg_config libmysofa libmysofa mysofa.h mysofa_neighborhood_init_withstepdefine ||
                               require libmysofa mysofa.h mysofa_neighborhood_init_withstepdefine -lmysofa $zlib_extralibs; }
enabled libnpp            && { check_lib libnpp npp.h nppGetLibVersion -lnppig -lnppicc -lnppc -lnppidei ||
                               check_lib libnpp npp.h nppGetLibVersion -lnppi -lnppc -lnppidei ||
                               die "ERROR: libnpp not found"; }
enabled libopencore_amrnb && require libopencore_amrnb opencore-amrnb/interf_dec.h Decoder_Interface_init -lopencore-amrnb
enabled libopencore_amrwb && require libopencore_amrwb opencore-amrwb/dec_if.h D_IF_init -lopencore-amrwb
enabled libopencv         && { check_headers opencv2/core/core_c.h &&
                               { check_pkg_config libopencv opencv opencv2/core/core_c.h cvCreateImageHeader ||
                                 require libopencv opencv2/core/core_c.h cvCreateImageHeader -lopencv_core -lopencv_imgproc; } ||
                               require_pkg_config libopencv opencv opencv/cxcore.h cvCreateImageHeader; }
enabled libopenh264       && require_pkg_config libopenh264 openh264 wels/codec_api.h WelsGetCodecVersion
enabled libopenjpeg       && { check_pkg_config libopenjpeg "libopenjp2 >= 2.1.0" openjpeg.h opj_version ||
                               { require_pkg_config libopenjpeg "libopenjp2 >= 2.1.0" openjpeg.h opj_version -DOPJ_STATIC && add_cppflags -DOPJ_STATIC; } }
enabled libopenmpt        && require_pkg_config libopenmpt "libopenmpt >= 0.2.6557" libopenmpt/libopenmpt.h openmpt_module_create -lstdc++ && append libopenmpt_extralibs "-lstdc++"
enabled libopus           && {
    enabled libopus_decoder && {
        require_pkg_config libopus opus opus_multistream.h opus_multistream_decoder_create
    }
    enabled libopus_encoder && {
        require_pkg_config libopus opus opus_multistream.h opus_multistream_surround_encoder_create
    }
}
enabled libpulse          && require_pkg_config libpulse libpulse pulse/pulseaudio.h pa_context_new
enabled librabbitmq       && require_pkg_config librabbitmq "librabbitmq >= 0.7.1" amqp.h amqp_new_connection
enabled librav1e          && require_pkg_config librav1e "rav1e >= 0.1.0" rav1e.h rav1e_context_new
enabled librsvg           && require_pkg_config librsvg librsvg-2.0 librsvg-2.0/librsvg/rsvg.h rsvg_handle_render_cairo
enabled librtmp           && require_pkg_config librtmp librtmp librtmp/rtmp.h RTMP_Socket
enabled librubberband     && require_pkg_config librubberband "rubberband >= 1.8.1" rubberband/rubberband-c.h rubberband_new -lstdc++ && append librubberband_extralibs "-lstdc++"
enabled libshine          && require_pkg_config libshine shine shine/layer3.h shine_encode_buffer
enabled libsmbclient      && { check_pkg_config libsmbclient smbclient libsmbclient.h smbc_init ||
                               require libsmbclient libsmbclient.h smbc_init -lsmbclient; }
enabled libsnappy         && require libsnappy snappy-c.h snappy_compress -lsnappy -lstdc++
enabled libsoxr           && require libsoxr soxr.h soxr_create -lsoxr
enabled libssh            && require_pkg_config libssh libssh libssh/sftp.h sftp_init
enabled libspeex          && require_pkg_config libspeex speex speex/speex.h speex_decoder_init
enabled libsrt            && require_pkg_config libsrt "srt >= 1.3.0" srt/srt.h srt_socket
enabled libtensorflow     && require libtensorflow tensorflow/c/c_api.h TF_Version -ltensorflow
enabled libtesseract      && require_pkg_config libtesseract tesseract tesseract/capi.h TessBaseAPICreate
enabled libtheora         && require libtheora theora/theoraenc.h th_info_init -ltheoraenc -ltheoradec -logg
enabled libtls            && require_pkg_config libtls libtls tls.h tls_configure
enabled libtwolame        && require libtwolame twolame.h twolame_init -ltwolame &&
                             { check_lib libtwolame twolame.h twolame_encode_buffer_float32_interleaved -ltwolame ||
                               die "ERROR: libtwolame must be installed and version must be >= 0.3.10"; }
enabled libudev           && require_pkg_config libudev libudev libudev.h udev_new
enabled libv4l2           && require_pkg_config libv4l2 libv4l2 libv4l2.h v4l2_ioctl
enabled libvidstab        && require_pkg_config libvidstab "vidstab >= 0.98" vid.stab/libvidstab.h vsMotionDetectInit
enabled libvmaf           && require_pkg_config libvmaf "libvmaf >= 1.3.9" libvmaf.h compute_vmaf
enabled libvo_amrwbenc    && require libvo_amrwbenc vo-amrwbenc/enc_if.h E_IF_init -lvo-amrwbenc
enabled libvorbis         && require_pkg_config libvorbis vorbis vorbis/codec.h vorbis_info_init &&
                             require_pkg_config libvorbisenc vorbisenc vorbis/vorbisenc.h vorbis_encode_init

enabled libvpx            && {
    enabled libvpx_vp8_decoder && {
        check_pkg_config libvpx_vp8_decoder "vpx >= 1.4.0" "vpx/vpx_decoder.h vpx/vp8dx.h" vpx_codec_vp8_dx ||
            check_lib libvpx_vp8_decoder "vpx/vpx_decoder.h vpx/vp8dx.h" "vpx_codec_vp8_dx VPX_IMG_FMT_HIGHBITDEPTH" "-lvpx $libm_extralibs $pthreads_extralibs"
    }
    enabled libvpx_vp8_encoder && {
        check_pkg_config libvpx_vp8_encoder "vpx >= 1.4.0" "vpx/vpx_encoder.h vpx/vp8cx.h" vpx_codec_vp8_cx ||
            check_lib libvpx_vp8_encoder "vpx/vpx_encoder.h vpx/vp8cx.h" "vpx_codec_vp8_cx VPX_IMG_FMT_HIGHBITDEPTH" "-lvpx $libm_extralibs $pthreads_extralibs"
    }
    enabled libvpx_vp9_decoder && {
        check_pkg_config libvpx_vp9_decoder "vpx >= 1.4.0" "vpx/vpx_decoder.h vpx/vp8dx.h" vpx_codec_vp9_dx ||
            check_lib libvpx_vp9_decoder "vpx/vpx_decoder.h vpx/vp8dx.h" "vpx_codec_vp9_dx VPX_IMG_FMT_HIGHBITDEPTH" "-lvpx $libm_extralibs $pthreads_extralibs"
    }
    enabled libvpx_vp9_encoder && {
        check_pkg_config libvpx_vp9_encoder "vpx >= 1.4.0" "vpx/vpx_encoder.h vpx/vp8cx.h" vpx_codec_vp9_cx ||
            check_lib libvpx_vp9_encoder "vpx/vpx_encoder.h vpx/vp8cx.h" "vpx_codec_vp9_cx VPX_IMG_FMT_HIGHBITDEPTH" "-lvpx $libm_extralibs $pthreads_extralibs"
    }
    if disabled_all libvpx_vp8_decoder libvpx_vp9_decoder libvpx_vp8_encoder libvpx_vp9_encoder; then
        die "libvpx enabled but no supported decoders found"
    fi
}

enabled libwavpack        && require libwavpack wavpack/wavpack.h WavpackOpenFileOutput  -lwavpack
enabled libwebp           && {
    enabled libwebp_encoder      && require_pkg_config libwebp "libwebp >= 0.2.0" webp/encode.h WebPGetEncoderVersion
    enabled libwebp_anim_encoder && check_pkg_config libwebp_anim_encoder "libwebpmux >= 0.4.0" webp/mux.h WebPAnimEncoderOptionsInit; }
enabled libx264           && { check_pkg_config libx264 x264 "stdint.h x264.h" x264_encoder_encode ||
                               { require libx264 "stdint.h x264.h" x264_encoder_encode "-lx264 $pthreads_extralibs $libm_extralibs" &&
                                 warn "using libx264 without pkg-config"; } } &&
                             require_cpp_condition libx264 x264.h "X264_BUILD >= 118" &&
                             check_cpp_condition libx262 x264.h "X264_MPEG2"
enabled libx265           && require_pkg_config libx265 x265 x265.h x265_api_get &&
                             require_cpp_condition libx265 x265.h "X265_BUILD >= 70"
enabled libxavs           && require libxavs "stdint.h xavs.h" xavs_encoder_encode "-lxavs $pthreads_extralibs $libm_extralibs"
enabled libxavs2          && require_pkg_config libxavs2 "xavs2 >= 1.3.0" "stdint.h xavs2.h" xavs2_api_get
enabled libxvid           && require libxvid xvid.h xvid_global -lxvidcore
enabled libzimg           && require_pkg_config libzimg "zimg >= 2.7.0" zimg.h zimg_get_api_version
enabled libzmq            && require_pkg_config libzmq "libzmq >= 4.2.1" zmq.h zmq_ctx_new
enabled libzvbi           && require_pkg_config libzvbi zvbi-0.2 libzvbi.h vbi_decoder_new &&
                             { test_cpp_condition libzvbi.h "VBI_VERSION_MAJOR > 0 || VBI_VERSION_MINOR > 2 || VBI_VERSION_MINOR == 2 && VBI_VERSION_MICRO >= 28" ||
                               enabled gpl || die "ERROR: libzvbi requires version 0.2.28 or --enable-gpl."; }
enabled libxml2           && require_pkg_config libxml2 libxml-2.0 libxml2/libxml/xmlversion.h xmlCheckVersion
enabled mbedtls           && { check_pkg_config mbedtls mbedtls mbedtls/x509_crt.h mbedtls_x509_crt_init ||
                               check_pkg_config mbedtls mbedtls mbedtls/ssl.h mbedtls_ssl_init ||
                               check_lib mbedtls mbedtls/ssl.h mbedtls_ssl_init -lmbedtls -lmbedx509 -lmbedcrypto ||
                               die "ERROR: mbedTLS not found"; }
enabled mediacodec        && { enabled jni || die "ERROR: mediacodec requires --enable-jni"; }
( enabled rpi ||
  enabled mmal )          && { check_lib mmal interface/mmal/mmal.h mmal_port_connect -lmmal_core -lmmal_util -lmmal_vc_client -lbcm_host ||
                               { ! enabled cross_compile &&
                                 add_cflags -isystem/opt/vc/include/ -isystem/opt/vc/include/interface/vmcs_host/linux -isystem/opt/vc/include/interface/vcos/pthreads -fgnu89-inline &&
                                 add_ldflags -L/opt/vc/lib/ &&
                                 check_lib mmal interface/mmal/mmal.h mmal_port_connect -lmmal_core -lmmal_util -lmmal_vc_client -lbcm_host -lvcos -lvcsm -lvchostif -lvchiq_arm; } ||
                               die "ERROR: mmal not found" &&
                               check_func_headers interface/mmal/mmal.h "MMAL_PARAMETER_VIDEO_MAX_NUM_CALLBACKS"; }
enabled openal            && { { for al_extralibs in "${OPENAL_LIBS}" "-lopenal" "-lOpenAL32"; do
                               check_lib openal 'AL/al.h' alGetError "${al_extralibs}" && break; done } ||
                               die "ERROR: openal not found"; } &&
                             { test_cpp_condition "AL/al.h" "defined(AL_VERSION_1_1)" ||
                               die "ERROR: openal must be installed and version must be 1.1 or compatible"; }
enabled opencl            && { check_pkg_config opencl OpenCL CL/cl.h clEnqueueNDRangeKernel ||
                               check_lib opencl OpenCL/cl.h clEnqueueNDRangeKernel -Wl,-framework,OpenCL ||
                               check_lib opencl CL/cl.h clEnqueueNDRangeKernel -lOpenCL ||
                               die "ERROR: opencl not found"; } &&
                             { test_cpp_condition "OpenCL/cl.h" "defined(CL_VERSION_1_2)" ||
                               test_cpp_condition "CL/cl.h" "defined(CL_VERSION_1_2)" ||
                               die "ERROR: opencl must be installed and version must be 1.2 or compatible"; }
enabled opengl            && { check_lib opengl GL/glx.h glXGetProcAddress "-lGL" ||
                               check_lib opengl windows.h wglGetProcAddress "-lopengl32 -lgdi32" ||
                               check_lib opengl OpenGL/gl3.h glGetError "-Wl,-framework,OpenGL" ||
                               check_lib opengl ES2/gl.h glGetError "-isysroot=${sysroot} -Wl,-framework,OpenGLES" ||
                               die "ERROR: opengl not found."
                             }
enabled omx_rpi           && { test_code cc OMX_Core.h OMX_IndexConfigBrcmVideoRequestIFrame ||
                               { ! enabled cross_compile &&
                                 add_cflags -isystem/opt/vc/include/IL &&
                                 test_code cc OMX_Core.h OMX_IndexConfigBrcmVideoRequestIFrame; } ||
                               die "ERROR: OpenMAX IL headers from raspberrypi/firmware not found"; } &&
                             enable omx
enabled omx               && require_headers OMX_Core.h
enabled openssl           && { check_pkg_config openssl openssl openssl/ssl.h OPENSSL_init_ssl ||
                               check_pkg_config openssl openssl openssl/ssl.h SSL_library_init ||
                               check_lib openssl openssl/ssl.h OPENSSL_init_ssl -lssl -lcrypto ||
                               check_lib openssl openssl/ssl.h SSL_library_init -lssl -lcrypto ||
                               check_lib openssl openssl/ssl.h SSL_library_init -lssl32 -leay32 ||
                               check_lib openssl openssl/ssl.h SSL_library_init -lssl -lcrypto -lws2_32 -lgdi32 ||
                               die "ERROR: openssl not found"; }
enabled pocketsphinx      && require_pkg_config pocketsphinx pocketsphinx pocketsphinx/pocketsphinx.h ps_init
enabled rkmpp             && { require_pkg_config rkmpp rockchip_mpp  rockchip/rk_mpi.h mpp_create &&
                               require_pkg_config rockchip_mpp "rockchip_mpp >= 1.3.7" rockchip/rk_mpi.h mpp_create &&
                               { enabled libdrm ||
                                 die "ERROR: rkmpp requires --enable-libdrm"; }
                             }
enabled v4l2_request      && { enabled libdrm ||
                               die "ERROR: v4l2-request requires --enable-libdrm"; } &&
                             { enabled libudev ||
<<<<<<< HEAD
                               die "ERROR: v4l2-request requires --enable-libudev"; }
=======
                               die "ERROR: v4l2-request requires libudev"; }
>>>>>>> 687067d0
enabled vapoursynth       && require_pkg_config vapoursynth "vapoursynth-script >= 42" VSScript.h vsscript_init

enabled vout_drm && { enabled libdrm || die "ERROR: vout_drm requires --enable-libdrm"; }

enabled vout_egl && { enabled epoxy || die "ERROR: vout_egl requires epoxy"; } &&
                    { enabled xlib  || die "ERROR: vout_egl requires xlib"; }

if enabled gcrypt; then
    GCRYPT_CONFIG="${cross_prefix}libgcrypt-config"
    if "${GCRYPT_CONFIG}" --version > /dev/null 2>&1; then
        gcrypt_cflags=$("${GCRYPT_CONFIG}" --cflags)
        gcrypt_extralibs=$("${GCRYPT_CONFIG}" --libs)
        check_func_headers gcrypt.h gcry_mpi_new $gcrypt_cflags $gcrypt_extralibs ||
            die "ERROR: gcrypt not found"
        add_cflags $gcrypt_cflags
    else
        require gcrypt gcrypt.h gcry_mpi_new -lgcrypt
    fi
fi

if enabled sdl2; then
    SDL2_CONFIG="${cross_prefix}sdl2-config"
    test_pkg_config sdl2 "sdl2 >= 2.0.1 sdl2 < 3.0.0" SDL_events.h SDL_PollEvent
    if disabled sdl2 && "${SDL2_CONFIG}" --version > /dev/null 2>&1; then
        sdl2_cflags=$("${SDL2_CONFIG}" --cflags)
        sdl2_extralibs=$("${SDL2_CONFIG}" --libs)
        test_cpp_condition SDL.h "(SDL_MAJOR_VERSION<<16 | SDL_MINOR_VERSION<<8 | SDL_PATCHLEVEL) >= 0x020001" $sdl2_cflags &&
        test_cpp_condition SDL.h "(SDL_MAJOR_VERSION<<16 | SDL_MINOR_VERSION<<8 | SDL_PATCHLEVEL) < 0x020100" $sdl2_cflags &&
        check_func_headers SDL_events.h SDL_PollEvent $sdl2_extralibs $sdl2_cflags &&
            enable sdl2
    fi
    if test $target_os = "mingw32"; then
        sdl2_extralibs=$(filter_out '-mwindows' $sdl2_extralibs)
    fi
fi

if enabled decklink; then
    case $target_os in
        mingw32*|mingw64*|win32|win64)
            decklink_outdev_extralibs="$decklink_outdev_extralibs -lole32 -loleaut32"
            decklink_indev_extralibs="$decklink_indev_extralibs -lole32 -loleaut32"
            ;;
    esac
fi

enabled securetransport &&
    check_func SecIdentityCreate "-Wl,-framework,CoreFoundation -Wl,-framework,Security" &&
    check_lib securetransport "Security/SecureTransport.h Security/Security.h" "SSLCreateContext" "-Wl,-framework,CoreFoundation -Wl,-framework,Security" ||
        disable securetransport

enabled securetransport &&
    check_func SecItemImport "-Wl,-framework,CoreFoundation -Wl,-framework,Security"

enabled schannel &&
    check_func_headers "windows.h security.h" InitializeSecurityContext -DSECURITY_WIN32 -lsecur32 &&
    test_cpp_condition winerror.h "defined(SEC_I_CONTEXT_EXPIRED)" &&
    schannel_extralibs="-lsecur32" ||
        disable schannel

makeinfo --version > /dev/null 2>&1 && enable makeinfo  || disable makeinfo
enabled makeinfo \
    && [ 0$(makeinfo --version | grep "texinfo" | sed 's/.*texinfo[^0-9]*\([0-9]*\)\..*/\1/') -ge 5 ] \
    && enable makeinfo_html || disable makeinfo_html
disabled makeinfo_html && texi2html --help 2> /dev/null | grep -q 'init-file' && enable texi2html || disable texi2html
perl -v            > /dev/null 2>&1 && enable perl      || disable perl
pod2man --help     > /dev/null 2>&1 && enable pod2man   || disable pod2man
rsync --help 2> /dev/null | grep -q 'contimeout' && enable rsync_contimeout || disable rsync_contimeout

# check V4L2 codecs available in the API
if enabled v4l2_m2m; then
    check_headers linux/fb.h
    check_headers linux/videodev2.h
    test_code cc linux/videodev2.h "struct v4l2_frmsizeenum vfse; vfse.discrete.width = 0;" && enable_sanitized struct_v4l2_frmivalenum_discrete
    check_cc v4l2_m2m linux/videodev2.h "int i = V4L2_CAP_VIDEO_M2M_MPLANE | V4L2_CAP_VIDEO_M2M | V4L2_BUF_FLAG_LAST;"
    check_cc vc1_v4l2_m2m linux/videodev2.h "int i = V4L2_PIX_FMT_VC1_ANNEX_G;"
    check_cc mpeg1_v4l2_m2m linux/videodev2.h "int i = V4L2_PIX_FMT_MPEG1;"
    check_cc mpeg2_v4l2_m2m linux/videodev2.h "int i = V4L2_PIX_FMT_MPEG2;"
    check_cc mpeg4_v4l2_m2m linux/videodev2.h "int i = V4L2_PIX_FMT_MPEG4;"
    check_cc hevc_v4l2_m2m linux/videodev2.h "int i = V4L2_PIX_FMT_HEVC;"
    check_cc h263_v4l2_m2m linux/videodev2.h "int i = V4L2_PIX_FMT_H263;"
    check_cc h264_v4l2_m2m linux/videodev2.h "int i = V4L2_PIX_FMT_H264;"
    check_cc vp8_v4l2_m2m linux/videodev2.h "int i = V4L2_PIX_FMT_VP8;"
    check_cc vp9_v4l2_m2m linux/videodev2.h "int i = V4L2_PIX_FMT_VP9;"
fi

check_func_headers "linux/media.h linux/videodev2.h" v4l2_timeval_to_ns
check_cc hevc_v4l2_request linux/videodev2.h "int i = V4L2_PIX_FMT_HEVC_SLICE;"
<<<<<<< HEAD
=======
disable v4l2_req_hevc_vx

>>>>>>> 687067d0
check_headers sys/videoio.h
test_code cc sys/videoio.h "struct v4l2_frmsizeenum vfse; vfse.discrete.width = 0;" && enable_sanitized struct_v4l2_frmivalenum_discrete

check_lib user32 "windows.h winuser.h" GetShellWindow -luser32
check_lib vfw32 "windows.h vfw.h" capCreateCaptureWindow -lvfw32
# check that WM_CAP_DRIVER_CONNECT is defined to the proper value
# w32api 3.12 had it defined wrong
check_cpp_condition vfwcap_defines vfw.h "WM_CAP_DRIVER_CONNECT > WM_USER"

check_type "dshow.h" IBaseFilter

# check for ioctl_meteor.h, ioctl_bt848.h and alternatives
check_headers "dev/bktr/ioctl_meteor.h dev/bktr/ioctl_bt848.h"                   ||
    check_headers "machine/ioctl_meteor.h machine/ioctl_bt848.h"                 ||
    check_headers "dev/video/meteor/ioctl_meteor.h dev/video/bktr/ioctl_bt848.h" ||
    check_headers "dev/ic/bt8xx.h"

if check_struct sys/soundcard.h audio_buf_info bytes; then
    enable_sanitized sys/soundcard.h
else
    test_cc -D__BSD_VISIBLE -D__XSI_VISIBLE <<EOF && add_cppflags -D__BSD_VISIBLE -D__XSI_VISIBLE && enable_sanitized sys/soundcard.h
    #include <sys/soundcard.h>
    audio_buf_info abc;
EOF
fi

enabled alsa && { check_pkg_config alsa alsa "alsa/asoundlib.h" snd_pcm_htimestamp ||
                  check_lib alsa alsa/asoundlib.h snd_pcm_htimestamp -lasound; }

enabled libjack &&
    require_pkg_config libjack jack jack/jack.h jack_port_get_latency_range

enabled sndio && check_lib sndio sndio.h sio_open -lsndio

if enabled libcdio; then
    check_pkg_config libcdio libcdio_paranoia "cdio/cdda.h cdio/paranoia.h" cdio_cddap_open ||
    check_pkg_config libcdio libcdio_paranoia "cdio/paranoia/cdda.h cdio/paranoia/paranoia.h" cdio_cddap_open ||
    check_lib libcdio "cdio/cdda.h cdio/paranoia.h" cdio_cddap_open -lcdio_paranoia -lcdio_cdda -lcdio ||
    check_lib libcdio "cdio/paranoia/cdda.h cdio/paranoia/paranoia.h" cdio_cddap_open -lcdio_paranoia -lcdio_cdda -lcdio ||
    die "ERROR: No usable libcdio/cdparanoia found"
fi

enabled libxcb && check_pkg_config libxcb "xcb >= 1.4" xcb/xcb.h xcb_connect ||
    disable libxcb_shm libxcb_shape libxcb_xfixes

if enabled libxcb; then
    enabled libxcb_shm    && check_pkg_config libxcb_shm    xcb-shm    xcb/shm.h    xcb_shm_attach
    enabled libxcb_shape  && check_pkg_config libxcb_shape  xcb-shape  xcb/shape.h  xcb_shape_get_rectangles
    enabled libxcb_xfixes && check_pkg_config libxcb_xfixes xcb-xfixes xcb/xfixes.h xcb_xfixes_get_cursor_image
fi

check_func_headers "windows.h" CreateDIBSection "$gdigrab_indev_extralibs"

# d3d11va requires linking directly to dxgi and d3d11 if not building for
# the desktop api partition
test_cpp <<EOF && enable uwp && d3d11va_extralibs="-ldxgi -ld3d11"
#ifdef WINAPI_FAMILY
#include <winapifamily.h>
#if WINAPI_FAMILY_PARTITION(WINAPI_PARTITION_DESKTOP)
#error desktop, not uwp
#else
// WINAPI_FAMILY_APP, WINAPI_FAMILY_PHONE_APP => UWP
#endif
#else
#error no family set
#endif
EOF

enabled vaapi &&
    check_pkg_config vaapi "libva >= 0.35.0" "va/va.h" vaInitialize

if enabled vaapi; then
    check_pkg_config vaapi_drm "libva-drm" "va/va_drm.h" vaGetDisplayDRM

    if enabled xlib; then
        check_pkg_config vaapi_x11 "libva-x11" "va/va_x11.h" vaGetDisplay
    fi

    check_cpp_condition vaapi_1 "va/va.h" "VA_CHECK_VERSION(1, 0, 0)"

    check_type "va/va.h va/va_dec_hevc.h" "VAPictureParameterBufferHEVC"
    check_struct "va/va.h" "VADecPictureParameterBufferVP9" bit_depth
    check_type   "va/va.h va/va_vpp.h" "VAProcFilterParameterBufferHDRToneMapping"
    check_struct "va/va.h va/va_vpp.h" "VAProcPipelineCaps" rotation_flags
    check_type "va/va.h va/va_enc_hevc.h" "VAEncPictureParameterBufferHEVC"
    check_type "va/va.h va/va_enc_jpeg.h" "VAEncPictureParameterBufferJPEG"
    check_type "va/va.h va/va_enc_vp8.h"  "VAEncPictureParameterBufferVP8"
    check_type "va/va.h va/va_enc_vp9.h"  "VAEncPictureParameterBufferVP9"
fi

if enabled_all opencl libdrm ; then
    check_type "CL/cl_intel.h" "clCreateImageFromFdINTEL_fn" &&
        enable opencl_drm_beignet
    check_func_headers "CL/cl_ext.h" clImportMemoryARM &&
        enable opencl_drm_arm
fi

if enabled_all opencl vaapi ; then
    if enabled opencl_drm_beignet ; then
        enable opencl_vaapi_beignet
    else
        check_type "CL/cl.h CL/cl_va_api_media_sharing_intel.h" "clCreateFromVA_APIMediaSurfaceINTEL_fn" &&
            enable opencl_vaapi_intel_media
    fi
fi

if enabled_all opencl dxva2 ; then
    check_type "CL/cl_dx9_media_sharing.h" cl_dx9_surface_info_khr &&
        enable opencl_dxva2
fi

if enabled_all opencl d3d11va ; then
    check_type "CL/cl_d3d11.h" clGetDeviceIDsFromD3D11KHR_fn &&
        enable opencl_d3d11
fi

enabled vdpau &&
    check_cpp_condition vdpau vdpau/vdpau.h "defined VDP_DECODER_PROFILE_MPEG4_PART2_ASP"

enabled vdpau &&
    check_lib vdpau_x11 "vdpau/vdpau.h vdpau/vdpau_x11.h" vdp_device_create_x11 -lvdpau -lX11

enabled crystalhd && check_lib crystalhd "stdint.h libcrystalhd/libcrystalhd_if.h" DtsCrystalHDVersion -lcrystalhd

enabled vulkan &&
    require_pkg_config vulkan "vulkan >= 1.1.97" "vulkan/vulkan.h" vkCreateInstance

if enabled x86; then
    case $target_os in
        mingw32*|mingw64*|win32|win64|linux|cygwin*)
            ;;
        *)
            disable ffnvcodec cuvid nvdec nvenc
            ;;
    esac
elif enabled_any aarch64 ppc64 && ! enabled bigendian; then
    case $target_os in
        linux)
            ;;
        *)
            disable ffnvcodec cuvid nvdec nvenc
            ;;
    esac
else
    disable ffnvcodec cuvid nvdec nvenc
fi

enabled ffnvcodec && enable cuda

enabled nvenc &&
    test_cc -I$source_path <<EOF || disable nvenc
#include <ffnvcodec/nvEncodeAPI.h>
NV_ENCODE_API_FUNCTION_LIST flist;
void f(void) { struct { const GUID guid; } s[] = { { NV_ENC_PRESET_HQ_GUID } }; }
int main(void) { return 0; }
EOF

enabled amf &&
    check_cpp_condition amf "AMF/core/Version.h" \
        "(AMF_VERSION_MAJOR << 48 | AMF_VERSION_MINOR << 32 | AMF_VERSION_RELEASE << 16 | AMF_VERSION_BUILD_NUM) >= 0x0001000400090000"

# Funny iconv installations are not unusual, so check it after all flags have been set
if enabled libc_iconv; then
    check_func_headers iconv.h iconv
elif enabled iconv; then
    check_func_headers iconv.h iconv || check_lib iconv iconv.h iconv -liconv
fi

enabled debug && add_cflags -g"$debuglevel" && add_asflags -g"$debuglevel"

# add some useful compiler flags if supported
check_cflags -Wdeclaration-after-statement
check_cflags -Wall
check_cflags -Wdisabled-optimization
check_cflags -Wpointer-arith
check_cflags -Wredundant-decls
check_cflags -Wwrite-strings
check_cflags -Wtype-limits
check_cflags -Wundef
check_cflags -Wmissing-prototypes
check_cflags -Wno-pointer-to-int-cast
check_cflags -Wstrict-prototypes
check_cflags -Wempty-body

if enabled extra_warnings; then
    check_cflags -Wcast-qual
    check_cflags -Wextra
    check_cflags -Wpedantic
fi

check_disable_warning(){
    warning_flag=-W${1#-Wno-}
    test_cflags $unknown_warning_flags $warning_flag && add_cflags $1
}

test_cflags -Werror=unused-command-line-argument &&
    append unknown_warning_flags "-Werror=unused-command-line-argument"
test_cflags -Werror=unknown-warning-option &&
    append unknown_warning_flags "-Werror=unknown-warning-option"

check_disable_warning -Wno-parentheses
check_disable_warning -Wno-switch
check_disable_warning -Wno-format-zero-length
check_disable_warning -Wno-pointer-sign
check_disable_warning -Wno-unused-const-variable
check_disable_warning -Wno-bool-operation
check_disable_warning -Wno-char-subscripts

check_disable_warning_headers(){
    warning_flag=-W${1#-Wno-}
    test_cflags $warning_flag && add_cflags_headers $1
}

check_disable_warning_headers -Wno-deprecated-declarations
check_disable_warning_headers -Wno-unused-variable

test_cc <<EOF && enable blocks_extension
void (^block)(void);
EOF

# add some linker flags
check_ldflags -Wl,--warn-common
check_ldflags -Wl,-rpath-link=:libpostproc:libswresample:libswscale:libavfilter:libavdevice:libavformat:libavcodec:libavutil:libavresample
enabled rpath && add_ldexeflags -Wl,-rpath,$libdir && add_ldsoflags -Wl,-rpath,$libdir
test_ldflags -Wl,-Bsymbolic && append SHFLAGS -Wl,-Bsymbolic

# add some strip flags
check_stripflags -x

enabled neon_clobber_test &&
    check_ldflags -Wl,--wrap,avcodec_open2              \
                  -Wl,--wrap,avcodec_decode_audio4      \
                  -Wl,--wrap,avcodec_decode_video2      \
                  -Wl,--wrap,avcodec_decode_subtitle2   \
                  -Wl,--wrap,avcodec_encode_audio2      \
                  -Wl,--wrap,avcodec_encode_video2      \
                  -Wl,--wrap,avcodec_encode_subtitle    \
                  -Wl,--wrap,avcodec_send_packet        \
                  -Wl,--wrap,avcodec_receive_packet     \
                  -Wl,--wrap,avcodec_send_frame         \
                  -Wl,--wrap,avcodec_receive_frame      \
                  -Wl,--wrap,swr_convert                \
                  -Wl,--wrap,avresample_convert ||
    disable neon_clobber_test

enabled xmm_clobber_test &&
    check_ldflags -Wl,--wrap,avcodec_open2              \
                  -Wl,--wrap,avcodec_decode_audio4      \
                  -Wl,--wrap,avcodec_decode_video2      \
                  -Wl,--wrap,avcodec_decode_subtitle2   \
                  -Wl,--wrap,avcodec_encode_audio2      \
                  -Wl,--wrap,avcodec_encode_video2      \
                  -Wl,--wrap,avcodec_encode_subtitle    \
                  -Wl,--wrap,avcodec_send_packet        \
                  -Wl,--wrap,avcodec_receive_packet     \
                  -Wl,--wrap,avcodec_send_frame         \
                  -Wl,--wrap,avcodec_receive_frame      \
                  -Wl,--wrap,swr_convert                \
                  -Wl,--wrap,avresample_convert         \
                  -Wl,--wrap,sws_scale ||
    disable xmm_clobber_test

check_ld "cc" proper_dce <<EOF
extern const int array[512];
static inline int func(void) { return array[0]; }
int main(void) { return 0; }
EOF

if enabled proper_dce; then
    echo "X { local: *; };" > $TMPV
    if test_ldflags -Wl,${version_script},$TMPV; then
        append SHFLAGS '-Wl,${version_script},\$(SUBDIR)lib\$(NAME).ver'
        quotes='""'
        test_cc <<EOF && enable symver_asm_label
void ff_foo(void) __asm__ ("av_foo@VERSION");
void ff_foo(void) { ${inline_asm+__asm__($quotes);} }
EOF
        test_cc <<EOF && enable symver_gnu_asm
__asm__(".symver ff_foo,av_foo@VERSION");
void ff_foo(void) {}
EOF
    fi
fi

if [ -z "$optflags" ]; then
    if enabled small; then
        optflags=$cflags_size
    elif enabled optimizations; then
        optflags=$cflags_speed
    else
        optflags=$cflags_noopt
    fi
fi

check_optflags(){
    check_cflags "$@"
    enabled lto && check_ldflags "$@"
}

check_optflags $optflags
check_optflags -fno-math-errno
check_optflags -fno-signed-zeros

if enabled lto; then
    test "$cc_type" != "$ld_type" && die "LTO requires same compiler and linker"
    check_cflags  -flto
    check_ldflags -flto $cpuflags
    disable inline_asm_direct_symbol_refs
fi

enabled ftrapv && check_cflags -ftrapv

test_cc -mno-red-zone <<EOF && noredzone_flags="-mno-red-zone"
int x;
EOF


if enabled icc; then
    # Just warnings, no remarks
    check_cflags -w1
    # -wd: Disable following warnings
    # 144, 167, 556: -Wno-pointer-sign
    # 188: enumerated type mixed with another type
    # 1292: attribute "foo" ignored
    # 1419: external declaration in primary source file
    # 10006: ignoring unknown option -fno-signed-zeros
    # 10148: ignoring unknown option -Wno-parentheses
    # 10156: ignoring option '-W'; no argument required
    # 13200: No EMMS instruction before call to function
    # 13203: No EMMS instruction before return from function
    check_cflags -wd144,167,188,556,1292,1419,10006,10148,10156,13200,13203
    # 11030: Warning unknown option --as-needed
    # 10156: ignoring option '-export'; no argument required
    check_ldflags -wd10156,11030
    # icc 11.0 and 11.1 work with ebp_available, but don't pass the test
    enable ebp_available
    # The test above does not test linking
    enabled lto && disable symver_asm_label
    if enabled x86_32; then
        icc_version=$($cc -dumpversion)
        test ${icc_version%%.*} -ge 11 &&
            check_cflags -falign-stack=maintain-16-byte ||
            disable aligned_stack
    fi
elif enabled gcc; then
    check_optflags -fno-tree-vectorize
    check_cflags -Werror=format-security
    check_cflags -Werror=implicit-function-declaration
    check_cflags -Werror=missing-prototypes
    check_cflags -Werror=return-type
    check_cflags -Werror=vla
    check_cflags -Wformat
    check_cflags -fdiagnostics-color=auto
    enabled extra_warnings || check_disable_warning -Wno-maybe-uninitialized
    if enabled x86_32; then
        case $target_os in
        *bsd*)
            # BSDs don't guarantee a 16 byte aligned stack, but we can
            # request GCC to try to maintain 16 byte alignment throughout
            # function calls. Library entry points that might call assembly
            # functions align the stack. (The parameter means 2^4 bytes.)
            check_cflags -mpreferred-stack-boundary=4
            ;;
        esac
    fi
elif enabled llvm_gcc; then
    check_cflags -mllvm -stack-alignment=16
elif enabled clang; then
    if enabled x86_32; then
        # Clang doesn't support maintaining alignment without assuming the
        # same alignment in every function. If 16 byte alignment would be
        # enabled, one would also have to either add attribute_align_arg on
        # every single entry point into the libraries or enable -mstackrealign
        # (doing stack realignment in every single function).
        case $target_os in
        mingw32|win32|*bsd*)
            disable aligned_stack
            ;;
        *)
            check_cflags -mllvm -stack-alignment=16
            check_cflags -mstack-alignment=16
            ;;
        esac
    else
        check_cflags -mllvm -stack-alignment=16
        check_cflags -mstack-alignment=16
    fi
    check_cflags -Qunused-arguments
    check_cflags -Werror=implicit-function-declaration
    check_cflags -Werror=missing-prototypes
    check_cflags -Werror=return-type
elif enabled cparser; then
    add_cflags -Wno-missing-variable-declarations
    add_cflags -Wno-empty-statement
elif enabled armcc; then
    add_cflags -W${armcc_opt},--diag_suppress=4343 # hardfp compat
    add_cflags -W${armcc_opt},--diag_suppress=3036 # using . as system include dir
    # 2523: use of inline assembly is deprecated
    add_cflags -W${armcc_opt},--diag_suppress=2523
    add_cflags -W${armcc_opt},--diag_suppress=1207
    add_cflags -W${armcc_opt},--diag_suppress=1293 # assignment in condition
    add_cflags -W${armcc_opt},--diag_suppress=3343 # hardfp compat
    add_cflags -W${armcc_opt},--diag_suppress=167  # pointer sign
    add_cflags -W${armcc_opt},--diag_suppress=513  # pointer sign
elif enabled pathscale; then
    add_cflags -fstrict-overflow -OPT:wrap_around_unsafe_opt=OFF
    disable inline_asm
elif enabled_any msvc icl; then
    enabled x86_32 && disable aligned_stack
    enabled_all x86_32 debug && add_cflags -Oy-
    enabled debug && add_ldflags -debug
    enable pragma_deprecated
    if enabled icl; then
        # -Qansi-alias is basically -fstrict-aliasing, but does not work
        # (correctly) on icl 13.x.
        test_cpp_condition "windows.h" "__ICL < 1300 || __ICL >= 1400" &&
            add_cflags -Qansi-alias
        # Some inline asm is not compilable in debug
        if enabled debug; then
            disable ebp_available
            disable ebx_available
        fi
    fi
    # msvcrt10 x64 incorrectly enables log2, only msvcrt12 (MSVC 2013) onwards actually has log2.
    check_cpp_condition log2 crtversion.h "_VC_CRT_MAJOR_VERSION >= 12"
    # The CRT headers contain __declspec(restrict) in a few places, but if redefining
    # restrict, this might break. MSVC 2010 and 2012 fail with __declspec(__restrict)
    # (as it ends up if the restrict redefine is done before including stdlib.h), while
    # MSVC 2013 and newer can handle it fine.
    # If this declspec fails, force including stdlib.h before the restrict redefinition
    # happens in config.h.
    if [ $restrict_keyword != restrict ]; then
        test_cc <<EOF || add_cflags -FIstdlib.h
__declspec($restrict_keyword) void *foo(int);
EOF
    fi
    # the new SSA optimzer in VS2015 U3 is mis-optimizing some parts of the code
    # Issue has been fixed in MSVC v19.00.24218.
    test_cpp_condition windows.h "_MSC_FULL_VER >= 190024218" ||
        check_cflags -d2SSAOptimizer-
    # enable utf-8 source processing on VS2015 U2 and newer
    test_cpp_condition windows.h "_MSC_FULL_VER >= 190023918" &&
        add_cflags -utf-8
fi

for pfx in "" host_; do
    varname=${pfx%_}cc_type
    eval "type=\$$varname"
    if [ "$type" = "msvc" ]; then
        test_${pfx}cc <<EOF || add_${pfx}cflags -Dinline=__inline
static inline int foo(int a) { return a; }
EOF
    fi
done

case $as_type in
    clang)
        add_asflags -Qunused-arguments
    ;;
esac

case $ld_type in
    clang)
        check_ldflags -Qunused-arguments
    ;;
esac

enable frame_thread_encoder

enabled asm || { arch=c; disable $ARCH_LIST $ARCH_EXT_LIST; }

check_deps $CONFIG_LIST       \
           $CONFIG_EXTRA      \
           $HAVE_LIST         \
           $ALL_COMPONENTS    \

enabled threads && ! enabled pthreads && ! enabled atomics_native && die "non pthread threading without atomics not supported, try adding --enable-pthreads or --cpu=i486 or higher if you are on x86"
enabled avresample && warn "Building with deprecated library libavresample"

# Sub-feature of hevc_v4l2request_hwaccel - can only be set once deps are done
enabled hevc_v4l2request_hwaccel && disabled hevc_v4l2_request && enable v4l2_req_hevc_vx

case $target_os in
haiku)
    disable memalign
    disable posix_memalign
    ;;
*-dos|freedos|opendos)
    if test_cpp_condition sys/version.h "defined(__DJGPP__) && __DJGPP__ == 2 && __DJGPP_MINOR__ == 5"; then
        disable memalign
    fi
    ;;
esac

flatten_extralibs(){
    nested_entries=
    list_name=$1
    eval list=\$${1}
    for entry in $list; do
        entry_copy=$entry
        resolve entry_copy
        flat_entries=
        for e in $entry_copy; do
            case $e in
                *_extralibs) nested_entries="$nested_entries$e ";;
                          *) flat_entries="$flat_entries$e ";;
            esac
        done
        eval $entry="\$flat_entries"
    done
    append $list_name "$nested_entries"

    resolve nested_entries
    if test -n "$(filter '*_extralibs' $nested_entries)"; then
        flatten_extralibs $list_name
    fi
}

flatten_extralibs_wrapper(){
    list_name=$1
    flatten_extralibs $list_name
    unique $list_name
    resolve $list_name
    eval $list_name=\$\(\$ldflags_filter \$$list_name\)
    eval printf \''%s'\' \""\$$list_name"\"
}

for linkunit in $LIBRARY_LIST; do
    unset current_extralibs
    eval components=\$$(toupper ${linkunit})_COMPONENTS_LIST
    for comp in ${components}; do
        enabled $comp || continue
        comp_extralibs="${comp}_extralibs"
        append current_extralibs $comp_extralibs
    done
    eval prepend ${linkunit}_extralibs $current_extralibs
done

for linkunit in $LIBRARY_LIST $PROGRAM_LIST $EXTRALIBS_LIST; do
    eval ${linkunit}_extralibs=\$\(flatten_extralibs_wrapper ${linkunit}_extralibs\)
done

map 'enabled $v && intrinsics=${v#intrinsics_}' $INTRINSICS_LIST

for thread in $THREADS_LIST; do
    if enabled $thread; then
        test -n "$thread_type" &&
            die "ERROR: Only one thread type must be selected." ||
            thread_type="$thread"
    fi
done

if disabled stdatomic; then
    if enabled atomics_gcc; then
        add_cppflags '-I\$(SRC_PATH)/compat/atomics/gcc'
    elif enabled atomics_win32; then
        add_cppflags '-I\$(SRC_PATH)/compat/atomics/win32'
    elif enabled atomics_suncc; then
        add_cppflags '-I\$(SRC_PATH)/compat/atomics/suncc'
    elif enabled pthreads; then
        add_compat atomics/pthread/stdatomic.o
        add_cppflags '-I\$(SRC_PATH)/compat/atomics/pthread'
    else
        enabled threads && die "Threading is enabled, but no atomics are available"
        add_cppflags '-I\$(SRC_PATH)/compat/atomics/dummy'
    fi
fi

# Check if requested libraries were found.
for lib in $AUTODETECT_LIBS; do
    requested $lib && ! enabled $lib && die "ERROR: $lib requested but not found";
done

enabled zlib && add_cppflags -DZLIB_CONST

# conditional library dependencies, in any order
enabled afftdn_filter       && prepend avfilter_deps "avcodec"
enabled afftfilt_filter     && prepend avfilter_deps "avcodec"
enabled afir_filter         && prepend avfilter_deps "avcodec"
enabled amovie_filter       && prepend avfilter_deps "avformat avcodec"
enabled aresample_filter    && prepend avfilter_deps "swresample"
enabled atempo_filter       && prepend avfilter_deps "avcodec"
enabled bm3d_filter         && prepend avfilter_deps "avcodec"
enabled cover_rect_filter   && prepend avfilter_deps "avformat avcodec"
enabled convolve_filter     && prepend avfilter_deps "avcodec"
enabled deconvolve_filter   && prepend avfilter_deps "avcodec"
enabled ebur128_filter && enabled swresample && prepend avfilter_deps "swresample"
enabled elbg_filter         && prepend avfilter_deps "avcodec"
enabled fftfilt_filter      && prepend avfilter_deps "avcodec"
enabled find_rect_filter    && prepend avfilter_deps "avformat avcodec"
enabled firequalizer_filter && prepend avfilter_deps "avcodec"
enabled mcdeint_filter      && prepend avfilter_deps "avcodec"
enabled movie_filter    && prepend avfilter_deps "avformat avcodec"
enabled pan_filter          && prepend avfilter_deps "swresample"
enabled pp_filter           && prepend avfilter_deps "postproc"
enabled removelogo_filter   && prepend avfilter_deps "avformat avcodec swscale"
enabled resample_filter && prepend avfilter_deps "avresample"
enabled sab_filter          && prepend avfilter_deps "swscale"
enabled scale_filter    && prepend avfilter_deps "swscale"
enabled scale2ref_filter    && prepend avfilter_deps "swscale"
enabled sofalizer_filter    && prepend avfilter_deps "avcodec"
enabled showcqt_filter      && prepend avfilter_deps "avformat avcodec swscale"
enabled showfreqs_filter    && prepend avfilter_deps "avcodec"
enabled showspectrum_filter && prepend avfilter_deps "avcodec"
enabled signature_filter    && prepend avfilter_deps "avcodec avformat"
enabled smartblur_filter    && prepend avfilter_deps "swscale"
enabled spectrumsynth_filter && prepend avfilter_deps "avcodec"
enabled spp_filter          && prepend avfilter_deps "avcodec"
enabled sr_filter           && prepend avfilter_deps "avformat swscale"
enabled subtitles_filter    && prepend avfilter_deps "avformat avcodec"
enabled uspp_filter         && prepend avfilter_deps "avcodec"
enabled zoompan_filter      && prepend avfilter_deps "swscale"

enabled lavfi_indev         && prepend avdevice_deps "avfilter"

#FIXME
enabled_any sdl2_outdev opengl_outdev && enabled sdl2 &&
    add_cflags $(filter_out '-Dmain=SDL_main' $sdl2_cflags)

enabled opus_decoder    && prepend avcodec_deps "swresample"

# reorder the items at var $1 to align with the items order at var $2 .
# die if an item at $1 is not at $2 .
reorder_by(){
    eval rb_in=\$$1
    eval rb_ordered=\$$2

    for rb in $rb_in; do
        is_in $rb $rb_ordered || die "$rb at \$$1 is not at \$$2"
    done

    rb_out=
    for rb in $rb_ordered; do
        is_in $rb $rb_in && rb_out="$rb_out$rb "
    done
    eval $1=\$rb_out
}

# deps-expand fflib $1:  N x {append all expanded deps; unique}
# within a set of N items, N expansions are enough to expose a cycle.
expand_deps(){
    unique ${1}_deps  # required for the early break test.
    for dummy in $LIBRARY_LIST; do  # N iteratios
        eval deps=\$${1}_deps
        append ${1}_deps $(map 'eval echo \$${v}_deps' $deps)
        unique ${1}_deps
        eval '[ ${#deps} = ${#'${1}_deps'} ]' && break  # doesn't expand anymore
    done

    eval is_in $1 \$${1}_deps && die "Dependency cycle at ${1}_deps"
    reorder_by ${1}_deps LIBRARY_LIST  # linking order is expected later
}

#we have to remove gpl from the deps here as some code assumes all lib deps are libs
postproc_deps="$(filter_out 'gpl' $postproc_deps)"

map 'expand_deps $v' $LIBRARY_LIST

if test "$quiet" != "yes"; then

echo "install prefix            $prefix"
echo "source path               $source_path"
echo "C compiler                $cc"
echo "C library                 $libc_type"
if test "$host_cc" != "$cc"; then
    echo "host C compiler           $host_cc"
    echo "host C library            $host_libc_type"
fi
echo "ARCH                      $arch ($cpu)"
if test "$build_suffix" != ""; then
    echo "build suffix              $build_suffix"
fi
if test "$progs_suffix" != ""; then
    echo "progs suffix              $progs_suffix"
fi
if test "$extra_version" != ""; then
    echo "version string suffix     $extra_version"
fi
echo "big-endian                ${bigendian-no}"
echo "runtime cpu detection     ${runtime_cpudetect-no}"
if enabled x86; then
    echo "standalone assembly       ${x86asm-no}"
    echo "x86 assembler             ${x86asmexe}"
    echo "MMX enabled               ${mmx-no}"
    echo "MMXEXT enabled            ${mmxext-no}"
    echo "3DNow! enabled            ${amd3dnow-no}"
    echo "3DNow! extended enabled   ${amd3dnowext-no}"
    echo "SSE enabled               ${sse-no}"
    echo "SSSE3 enabled             ${ssse3-no}"
    echo "AESNI enabled             ${aesni-no}"
    echo "AVX enabled               ${avx-no}"
    echo "AVX2 enabled              ${avx2-no}"
    echo "AVX-512 enabled           ${avx512-no}"
    echo "XOP enabled               ${xop-no}"
    echo "FMA3 enabled              ${fma3-no}"
    echo "FMA4 enabled              ${fma4-no}"
    echo "i686 features enabled     ${i686-no}"
    echo "CMOV is fast              ${fast_cmov-no}"
    echo "EBX available             ${ebx_available-no}"
    echo "EBP available             ${ebp_available-no}"
fi
if enabled aarch64; then
    echo "NEON enabled              ${neon-no}"
    echo "VFP enabled               ${vfp-no}"
fi
if enabled arm; then
    echo "ARMv5TE enabled           ${armv5te-no}"
    echo "ARMv6 enabled             ${armv6-no}"
    echo "ARMv6T2 enabled           ${armv6t2-no}"
    echo "VFP enabled               ${vfp-no}"
    echo "NEON enabled              ${neon-no}"
    echo "THUMB enabled             ${thumb-no}"
fi
if enabled mips; then
    echo "MIPS FPU enabled          ${mipsfpu-no}"
    echo "MIPS DSP R1 enabled       ${mipsdsp-no}"
    echo "MIPS DSP R2 enabled       ${mipsdspr2-no}"
    echo "MIPS MSA enabled          ${msa-no}"
    echo "MIPS MSA2 enabled         ${msa2-no}"
    echo "LOONGSON MMI enabled      ${mmi-no}"
fi
if enabled ppc; then
    echo "AltiVec enabled           ${altivec-no}"
    echo "VSX enabled               ${vsx-no}"
    echo "POWER8 enabled            ${power8-no}"
    echo "PPC 4xx optimizations     ${ppc4xx-no}"
    echo "dcbzl available           ${dcbzl-no}"
fi
echo "debug symbols             ${debug-no}"
echo "strip symbols             ${stripping-no}"
echo "optimize for size         ${small-no}"
echo "optimizations             ${optimizations-no}"
echo "static                    ${static-no}"
echo "shared                    ${shared-no}"
echo "postprocessing support    ${postproc-no}"
echo "network support           ${network-no}"
echo "threading support         ${thread_type-no}"
echo "safe bitstream reader     ${safe_bitstream_reader-no}"
echo "texi2html enabled         ${texi2html-no}"
echo "perl enabled              ${perl-no}"
echo "pod2man enabled           ${pod2man-no}"
echo "makeinfo enabled          ${makeinfo-no}"
echo "makeinfo supports HTML    ${makeinfo_html-no}"
test -n "$random_seed" &&
    echo "random seed               ${random_seed}"
echo

echo "External libraries:"
print_enabled '' $EXTERNAL_LIBRARY_LIST $EXTERNAL_AUTODETECT_LIBRARY_LIST | print_in_columns
echo

echo "External libraries providing hardware acceleration:"
print_enabled '' $HWACCEL_LIBRARY_LIST $HWACCEL_AUTODETECT_LIBRARY_LIST | print_in_columns
echo

echo "Libraries:"
print_enabled '' $LIBRARY_LIST | print_in_columns
echo

echo "Programs:"
print_enabled '' $PROGRAM_LIST | print_in_columns
echo

for type in decoder encoder hwaccel parser demuxer muxer protocol filter bsf indev outdev; do
    echo "Enabled ${type}s:"
    eval list=\$$(toupper $type)_LIST
    print_enabled '_*' $list | print_in_columns
    echo
done

if test -n "$ignore_tests"; then
    ignore_tests=$(echo $ignore_tests | tr ',' ' ')
    echo "Ignored FATE tests:"
    echo $ignore_tests | print_in_columns
    echo
fi

echo "License: $license"

fi # test "$quiet" != "yes"

if test -n "$WARN_IF_GETS_DISABLED_LIST"; then
    for cfg in $WARN_IF_GETS_DISABLED_LIST; do
        if disabled $cfg; then
            varname=${cfg}_disable_reason
            eval "warn \"Disabled $cfg because \$$varname\""
        fi
    done
fi

if test -n "$WARNINGS"; then
    printf "\n%s%s$WARNINGS%s" "$warn_color" "$bold_color" "$reset_color"
    enabled fatal_warnings && exit 1
fi

test -e Makefile || echo "include $source_path/Makefile" > Makefile

esc(){
    echo "$*" | sed 's/%/%25/g;s/:/%3a/g'
}

echo "config:$arch:$subarch:$cpu:$target_os:$(esc $cc_ident):$(esc $FFMPEG_CONFIGURATION)" > ffbuild/config.fate

enabled stripping || strip="echo skipping strip"
enabled stripping || striptype=""

config_files="$TMPH ffbuild/config.mak doc/config.texi"

cat > ffbuild/config.mak <<EOF
# Automatically generated by configure - do not modify!
ifndef FFMPEG_CONFIG_MAK
FFMPEG_CONFIG_MAK=1
FFMPEG_CONFIGURATION=$FFMPEG_CONFIGURATION
prefix=$prefix
LIBDIR=\$(DESTDIR)$libdir
SHLIBDIR=\$(DESTDIR)$shlibdir
INCDIR=\$(DESTDIR)$incdir
BINDIR=\$(DESTDIR)$bindir
DATADIR=\$(DESTDIR)$datadir
DOCDIR=\$(DESTDIR)$docdir
MANDIR=\$(DESTDIR)$mandir
PKGCONFIGDIR=\$(DESTDIR)$pkgconfigdir
INSTALL_NAME_DIR=$install_name_dir
SRC_PATH=$source_path
SRC_LINK=$source_link
ifndef MAIN_MAKEFILE
SRC_PATH:=\$(SRC_PATH:.%=..%)
endif
CC_IDENT=$cc_ident
ARCH=$arch
INTRINSICS=$intrinsics
EXTERN_PREFIX=$extern_prefix
CC=$cc
CXX=$cxx
AS=$as
OBJCC=$objcc
LD=$ld
DEPCC=$dep_cc
DEPCCFLAGS=$DEPCCFLAGS \$(CPPFLAGS)
DEPAS=$as
DEPASFLAGS=$DEPASFLAGS \$(CPPFLAGS)
X86ASM=$x86asmexe
DEPX86ASM=$x86asmexe
DEPX86ASMFLAGS=\$(X86ASMFLAGS)
AR=$ar
ARFLAGS=$arflags
AR_O=$ar_o
AR_CMD=$ar
NM_CMD=$nm
RANLIB=$ranlib
STRIP=$strip
STRIPTYPE=$striptype
NVCC=$nvcc
CP=cp -p
LN_S=$ln_s
CPPFLAGS=$CPPFLAGS
CFLAGS=$CFLAGS
CXXFLAGS=$CXXFLAGS
OBJCFLAGS=$OBJCFLAGS
ASFLAGS=$ASFLAGS
NVCCFLAGS=$nvccflags
AS_C=$AS_C
AS_O=$AS_O
OBJCC_C=$OBJCC_C
OBJCC_E=$OBJCC_E
OBJCC_O=$OBJCC_O
CC_C=$CC_C
CC_E=$CC_E
CC_O=$CC_O
CXX_C=$CXX_C
CXX_O=$CXX_O
NVCC_C=$NVCC_C
NVCC_O=$NVCC_O
LD_O=$LD_O
X86ASM_O=$X86ASM_O
LD_LIB=$LD_LIB
LD_PATH=$LD_PATH
DLLTOOL=$dlltool
WINDRES=$windres
DEPWINDRES=$dep_cc
DOXYGEN=$doxygen
LDFLAGS=$LDFLAGS
LDEXEFLAGS=$LDEXEFLAGS
LDSOFLAGS=$LDSOFLAGS
SHFLAGS=$(echo $($ldflags_filter $SHFLAGS))
ASMSTRIPFLAGS=$ASMSTRIPFLAGS
X86ASMFLAGS=$X86ASMFLAGS
BUILDSUF=$build_suffix
PROGSSUF=$progs_suffix
FULLNAME=$FULLNAME
LIBPREF=$LIBPREF
LIBSUF=$LIBSUF
LIBNAME=$LIBNAME
SLIBPREF=$SLIBPREF
SLIBSUF=$SLIBSUF
EXESUF=$EXESUF
EXTRA_VERSION=$extra_version
CCDEP=$CCDEP
CXXDEP=$CXXDEP
CCDEP_FLAGS=$CCDEP_FLAGS
ASDEP=$ASDEP
ASDEP_FLAGS=$ASDEP_FLAGS
X86ASMDEP=$X86ASMDEP
X86ASMDEP_FLAGS=$X86ASMDEP_FLAGS
CC_DEPFLAGS=$CC_DEPFLAGS
AS_DEPFLAGS=$AS_DEPFLAGS
X86ASM_DEPFLAGS=$X86ASM_DEPFLAGS
HOSTCC=$host_cc
HOSTLD=$host_ld
HOSTCFLAGS=$host_cflags
HOSTCPPFLAGS=$host_cppflags
HOSTEXESUF=$HOSTEXESUF
HOSTLDFLAGS=$host_ldflags
HOSTEXTRALIBS=$host_extralibs
DEPHOSTCC=$host_cc
DEPHOSTCCFLAGS=$DEPHOSTCCFLAGS \$(HOSTCCFLAGS)
HOSTCCDEP=$HOSTCCDEP
HOSTCCDEP_FLAGS=$HOSTCCDEP_FLAGS
HOSTCC_DEPFLAGS=$HOSTCC_DEPFLAGS
HOSTCC_C=$HOSTCC_C
HOSTCC_O=$HOSTCC_O
HOSTLD_O=$HOSTLD_O
TARGET_EXEC=$target_exec $target_exec_args
TARGET_PATH=$target_path
TARGET_SAMPLES=${target_samples:-\$(SAMPLES)}
CFLAGS-ffplay=${sdl2_cflags}
CFLAGS_HEADERS=$CFLAGS_HEADERS
LIB_INSTALL_EXTRA_CMD=$LIB_INSTALL_EXTRA_CMD
EXTRALIBS=$extralibs
COMPAT_OBJS=$compat_objs
INSTALL=$install
LIBTARGET=${LIBTARGET}
SLIBNAME=${SLIBNAME}
SLIBNAME_WITH_VERSION=${SLIBNAME_WITH_VERSION}
SLIBNAME_WITH_MAJOR=${SLIBNAME_WITH_MAJOR}
SLIB_CREATE_DEF_CMD=${SLIB_CREATE_DEF_CMD}
SLIB_EXTRA_CMD=${SLIB_EXTRA_CMD}
SLIB_INSTALL_NAME=${SLIB_INSTALL_NAME}
SLIB_INSTALL_LINKS=${SLIB_INSTALL_LINKS}
SLIB_INSTALL_EXTRA_LIB=${SLIB_INSTALL_EXTRA_LIB}
SLIB_INSTALL_EXTRA_SHLIB=${SLIB_INSTALL_EXTRA_SHLIB}
VERSION_SCRIPT_POSTPROCESS_CMD=${VERSION_SCRIPT_POSTPROCESS_CMD}
SAMPLES:=${samples:-\$(FATE_SAMPLES)}
NOREDZONE_FLAGS=$noredzone_flags
LIBFUZZER_PATH=$libfuzzer_path
IGNORE_TESTS=$ignore_tests
EOF

map 'eval echo "${v}_FFLIBS=\$${v}_deps" >> ffbuild/config.mak' $LIBRARY_LIST

for entry in $LIBRARY_LIST $PROGRAM_LIST $EXTRALIBS_LIST; do
    eval echo "EXTRALIBS-${entry}=\$${entry}_extralibs" >> ffbuild/config.mak
done

cat > $TMPH <<EOF
/* Automatically generated by configure - do not modify! */
#ifndef FFMPEG_CONFIG_H
#define FFMPEG_CONFIG_H
#define FFMPEG_CONFIGURATION "$(c_escape $FFMPEG_CONFIGURATION)"
#define FFMPEG_LICENSE "$(c_escape $license)"
#define CONFIG_THIS_YEAR 2022
#define FFMPEG_DATADIR "$(eval c_escape $datadir)"
#define AVCONV_DATADIR "$(eval c_escape $datadir)"
#define CC_IDENT "$(c_escape ${cc_ident:-Unknown compiler})"
#define av_restrict $restrict_keyword
#define EXTERN_PREFIX "${extern_prefix}"
#define EXTERN_ASM ${extern_prefix}
#define BUILDSUF "$build_suffix"
#define SLIBSUF "$SLIBSUF"
#define HAVE_MMX2 HAVE_MMXEXT
#define SWS_MAX_FILTER_SIZE $sws_max_filter_size
EOF

test -n "$assert_level" &&
    echo "#define ASSERT_LEVEL $assert_level" >>$TMPH

test -n "$malloc_prefix" &&
    echo "#define MALLOC_PREFIX $malloc_prefix" >>$TMPH

if enabled x86asm; then
    append config_files $TMPASM
    cat > $TMPASM <<EOF
; Automatically generated by configure - do not modify!
EOF
fi

enabled getenv || echo "#define getenv(x) NULL" >> $TMPH


mkdir -p doc
mkdir -p tests
mkdir -p tests/api
echo "@c auto-generated by configure - do not modify! " > doc/config.texi

print_config ARCH_   "$config_files" $ARCH_LIST
print_config HAVE_   "$config_files" $HAVE_LIST
print_config CONFIG_ "$config_files" $CONFIG_LIST       \
                                     $CONFIG_EXTRA      \
                                     $ALL_COMPONENTS    \

echo "#endif /* FFMPEG_CONFIG_H */" >> $TMPH
echo "endif # FFMPEG_CONFIG_MAK" >> ffbuild/config.mak

# Do not overwrite an unchanged config.h to avoid superfluous rebuilds.
cp_if_changed $TMPH config.h
touch ffbuild/.config

enabled x86asm && cp_if_changed $TMPASM config.asm

cat > $TMPH <<EOF
/* Generated by ffmpeg configure */
#ifndef AVUTIL_AVCONFIG_H
#define AVUTIL_AVCONFIG_H
EOF

print_config AV_HAVE_ $TMPH $HAVE_LIST_PUB

echo "#endif /* AVUTIL_AVCONFIG_H */" >> $TMPH

cp_if_changed $TMPH libavutil/avconfig.h

# full_filter_name_foo=vf_foo
# full_filter_name_bar=asrc_bar
# ...
eval "$(sed -n "s/^extern AVFilter ff_\([avfsinkrc]\{2,5\}\)_\(.*\);/full_filter_name_\2=\1_\2/p" $source_path/libavfilter/allfilters.c)"

# generate the lists of enabled components
print_enabled_components(){
    file=$1
    struct_name=$2
    name=$3
    shift 3
    echo "static const $struct_name * const $name[] = {" > $TMPH
    for c in $*; do
        if enabled $c; then
            case $name in
                filter_list)
                    eval c=\$full_filter_name_${c%_filter}
                ;;
                indev_list)
                    c=${c%_indev}_demuxer
                ;;
                outdev_list)
                    c=${c%_outdev}_muxer
                ;;
            esac
            printf "    &ff_%s,\n" $c >> $TMPH
        fi
    done
    if [ "$name" = "filter_list" ]; then
        for c in asrc_abuffer vsrc_buffer asink_abuffer vsink_buffer; do
            printf "    &ff_%s,\n" $c >> $TMPH
        done
    fi
    echo "    NULL };" >> $TMPH
    cp_if_changed $TMPH $file
}

print_enabled_components libavfilter/filter_list.c AVFilter filter_list $FILTER_LIST
print_enabled_components libavcodec/codec_list.c AVCodec codec_list $CODEC_LIST
print_enabled_components libavcodec/parser_list.c AVCodecParser parser_list $PARSER_LIST
print_enabled_components libavcodec/bsf_list.c AVBitStreamFilter bitstream_filters $BSF_LIST
print_enabled_components libavformat/demuxer_list.c AVInputFormat demuxer_list $DEMUXER_LIST
print_enabled_components libavformat/muxer_list.c AVOutputFormat muxer_list $MUXER_LIST
print_enabled_components libavdevice/indev_list.c AVInputFormat indev_list $INDEV_LIST
print_enabled_components libavdevice/outdev_list.c AVOutputFormat outdev_list $OUTDEV_LIST
print_enabled_components libavformat/protocol_list.c URLProtocol url_protocols $PROTOCOL_LIST

# Settings for pkg-config files

cat > $TMPH <<EOF
# Automatically generated by configure - do not modify!
shared=$shared
build_suffix=$build_suffix
prefix=$prefix
libdir=$libdir
incdir=$incdir
rpath=$(enabled rpath && echo "-Wl,-rpath,\${libdir}")
source_path=${source_path}
LIBPREF=${LIBPREF}
LIBSUF=${LIBSUF}
extralibs_avutil="$avutil_extralibs"
extralibs_avcodec="$avcodec_extralibs"
extralibs_avformat="$avformat_extralibs"
extralibs_avdevice="$avdevice_extralibs"
extralibs_avfilter="$avfilter_extralibs"
extralibs_avresample="$avresample_extralibs"
extralibs_postproc="$postproc_extralibs"
extralibs_swscale="$swscale_extralibs"
extralibs_swresample="$swresample_extralibs"
EOF

for lib in $LIBRARY_LIST; do
    lib_deps="$(eval echo \$${lib}_deps)"
    echo ${lib}_deps=\"$lib_deps\" >> $TMPH
done

cp_if_changed $TMPH ffbuild/config.sh<|MERGE_RESOLUTION|>--- conflicted
+++ resolved
@@ -275,11 +275,7 @@
   --enable-libtls          enable LibreSSL (via libtls), needed for https support
                            if openssl, gnutls or mbedtls is not used [no]
   --enable-libtwolame      enable MP2 encoding via libtwolame [no]
-<<<<<<< HEAD
-  --enable-libudev         enable libudev [no]
-=======
   --disable-libudev        disable libudev [autodetect]
->>>>>>> 687067d0
   --enable-libv4l2         enable libv4l2/v4l-utils [no]
   --enable-libvidstab      enable video stabilization using vid.stab [no]
   --enable-libvmaf         enable vmaf filter via libvmaf [no]
@@ -1784,7 +1780,6 @@
     libdav1d
     libdc1394
     libdrm
-    epoxy
     libflite
     libfontconfig
     libfreetype
@@ -1821,7 +1816,6 @@
     libtesseract
     libtheora
     libtwolame
-    libudev
     libv4l2
     libvorbis
     libvpx
@@ -1905,10 +1899,7 @@
     swscale_alpha
     vout_drm
     vout_egl
-<<<<<<< HEAD
-=======
     v4l2_req_hevc_vx
->>>>>>> 687067d0
 "
 
 # this list should be kept in linking order
@@ -3442,14 +3433,8 @@
 v4l2_outdev_deps="libdrm"
 v4l2_outdev_deps_any="linux_videodev2_h sys_videoio_h"
 v4l2_outdev_suggest="libv4l2"
-<<<<<<< HEAD
-vout_drm_outdev_deps="libdrm vout_drm"
-vout_egl_outdev_deps="xlib"
-vout_egl_outdev_select="epoxy"
-=======
 vout_drm_outdev_deps="libdrm"
 vout_egl_outdev_deps="xlib epoxy"
->>>>>>> 687067d0
 vout_rpi_outdev_deps="rpi"
 vout_rpi_outdev_select="sand"
 vfwcap_indev_deps="vfw32 vfwcap_defines"
@@ -6355,7 +6340,6 @@
 enabled libdavs2          && require_pkg_config libdavs2 "davs2 >= 1.6.0" davs2.h davs2_decoder_open
 enabled libdc1394         && require_pkg_config libdc1394 libdc1394-2 dc1394/dc1394.h dc1394_new
 enabled libdrm            && require_pkg_config libdrm libdrm xf86drm.h drmGetVersion
-enabled epoxy             && require_pkg_config epoxy epoxy epoxy/egl.h epoxy_egl_version
 enabled libfdk_aac        && { check_pkg_config libfdk_aac fdk-aac "fdk-aac/aacenc_lib.h" aacEncOpen ||
                                { require libfdk_aac fdk-aac/aacenc_lib.h aacEncOpen -lfdk-aac &&
                                  warn "using libfdk without pkg-config"; } }
@@ -6433,7 +6417,6 @@
 enabled libtwolame        && require libtwolame twolame.h twolame_init -ltwolame &&
                              { check_lib libtwolame twolame.h twolame_encode_buffer_float32_interleaved -ltwolame ||
                                die "ERROR: libtwolame must be installed and version must be >= 0.3.10"; }
-enabled libudev           && require_pkg_config libudev libudev libudev.h udev_new
 enabled libv4l2           && require_pkg_config libv4l2 libv4l2 libv4l2.h v4l2_ioctl
 enabled libvidstab        && require_pkg_config libvidstab "vidstab >= 0.98" vid.stab/libvidstab.h vsMotionDetectInit
 enabled libvmaf           && require_pkg_config libvmaf "libvmaf >= 1.3.9" libvmaf.h compute_vmaf
@@ -6537,11 +6520,7 @@
 enabled v4l2_request      && { enabled libdrm ||
                                die "ERROR: v4l2-request requires --enable-libdrm"; } &&
                              { enabled libudev ||
-<<<<<<< HEAD
-                               die "ERROR: v4l2-request requires --enable-libudev"; }
-=======
                                die "ERROR: v4l2-request requires libudev"; }
->>>>>>> 687067d0
 enabled vapoursynth       && require_pkg_config vapoursynth "vapoursynth-script >= 42" VSScript.h vsscript_init
 
 enabled vout_drm && { enabled libdrm || die "ERROR: vout_drm requires --enable-libdrm"; }
@@ -6629,11 +6608,8 @@
 
 check_func_headers "linux/media.h linux/videodev2.h" v4l2_timeval_to_ns
 check_cc hevc_v4l2_request linux/videodev2.h "int i = V4L2_PIX_FMT_HEVC_SLICE;"
-<<<<<<< HEAD
-=======
 disable v4l2_req_hevc_vx
 
->>>>>>> 687067d0
 check_headers sys/videoio.h
 test_code cc sys/videoio.h "struct v4l2_frmsizeenum vfse; vfse.discrete.width = 0;" && enable_sanitized struct_v4l2_frmivalenum_discrete
 
