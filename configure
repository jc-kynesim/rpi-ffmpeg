#!/bin/sh
#
# FFmpeg configure script
#
# Copyright (c) 2000-2002 Fabrice Bellard
# Copyright (c) 2005-2008 Diego Biurrun
# Copyright (c) 2005-2008 Mans Rullgard
#

# Prevent locale nonsense from breaking basic text processing.
LC_ALL=C
export LC_ALL

# make sure we are running under a compatible shell
# try to make this part work with most shells

try_exec(){
    echo "Trying shell $1"
    type "$1" > /dev/null 2>&1 && exec "$@"
}

unset foo
(: ${foo%%bar}) 2> /dev/null
E1="$?"

(: ${foo?}) 2> /dev/null
E2="$?"

if test "$E1" != 0 || test "$E2" = 0; then
    echo "Broken shell detected.  Trying alternatives."
    export FF_CONF_EXEC
    if test "0$FF_CONF_EXEC" -lt 1; then
        FF_CONF_EXEC=1
        try_exec bash "$0" "$@"
    fi
    if test "0$FF_CONF_EXEC" -lt 2; then
        FF_CONF_EXEC=2
        try_exec ksh "$0" "$@"
    fi
    if test "0$FF_CONF_EXEC" -lt 3; then
        FF_CONF_EXEC=3
        try_exec /usr/xpg4/bin/sh "$0" "$@"
    fi
    echo "No compatible shell script interpreter found."
    echo "This configure script requires a POSIX-compatible shell"
    echo "such as bash or ksh."
    echo "THIS IS NOT A BUG IN FFMPEG, DO NOT REPORT IT AS SUCH."
    echo "Instead, install a working POSIX-compatible shell."
    echo "Disabling this configure test will create a broken FFmpeg."
    if test "$BASH_VERSION" = '2.04.0(1)-release'; then
        echo "This bash version ($BASH_VERSION) is broken on your platform."
        echo "Upgrade to a later version if available."
    fi
    exit 1
fi

test -d /usr/xpg4/bin && PATH=/usr/xpg4/bin:$PATH

show_help(){
    cat <<EOF
Usage: configure [options]
Options: [defaults in brackets after descriptions]

Help options:
  --help                   print this message
  --quiet                  Suppress showing informative output
  --list-decoders          show all available decoders
  --list-encoders          show all available encoders
  --list-hwaccels          show all available hardware accelerators
  --list-demuxers          show all available demuxers
  --list-muxers            show all available muxers
  --list-parsers           show all available parsers
  --list-protocols         show all available protocols
  --list-bsfs              show all available bitstream filters
  --list-indevs            show all available input devices
  --list-outdevs           show all available output devices
  --list-filters           show all available filters

Standard options:
  --logfile=FILE           log tests and output to FILE [ffbuild/config.log]
  --disable-logging        do not log configure debug information
  --fatal-warnings         fail if any configure warning is generated
  --prefix=PREFIX          install in PREFIX [$prefix_default]
  --bindir=DIR             install binaries in DIR [PREFIX/bin]
  --datadir=DIR            install data files in DIR [PREFIX/share/ffmpeg]
  --docdir=DIR             install documentation in DIR [PREFIX/share/doc/ffmpeg]
  --libdir=DIR             install libs in DIR [PREFIX/lib]
  --shlibdir=DIR           install shared libs in DIR [LIBDIR]
  --incdir=DIR             install includes in DIR [PREFIX/include]
  --mandir=DIR             install man page in DIR [PREFIX/share/man]
  --pkgconfigdir=DIR       install pkg-config files in DIR [LIBDIR/pkgconfig]
  --enable-rpath           use rpath to allow installing libraries in paths
                           not part of the dynamic linker search path
                           use rpath when linking programs (USE WITH CARE)
  --install-name-dir=DIR   Darwin directory name for installed targets

Licensing options:
  --enable-gpl             allow use of GPL code, the resulting libs
                           and binaries will be under GPL [no]
  --enable-version3        upgrade (L)GPL to version 3 [no]
  --enable-nonfree         allow use of nonfree code, the resulting libs
                           and binaries will be unredistributable [no]

Configuration options:
  --disable-static         do not build static libraries [no]
  --enable-shared          build shared libraries [no]
  --enable-small           optimize for size instead of speed
  --disable-runtime-cpudetect disable detecting CPU capabilities at runtime (smaller binary)
  --enable-gray            enable full grayscale support (slower color)
  --disable-swscale-alpha  disable alpha channel support in swscale
  --disable-all            disable building components, libraries and programs
  --enable-raise-major     increase major version numbers in sonames [no]

Program options:
  --disable-programs       do not build command line programs
  --disable-ffmpeg         disable ffmpeg build
  --disable-ffplay         disable ffplay build
  --disable-ffprobe        disable ffprobe build
  --disable-ffserver       disable ffserver build

Documentation options:
  --disable-doc            do not build documentation
  --disable-htmlpages      do not build HTML documentation pages
  --disable-manpages       do not build man documentation pages
  --disable-podpages       do not build POD documentation pages
  --disable-txtpages       do not build text documentation pages

Component options:
  --disable-avdevice       disable libavdevice build
  --disable-avcodec        disable libavcodec build
  --disable-avformat       disable libavformat build
  --disable-swresample     disable libswresample build
  --disable-swscale        disable libswscale build
  --disable-postproc       disable libpostproc build
  --disable-avfilter       disable libavfilter build
  --enable-avresample      enable libavresample build [no]
  --disable-pthreads       disable pthreads [autodetect]
  --disable-w32threads     disable Win32 threads [autodetect]
  --disable-os2threads     disable OS/2 threads [autodetect]
  --disable-network        disable network support [no]
  --disable-dct            disable DCT code
  --disable-dwt            disable DWT code
  --disable-error-resilience disable error resilience code
  --disable-lsp            disable LSP code
  --disable-lzo            disable LZO decoder code
  --disable-mdct           disable MDCT code
  --disable-rdft           disable RDFT code
  --disable-fft            disable FFT code
  --disable-faan           disable floating point AAN (I)DCT code
  --disable-pixelutils     disable pixel utils in libavutil

Individual component options:
  --disable-everything     disable all components listed below
  --disable-encoder=NAME   disable encoder NAME
  --enable-encoder=NAME    enable encoder NAME
  --disable-encoders       disable all encoders
  --disable-decoder=NAME   disable decoder NAME
  --enable-decoder=NAME    enable decoder NAME
  --disable-decoders       disable all decoders
  --disable-hwaccel=NAME   disable hwaccel NAME
  --enable-hwaccel=NAME    enable hwaccel NAME
  --disable-hwaccels       disable all hwaccels
  --disable-muxer=NAME     disable muxer NAME
  --enable-muxer=NAME      enable muxer NAME
  --disable-muxers         disable all muxers
  --disable-demuxer=NAME   disable demuxer NAME
  --enable-demuxer=NAME    enable demuxer NAME
  --disable-demuxers       disable all demuxers
  --enable-parser=NAME     enable parser NAME
  --disable-parser=NAME    disable parser NAME
  --disable-parsers        disable all parsers
  --enable-bsf=NAME        enable bitstream filter NAME
  --disable-bsf=NAME       disable bitstream filter NAME
  --disable-bsfs           disable all bitstream filters
  --enable-protocol=NAME   enable protocol NAME
  --disable-protocol=NAME  disable protocol NAME
  --disable-protocols      disable all protocols
  --enable-indev=NAME      enable input device NAME
  --disable-indev=NAME     disable input device NAME
  --disable-indevs         disable input devices
  --enable-outdev=NAME     enable output device NAME
  --disable-outdev=NAME    disable output device NAME
  --disable-outdevs        disable output devices
  --disable-devices        disable all devices
  --enable-filter=NAME     enable filter NAME
  --disable-filter=NAME    disable filter NAME
  --disable-filters        disable all filters

External library support:

  Using any of the following switches will allow FFmpeg to link to the
  corresponding external library. All the components depending on that library
  will become enabled, if all their other dependencies are met and they are not
  explicitly disabled. E.g. --enable-libwavpack will enable linking to
  libwavpack and allow the libwavpack encoder to be built, unless it is
  specifically disabled with --disable-encoder=libwavpack.

  Note that only the system libraries are auto-detected. All the other external
  libraries must be explicitly enabled.

  Also note that the following help text describes the purpose of the libraries
  themselves, not all their features will necessarily be usable by FFmpeg.

  --enable-avisynth        enable reading of AviSynth script files [no]
  --disable-bzlib          disable bzlib [autodetect]
  --enable-chromaprint     enable audio fingerprinting with chromaprint [no]
  --enable-frei0r          enable frei0r video filtering [no]
  --enable-gcrypt          enable gcrypt, needed for rtmp(t)e support
                           if openssl, librtmp or gmp is not used [no]
  --enable-gmp             enable gmp, needed for rtmp(t)e support
                           if openssl or librtmp is not used [no]
  --enable-gnutls          enable gnutls, needed for https support
                           if openssl is not used [no]
  --disable-iconv          disable iconv [autodetect]
  --enable-jni             enable JNI support [no]
  --enable-ladspa          enable LADSPA audio filtering [no]
  --enable-libass          enable libass subtitles rendering,
                           needed for subtitles and ass filter [no]
  --enable-libbluray       enable BluRay reading using libbluray [no]
  --enable-libbs2b         enable bs2b DSP library [no]
  --enable-libcaca         enable textual display using libcaca [no]
  --enable-libcelt         enable CELT decoding via libcelt [no]
  --enable-libcdio         enable audio CD grabbing with libcdio [no]
  --enable-libdc1394       enable IIDC-1394 grabbing using libdc1394
                           and libraw1394 [no]
  --enable-libfdk-aac      enable AAC de/encoding via libfdk-aac [no]
  --enable-libflite        enable flite (voice synthesis) support via libflite [no]
  --enable-libfontconfig   enable libfontconfig, useful for drawtext filter [no]
  --enable-libfreetype     enable libfreetype, needed for drawtext filter [no]
  --enable-libfribidi      enable libfribidi, improves drawtext filter [no]
  --enable-libgme          enable Game Music Emu via libgme [no]
  --enable-libgsm          enable GSM de/encoding via libgsm [no]
  --enable-libiec61883     enable iec61883 via libiec61883 [no]
  --enable-libilbc         enable iLBC de/encoding via libilbc [no]
  --enable-libkvazaar      enable HEVC encoding via libkvazaar [no]
  --enable-libmodplug      enable ModPlug via libmodplug [no]
  --enable-libmp3lame      enable MP3 encoding via libmp3lame [no]
  --enable-libnut          enable NUT (de)muxing via libnut,
                           native (de)muxer exists [no]
  --enable-libopencore-amrnb enable AMR-NB de/encoding via libopencore-amrnb [no]
  --enable-libopencore-amrwb enable AMR-WB decoding via libopencore-amrwb [no]
  --enable-libopencv       enable video filtering via libopencv [no]
  --enable-libopenh264     enable H.264 encoding via OpenH264 [no]
  --enable-libopenjpeg     enable JPEG 2000 de/encoding via OpenJPEG [no]
  --enable-libopenmpt      enable decoding tracked files via libopenmpt [no]
  --enable-libopus         enable Opus de/encoding via libopus [no]
  --enable-libpulse        enable Pulseaudio input via libpulse [no]
  --enable-librubberband   enable rubberband needed for rubberband filter [no]
  --enable-librtmp         enable RTMP[E] support via librtmp [no]
  --enable-libschroedinger enable Dirac de/encoding via libschroedinger [no]
  --enable-libshine        enable fixed-point MP3 encoding via libshine [no]
  --enable-libsmbclient    enable Samba protocol via libsmbclient [no]
  --enable-libsnappy       enable Snappy compression, needed for hap encoding [no]
  --enable-libsoxr         enable Include libsoxr resampling [no]
  --enable-libspeex        enable Speex de/encoding via libspeex [no]
  --enable-libssh          enable SFTP protocol via libssh [no]
  --enable-libtesseract    enable Tesseract, needed for ocr filter [no]
  --enable-libtheora       enable Theora encoding via libtheora [no]
  --enable-libtwolame      enable MP2 encoding via libtwolame [no]
  --enable-libv4l2         enable libv4l2/v4l-utils [no]
  --enable-libvidstab      enable video stabilization using vid.stab [no]
  --enable-libvo-amrwbenc  enable AMR-WB encoding via libvo-amrwbenc [no]
  --enable-libvorbis       enable Vorbis en/decoding via libvorbis,
                           native implementation exists [no]
  --enable-libvpx          enable VP8 and VP9 de/encoding via libvpx [no]
  --enable-libwavpack      enable wavpack encoding via libwavpack [no]
  --enable-libwebp         enable WebP encoding via libwebp [no]
  --enable-libx264         enable H.264 encoding via x264 [no]
  --enable-libx265         enable HEVC encoding via x265 [no]
  --enable-libxavs         enable AVS encoding via xavs [no]
  --enable-libxcb          enable X11 grabbing using XCB [autodetect]
  --enable-libxcb-shm      enable X11 grabbing shm communication [autodetect]
  --enable-libxcb-xfixes   enable X11 grabbing mouse rendering [autodetect]
  --enable-libxcb-shape    enable X11 grabbing shape rendering [autodetect]
  --enable-libxvid         enable Xvid encoding via xvidcore,
                           native MPEG-4/Xvid encoder exists [no]
  --enable-libzimg         enable z.lib, needed for zscale filter [no]
  --enable-libzmq          enable message passing via libzmq [no]
  --enable-libzvbi         enable teletext support via libzvbi [no]
  --disable-lzma           disable lzma [autodetect]
  --enable-decklink        enable Blackmagic DeckLink I/O support [no]
  --enable-mediacodec      enable Android MediaCodec support [no]
  --enable-netcdf          enable NetCDF, needed for sofalizer filter [no]
  --enable-openal          enable OpenAL 1.1 capture support [no]
  --enable-opencl          enable OpenCL code
  --enable-opengl          enable OpenGL rendering [no]
  --enable-openssl         enable openssl, needed for https support
                           if gnutls is not used [no]
  --disable-schannel       disable SChannel SSP, needed for TLS support on
                           Windows if openssl and gnutls are not used [autodetect]
  --disable-sdl2           disable sdl2 [autodetect]
  --disable-securetransport disable Secure Transport, needed for TLS support
                           on OSX if openssl and gnutls are not used [autodetect]
  --disable-xlib           disable xlib [autodetect]
  --disable-zlib           disable zlib [autodetect]

  The following libraries provide various hardware acceleration features:
  --disable-audiotoolbox   disable Apple AudioToolbox code [autodetect]
  --disable-cuda           disable dynamically linked Nvidia CUDA code [autodetect]
  --disable-cuvid          disable Nvidia CUVID support [autodetect]
  --disable-d3d11va        disable Microsoft Direct3D 11 video acceleration code [autodetect]
  --disable-dxva2          disable Microsoft DirectX 9 video acceleration code [autodetect]
  --enable-libmfx          enable Intel MediaSDK (AKA Quick Sync Video) code via libmfx [no]
  --enable-libnpp          enable Nvidia Performance Primitives-based code [no]
  --enable-mmal            enable Broadcom Multi-Media Abstraction Layer (Raspberry Pi) via MMAL [no]
  --disable-nvenc          disable Nvidia video encoding code [autodetect]
  --enable-omx             enable OpenMAX IL code [no]
  --enable-omx-rpi         enable OpenMAX IL code for Raspberry Pi [no]
  --disable-vaapi          disable Video Acceleration API (mainly Unix/Intel) code [autodetect]
  --disable-vda            disable Apple Video Decode Acceleration code [autodetect]
  --disable-vdpau          disable Nvidia Video Decode and Presentation API for Unix code [autodetect]
  --disable-videotoolbox   disable VideoToolbox code [autodetect]

Toolchain options:
  --arch=ARCH              select architecture [$arch]
  --cpu=CPU                select the minimum required CPU (affects
                           instruction selection, may crash on older CPUs)
  --cross-prefix=PREFIX    use PREFIX for compilation tools [$cross_prefix]
  --progs-suffix=SUFFIX    program name suffix []
  --enable-cross-compile   assume a cross-compiler is used
  --sysroot=PATH           root of cross-build tree
  --sysinclude=PATH        location of cross-build system headers
  --target-os=OS           compiler targets OS [$target_os]
  --target-exec=CMD        command to run executables on target
  --target-path=DIR        path to view of build directory on target
  --target-samples=DIR     path to samples directory on target
  --tempprefix=PATH        force fixed dir/prefix instead of mktemp for checks
  --toolchain=NAME         set tool defaults according to NAME
  --nm=NM                  use nm tool NM [$nm_default]
  --ar=AR                  use archive tool AR [$ar_default]
  --as=AS                  use assembler AS [$as_default]
  --ln_s=LN_S              use symbolic link tool LN_S [$ln_s_default]
  --strip=STRIP            use strip tool STRIP [$strip_default]
  --windres=WINDRES        use windows resource compiler WINDRES [$windres_default]
  --yasmexe=EXE            use yasm-compatible assembler EXE [$yasmexe_default]
  --cc=CC                  use C compiler CC [$cc_default]
  --cxx=CXX                use C compiler CXX [$cxx_default]
  --objcc=OCC              use ObjC compiler OCC [$cc_default]
  --dep-cc=DEPCC           use dependency generator DEPCC [$cc_default]
  --ld=LD                  use linker LD [$ld_default]
  --pkg-config=PKGCONFIG   use pkg-config tool PKGCONFIG [$pkg_config_default]
  --pkg-config-flags=FLAGS pass additional flags to pkgconf []
  --ranlib=RANLIB          use ranlib RANLIB [$ranlib_default]
  --doxygen=DOXYGEN        use DOXYGEN to generate API doc [$doxygen_default]
  --host-cc=HOSTCC         use host C compiler HOSTCC
  --host-cflags=HCFLAGS    use HCFLAGS when compiling for host
  --host-cppflags=HCPPFLAGS use HCPPFLAGS when compiling for host
  --host-ld=HOSTLD         use host linker HOSTLD
  --host-ldflags=HLDFLAGS  use HLDFLAGS when linking for host
  --host-libs=HLIBS        use libs HLIBS when linking for host
  --host-os=OS             compiler host OS [$target_os]
  --extra-cflags=ECFLAGS   add ECFLAGS to CFLAGS [$CFLAGS]
  --extra-cxxflags=ECFLAGS add ECFLAGS to CXXFLAGS [$CXXFLAGS]
  --extra-objcflags=FLAGS  add FLAGS to OBJCFLAGS [$CFLAGS]
  --extra-ldflags=ELDFLAGS add ELDFLAGS to LDFLAGS [$LDFLAGS]
  --extra-ldexeflags=ELDFLAGS add ELDFLAGS to LDEXEFLAGS [$LDEXEFLAGS]
  --extra-ldlibflags=ELDFLAGS add ELDFLAGS to LDLIBFLAGS [$LDLIBFLAGS]
  --extra-libs=ELIBS       add ELIBS [$ELIBS]
  --extra-version=STRING   version string suffix []
  --optflags=OPTFLAGS      override optimization-related compiler flags
  --build-suffix=SUFFIX    library name suffix []
  --enable-pic             build position-independent code
  --enable-thumb           compile for Thumb instruction set
  --enable-lto             use link-time optimization
  --env="ENV=override"     override the environment variables

Advanced options (experts only):
  --malloc-prefix=PREFIX   prefix malloc and related names with PREFIX
  --custom-allocator=NAME  use a supported custom allocator
  --disable-symver         disable symbol versioning
  --enable-hardcoded-tables use hardcoded tables instead of runtime generation
  --disable-safe-bitstream-reader
                           disable buffer boundary checking in bitreaders
                           (faster, but may crash)
  --sws-max-filter-size=N  the max filter size swscale uses [$sws_max_filter_size_default]

Optimization options (experts only):
  --disable-asm            disable all assembly optimizations
  --disable-altivec        disable AltiVec optimizations
  --disable-vsx            disable VSX optimizations
  --disable-power8         disable POWER8 optimizations
  --disable-amd3dnow       disable 3DNow! optimizations
  --disable-amd3dnowext    disable 3DNow! extended optimizations
  --disable-mmx            disable MMX optimizations
  --disable-mmxext         disable MMXEXT optimizations
  --disable-sse            disable SSE optimizations
  --disable-sse2           disable SSE2 optimizations
  --disable-sse3           disable SSE3 optimizations
  --disable-ssse3          disable SSSE3 optimizations
  --disable-sse4           disable SSE4 optimizations
  --disable-sse42          disable SSE4.2 optimizations
  --disable-avx            disable AVX optimizations
  --disable-xop            disable XOP optimizations
  --disable-fma3           disable FMA3 optimizations
  --disable-fma4           disable FMA4 optimizations
  --disable-avx2           disable AVX2 optimizations
  --disable-aesni          disable AESNI optimizations
  --disable-armv5te        disable armv5te optimizations
  --disable-armv6          disable armv6 optimizations
  --disable-armv6t2        disable armv6t2 optimizations
  --disable-vfp            disable VFP optimizations
  --disable-neon           disable NEON optimizations
  --disable-inline-asm     disable use of inline assembly
  --disable-yasm           disable use of nasm/yasm assembly
  --disable-mipsdsp        disable MIPS DSP ASE R1 optimizations
  --disable-mipsdspr2      disable MIPS DSP ASE R2 optimizations
  --disable-msa            disable MSA optimizations
  --disable-mipsfpu        disable floating point MIPS optimizations
  --disable-mmi            disable Loongson SIMD optimizations
  --disable-fast-unaligned consider unaligned accesses slow

Developer options (useful when working on FFmpeg itself):
  --disable-debug          disable debugging symbols
  --enable-debug=LEVEL     set the debug level [$debuglevel]
  --disable-optimizations  disable compiler optimizations
  --enable-extra-warnings  enable more compiler warnings
  --disable-stripping      disable stripping of executables and shared libraries
  --assert-level=level     0(default), 1 or 2, amount of assertion testing,
                           2 causes a slowdown at runtime.
  --enable-memory-poisoning fill heap uninitialized allocated space with arbitrary data
  --valgrind=VALGRIND      run "make fate" tests through valgrind to detect memory
                           leaks and errors, using the specified valgrind binary.
                           Cannot be combined with --target-exec
  --enable-ftrapv          Trap arithmetic overflows
  --samples=PATH           location of test samples for FATE, if not set use
                           \$FATE_SAMPLES at make invocation time.
  --enable-neon-clobber-test check NEON registers for clobbering (should be
                           used only for debugging purposes)
  --enable-xmm-clobber-test check XMM registers for clobbering (Win64-only;
                           should be used only for debugging purposes)
  --enable-random          randomly enable/disable components
  --disable-random
  --enable-random=LIST     randomly enable/disable specific components or
  --disable-random=LIST    component groups. LIST is a comma-separated list
                           of NAME[:PROB] entries where NAME is a component
                           (group) and PROB the probability associated with
                           NAME (default 0.5).
  --random-seed=VALUE      seed value for --enable/disable-random
  --disable-valgrind-backtrace do not print a backtrace under Valgrind
                           (only applies to --disable-optimizations builds)
<<<<<<< HEAD
  --enable-osfuzz          Enable building fuzzer tool
  --libfuzzer=PATH         path to libfuzzer
=======
  --ignore-tests=TESTS     comma-separated list (without "fate-" prefix
                           in the name) of tests whose result is ignored
>>>>>>> 35d1f726

NOTE: Object files are built at the place where configure is launched.
EOF
  exit 0
}

quotes='""'
if test -t 1 && which tput >/dev/null 2>&1; then
    ncolors=$(tput colors)
    if test -n "$ncolors" && test $ncolors -ge 8; then
        bold_color=$(tput bold)
        warn_color=$(tput setaf 3)
        error_color=$(tput setaf 1)
        reset_color=$(tput sgr0)
    fi
    # 72 used instead of 80 since that's the default of pr
    ncols=$(tput cols)
fi
: ${ncols:=72}

log(){
    echo "$@" >> $logfile
}

log_file(){
    log BEGIN $1
    pr -n -t $1 >> $logfile
    log END $1
}

warn(){
    log "WARNING: $*"
    WARNINGS="${WARNINGS}WARNING: $*\n"
}

die(){
    log "$@"
    echo "$error_color$bold_color$@$reset_color"
    cat <<EOF

If you think configure made a mistake, make sure you are using the latest
version from Git.  If the latest version fails, report the problem to the
ffmpeg-user@ffmpeg.org mailing list or IRC #ffmpeg on irc.freenode.net.
EOF
    if disabled logging; then
        cat <<EOF
Rerun configure with logging enabled (do not use --disable-logging), and
include the log this produces with your report.
EOF
    else
        cat <<EOF
Include the log file "$logfile" produced by configure as this will help
solve the problem.
EOF
    fi
    exit 1
}

# Avoid locale weirdness, besides we really just want to translate ASCII.
toupper(){
    echo "$@" | tr abcdefghijklmnopqrstuvwxyz ABCDEFGHIJKLMNOPQRSTUVWXYZ
}

tolower(){
    echo "$@" | tr ABCDEFGHIJKLMNOPQRSTUVWXYZ abcdefghijklmnopqrstuvwxyz
}

c_escape(){
    echo "$*" | sed 's/["\\]/\\\0/g'
}

sh_quote(){
    v=$(echo "$1" | sed "s/'/'\\\\''/g")
    test "x$v" = "x${v#*[!A-Za-z0-9_/.+-]}" || v="'$v'"
    echo "$v"
}

cleanws(){
    echo "$@" | sed 's/^ *//;s/[[:space:]][[:space:]]*/ /g;s/ *$//'
}

filter(){
    pat=$1
    shift
    for v; do
        eval "case $v in $pat) printf '%s ' $v ;; esac"
    done
}

filter_out(){
    pat=$1
    shift
    for v; do
        eval "case $v in $pat) ;; *) printf '%s ' $v ;; esac"
    done
}

map(){
    m=$1
    shift
    for v; do eval $m; done
}

add_suffix(){
    suffix=$1
    shift
    for v; do echo ${v}${suffix}; done
}

set_all(){
    value=$1
    shift
    for var in $*; do
        eval $var=$value
    done
}

set_weak(){
    value=$1
    shift
    for var; do
        eval : \${$var:=$value}
    done
}

sanitize_var_name(){
    echo $@ | sed 's/[^A-Za-z0-9_]/_/g'
}

set_safe(){
    var=$1
    shift
    eval $(sanitize_var_name "$var")='$*'
}

get_safe(){
    eval echo \$$(sanitize_var_name "$1")
}

pushvar(){
    for pvar in $*; do
        eval level=\${${pvar}_level:=0}
        eval ${pvar}_${level}="\$$pvar"
        eval ${pvar}_level=$(($level+1))
    done
}

popvar(){
    for pvar in $*; do
        eval level=\${${pvar}_level:-0}
        test $level = 0 && continue
        eval level=$(($level-1))
        eval $pvar="\${${pvar}_${level}}"
        eval ${pvar}_level=$level
        eval unset ${pvar}_${level}
    done
}

request(){
    for var in $*; do
        eval ${var}_requested=yes
        eval $var=
    done
}

enable(){
    set_all yes $*
}

disable(){
    set_all no $*
}

enable_weak(){
    set_weak yes $*
}

disable_weak(){
    set_weak no $*
}

enable_safe(){
    for var; do
        enable $(echo "$var" | sed 's/[^A-Za-z0-9_]/_/g')
    done
}

disable_safe(){
    for var; do
        disable $(echo "$var" | sed 's/[^A-Za-z0-9_]/_/g')
    done
}

do_enable_deep(){
    for var; do
        enabled $var && continue
        eval sel="\$${var}_select"
        eval sgs="\$${var}_suggest"
        pushvar var sgs
        enable_deep $sel
        popvar sgs
        enable_deep_weak $sgs
        popvar var
    done
}

enable_deep(){
    do_enable_deep $*
    enable $*
}

enable_deep_weak(){
    for var; do
        disabled $var && continue
        pushvar var
        do_enable_deep $var
        popvar var
        enable_weak $var
    done
}

requested(){
    test "${1#!}" = "$1" && op='=' || op=!=
    eval test "x\$${1#!}_requested" $op "xyes"
}

enabled(){
    test "${1#!}" = "$1" && op='=' || op=!=
    eval test "x\$${1#!}" $op "xyes"
}

disabled(){
    test "${1#!}" = "$1" && op='=' || op=!=
    eval test "x\$${1#!}" $op "xno"
}

enabled_all(){
    for opt; do
        enabled $opt || return 1
    done
}

disabled_all(){
    for opt; do
        disabled $opt || return 1
    done
}

enabled_any(){
    for opt; do
        enabled $opt && return 0
    done
}

disabled_any(){
    for opt; do
        disabled $opt && return 0
    done
    return 1
}

set_default(){
    for opt; do
        eval : \${$opt:=\$${opt}_default}
    done
}

is_in(){
    value=$1
    shift
    for var in $*; do
        [ $var = $value ] && return 0
    done
    return 1
}

do_check_deps(){
    for cfg; do
        cfg="${cfg#!}"
        enabled ${cfg}_checking && die "Circular dependency for $cfg."
        disabled ${cfg}_checking && continue
        enable ${cfg}_checking
        append allopts $cfg

        eval dep_all="\$${cfg}_deps"
        eval dep_any="\$${cfg}_deps_any"
        eval dep_sel="\$${cfg}_select"
        eval dep_sgs="\$${cfg}_suggest"
        eval dep_ifa="\$${cfg}_if"
        eval dep_ifn="\$${cfg}_if_any"

        pushvar cfg dep_all dep_any dep_sel dep_sgs dep_ifa dep_ifn
        do_check_deps $dep_all $dep_any $dep_sel $dep_sgs $dep_ifa $dep_ifn
        popvar cfg dep_all dep_any dep_sel dep_sgs dep_ifa dep_ifn

        [ -n "$dep_ifa" ] && { enabled_all $dep_ifa && enable_weak $cfg; }
        [ -n "$dep_ifn" ] && { enabled_any $dep_ifn && enable_weak $cfg; }
        enabled_all  $dep_all || { disable $cfg && requested $cfg && die "ERROR: $cfg requested, but not all dependencies are satisfied: $dep_all"; }
        enabled_any  $dep_any || { disable $cfg && requested $cfg && die "ERROR: $cfg requested, but not any dependency is satisfied: $dep_any"; }
        disabled_any $dep_sel && { disable $cfg && requested $cfg && die "ERROR: $cfg requested, but some selected dependency is unsatisfied: $dep_sel"; }

        if enabled $cfg; then
            enable_deep $dep_sel
            enable_deep_weak $dep_sgs
        fi

        disable ${cfg}_checking
    done
}

check_deps(){
    unset allopts

    do_check_deps "$@"

    for cfg in $allopts; do
        enabled $cfg || continue
        eval dep_extralibs="\$${cfg}_extralibs"
        test -n "$dep_extralibs" && add_extralibs $dep_extralibs
    done
}

print_config(){
    pfx=$1
    files=$2
    shift 2
    map 'eval echo "$v \${$v:-no}"' "$@" |
    awk "BEGIN { split(\"$files\", files) }
        {
            c = \"$pfx\" toupper(\$1);
            v = \$2;
            sub(/yes/, 1, v);
            sub(/no/,  0, v);
            for (f in files) {
                file = files[f];
                if (file ~ /\\.h\$/) {
                    printf(\"#define %s %d\\n\", c, v) >>file;
                } else if (file ~ /\\.asm\$/) {
                    printf(\"%%define %s %d\\n\", c, v) >>file;
                } else if (file ~ /\\.mak\$/) {
                    n = -v ? \"\" : \"!\";
                    printf(\"%s%s=yes\\n\", n, c) >>file;
                } else if (file ~ /\\.texi\$/) {
                    pre = -v ? \"\" : \"@c \";
                    yesno = \$2;
                    c2 = tolower(c);
                    gsub(/_/, \"-\", c2);
                    printf(\"%s@set %s %s\\n\", pre, c2, yesno) >>file;
                }
            }
        }"
}

print_enabled(){
    suf=$1
    shift
    for v; do
        enabled $v && printf "%s\n" ${v%$suf}
    done
}

append(){
    var=$1
    shift
    eval "$var=\"\$$var $*\""
}

prepend(){
    var=$1
    shift
    eval "$var=\"$* \$$var\""
}

unique(){
    var=$1
    uniq_list=""
    for tok in $(eval echo \$$var); do
        uniq_list="$(filter_out $tok $uniq_list) $tok"
    done
    eval "$var=\"${uniq_list}\""
}

add_cppflags(){
    append CPPFLAGS "$@"
}

add_cflags(){
    append CFLAGS $($cflags_filter "$@")
}

add_cflags_headers(){
    append CFLAGS_HEADERS $($cflags_filter "$@")
}

add_cxxflags(){
    append CXXFLAGS $($cflags_filter "$@")
}

add_asflags(){
    append ASFLAGS $($asflags_filter "$@")
}

add_objcflags(){
    append OBJCFLAGS $($objcflags_filter "$@")
}

add_ldflags(){
    append LDFLAGS $($ldflags_filter "$@")
}

add_ldexeflags(){
    append LDEXEFLAGS $($ldflags_filter "$@")
}

add_ldlibflags(){
    append LDLIBFLAGS $($ldflags_filter "$@")
}

add_stripflags(){
    append ASMSTRIPFLAGS "$@"
}

add_extralibs(){
    prepend extralibs $($ldflags_filter "$@")
}

add_host_cppflags(){
    append host_cppflags "$@"
}

add_host_cflags(){
    append host_cflags $($host_cflags_filter "$@")
}

add_host_ldflags(){
    append host_ldflags $($host_ldflags_filter "$@")
}

add_compat(){
    append compat_objs $1
    shift
    map 'add_cppflags -D$v' "$@"
}

check_cmd(){
    log "$@"
    "$@" >> $logfile 2>&1
}

check_stat(){
    log check_stat "$@"
    stat "$1" >> $logfile 2>&1
}

cc_o(){
    eval printf '%s\\n' $CC_O
}

cc_e(){
    eval printf '%s\\n' $CC_E
}

check_cc(){
    log check_cc "$@"
    cat > $TMPC
    log_file $TMPC
    check_cmd $cc $CPPFLAGS $CFLAGS "$@" $CC_C $(cc_o $TMPO) $TMPC
}

check_cxx(){
    log check_cxx "$@"
    cat > $TMPCPP
    log_file $TMPCPP
    check_cmd $cxx $CPPFLAGS $CFLAGS $CXXFLAGS "$@" $CXX_C -o $TMPO $TMPCPP
}

check_objcc(){
    log check_objcc "$@"
    cat > $TMPM
    log_file $TMPM
    check_cmd $objcc -Werror=missing-prototypes $CPPFLAGS $CFLAGS $OBJCFLAGS "$@" $OBJCC_C $(cc_o $TMPO) $TMPM
}

check_cpp(){
    log check_cpp "$@"
    cat > $TMPC
    log_file $TMPC
    check_cmd $cc $CPPFLAGS $CFLAGS "$@" $(cc_e $TMPO) $TMPC
}

as_o(){
    eval printf '%s\\n' $AS_O
}

check_as(){
    log check_as "$@"
    cat > $TMPS
    log_file $TMPS
    check_cmd $as $CPPFLAGS $ASFLAGS "$@" $AS_C $(as_o $TMPO) $TMPS
}

check_inline_asm(){
    log check_inline_asm "$@"
    name="$1"
    code="$2"
    shift 2
    disable $name
    check_cc "$@" <<EOF && enable $name
void foo(void){ __asm__ volatile($code); }
EOF
}

check_inline_asm_flags(){
    log check_inline_asm_flags "$@"
    name="$1"
    code="$2"
    flags=''
    shift 2
    while [ "$1" != "" ]; do
      append flags $1
      shift
    done;
    disable $name
    cat > $TMPC <<EOF
void foo(void){ __asm__ volatile($code); }
EOF
    log_file $TMPC
    check_cmd $cc $CPPFLAGS $CFLAGS $flags "$@" $CC_C $(cc_o $TMPO) $TMPC &&
    enable $name && add_cflags $flags && add_asflags $flags && add_ldflags $flags
}

check_insn(){
    log check_insn "$@"
    check_inline_asm ${1}_inline "\"$2\""
    echo "$2" | check_as && enable ${1}_external || disable ${1}_external
}

check_yasm(){
    log check_yasm "$@"
    echo "$1" > $TMPS
    log_file $TMPS
    shift 1
    check_cmd $yasmexe $YASMFLAGS -Werror "$@" -o $TMPO $TMPS
}

ld_o(){
    eval printf '%s\\n' $LD_O
}

check_ld(){
    log check_ld "$@"
    type=$1
    shift 1
    flags=$(filter_out '-l*|*.so' $@)
    libs=$(filter '-l*|*.so' $@)
    check_$type $($cflags_filter $flags) || return
    flags=$($ldflags_filter $flags)
    libs=$($ldflags_filter $libs)
    check_cmd $ld $LDFLAGS $LDEXEFLAGS $flags $(ld_o $TMPE) $TMPO $libs $extralibs
}

print_include(){
    hdr=$1
    test "${hdr%.h}" = "${hdr}" &&
        echo "#include $hdr"    ||
        echo "#include <$hdr>"
}

check_code(){
    log check_code "$@"
    check=$1
    headers=$2
    code=$3
    shift 3
    {
        for hdr in $headers; do
            print_include $hdr
        done
        echo "int main(void) { $code; return 0; }"
    } | check_$check "$@"
}

check_cppflags(){
    log check_cppflags "$@"
    check_cpp "$@" <<EOF && append CPPFLAGS "$@"
int x;
EOF
}

test_cflags(){
    log test_cflags "$@"
    set -- $($cflags_filter "$@")
    check_cc "$@" <<EOF
int x;
EOF
}

check_cflags(){
    log check_cflags "$@"
    test_cflags "$@" && add_cflags "$@"
}

check_cxxflags(){
    log check_cxxflags "$@"
    set -- $($cflags_filter "$@")
    check_cxx "$@" <<EOF && append CXXFLAGS "$@"
int x;
EOF
}

test_objcflags(){
    log test_objcflags "$@"
    set -- $($objcflags_filter "$@")
    check_objcc "$@" <<EOF
int x;
EOF
}

check_objcflags(){
    log check_objcflags "$@"
    test_objcflags "$@" && add_objcflags "$@"
}

test_ldflags(){
    log test_ldflags "$@"
    check_ld "cc" "$@" <<EOF
int main(void){ return 0; }
EOF
}

check_ldflags(){
    log check_ldflags "$@"
    test_ldflags "$@" && add_ldflags "$@"
}

test_stripflags(){
    log test_stripflags "$@"
    # call check_cc to get a fresh TMPO
    check_cc <<EOF
int main(void) { return 0; }
EOF
    check_cmd $strip $ASMSTRIPFLAGS "$@" $TMPO
}

check_stripflags(){
    log check_stripflags "$@"
    test_stripflags "$@" && add_stripflags "$@"
}

check_header(){
    log check_header "$@"
    header=$1
    shift
    disable_safe $header
    check_cpp "$@" <<EOF && enable_safe $header
#include <$header>
int x;
EOF
}

check_header_objcc(){
    log check_header_objcc "$@"
    rm -f -- "$TMPO"
    header=$1
    shift
    disable_safe $header
    {
       echo "#include <$header>"
       echo "int main(void) { return 0; }"
    } | check_objcc && check_stat "$TMPO" && enable_safe $headers
}

check_func(){
    log check_func "$@"
    func=$1
    shift
    disable $func
    check_ld "cc" "$@" <<EOF && enable $func
extern int $func();
int main(void){ $func(); }
EOF
}

check_complexfunc(){
    log check_complexfunc "$@"
    func=$1
    narg=$2
    shift 2
    test $narg = 2 && args="f, g" || args="f * I"
    disable $func
    check_ld "cc" "$@" <<EOF && enable $func
#include <complex.h>
#include <math.h>
float foo(complex float f, complex float g) { return $func($args); }
int main(void){ return (int) foo; }
EOF
}

check_mathfunc(){
    log check_mathfunc "$@"
    func=$1
    narg=$2
    shift 2
    test $narg = 2 && args="f, g" || args="f"
    disable $func
    check_ld "cc" "$@" <<EOF && enable $func
#include <math.h>
float foo(float f, float g) { return $func($args); }
int main(void){ return (int) foo; }
EOF
}

check_func_headers(){
    log check_func_headers "$@"
    headers=$1
    funcs=$2
    shift 2
    {
        for hdr in $headers; do
            print_include $hdr
        done
        echo "#include <stdint.h>"
        for func in $funcs; do
            echo "long check_$func(void) { return (long) $func; }"
        done
        echo "int main(void) { int ret = 0;"
        # LTO could optimize out the test functions without this
        for func in $funcs; do
            echo " ret |= ((intptr_t)check_$func) & 0xFFFF;"
        done
        echo "return ret; }"
    } | check_ld "cc" "$@" && enable $funcs && enable_safe $headers
}

check_class_headers_cpp(){
    log check_class_headers_cpp "$@"
    headers=$1
    classes=$2
    shift 2
    {
        for hdr in $headers; do
            echo "#include <$hdr>"
        done
        echo "int main(void) { "
        i=1
        for class in $classes; do
            echo "$class obj$i;"
            i=$(expr $i + 1)
        done
        echo "return 0; }"
    } | check_ld "cxx" "$@" && enable $funcs && enable_safe $headers
}

check_cpp_condition(){
    log check_cpp_condition "$@"
    header=$1
    condition=$2
    shift 2
    check_cpp "$@" <<EOF
#include <$header>
#if !($condition)
#error "unsatisfied condition: $condition"
#endif
EOF
}

test_cflags_cc(){
    log test_cflags_cc "$@"
    flags=$1
    header=$2
    condition=$3
    shift 3
    set -- $($cflags_filter "$flags")
    check_cc "$@" <<EOF
#include <$header>
#if !($condition)
#error "unsatisfied condition: $condition"
#endif
EOF
}

check_lib(){
    log check_lib "$@"
    name="$1"
    headers="$2"
    funcs="$3"
    shift 3
    disable $name
    check_func_headers "$headers" "$funcs" "$@" &&
        enable $name && add_extralibs "$@"
}

check_lib_cpp(){
    log check_lib_cpp "$@"
    headers="$1"
    classes="$2"
    shift 2
    check_class_headers_cpp "$headers" "$classes" "$@" && add_extralibs "$@"
}

check_pkg_config(){
    log check_pkg_config "$@"
    pkg_version="$1"
    pkg="${1%% *}"
    headers="$2"
    funcs="$3"
    shift 3
    check_cmd $pkg_config --exists --print-errors $pkg_version || return
    pkg_cflags=$($pkg_config --cflags $pkg_config_flags $pkg)
    pkg_libs=$($pkg_config --libs $pkg_config_flags $pkg)
    check_func_headers "$headers" "$funcs" $pkg_cflags $pkg_libs "$@" &&
        set_safe "${pkg}_cflags"    $pkg_cflags &&
        set_safe "${pkg}_extralibs" $pkg_libs
}

check_exec(){
    check_ld "cc" "$@" && { enabled cross_compile || $TMPE >> $logfile 2>&1; }
}

check_exec_crash(){
    log check_exec_crash "$@"
    code=$(cat)

    # exit() is not async signal safe.  _Exit (C99) and _exit (POSIX)
    # are safe but may not be available everywhere.  Thus we use
    # raise(SIGTERM) instead.  The check is run in a subshell so we
    # can redirect the "Terminated" message from the shell.  SIGBUS
    # is not defined by standard C so it is used conditionally.

    (check_exec "$@") >> $logfile 2>&1 <<EOF
#include <signal.h>
static void sighandler(int sig){
    raise(SIGTERM);
}
int foo(void){
    $code
}
int (*func_ptr)(void) = foo;
int main(void){
    signal(SIGILL, sighandler);
    signal(SIGFPE, sighandler);
    signal(SIGSEGV, sighandler);
#ifdef SIGBUS
    signal(SIGBUS, sighandler);
#endif
    return func_ptr();
}
EOF
}

check_type(){
    log check_type "$@"
    headers=$1
    type=$2
    shift 2
    disable_safe "$type"
    check_code cc "$headers" "$type v" "$@" && enable_safe "$type"
}

check_struct(){
    log check_struct "$@"
    headers=$1
    struct=$2
    member=$3
    shift 3
    disable_safe "${struct}_${member}"
    check_code cc "$headers" "const void *p = &(($struct *)0)->$member" "$@" &&
        enable_safe "${struct}_${member}"
}

check_builtin(){
    log check_builtin "$@"
    name=$1
    headers=$2
    builtin=$3
    shift 3
    disable "$name"
    check_code ld "$headers" "$builtin" "cc" "$@" && enable "$name"
}

check_compile_assert(){
    log check_compile_assert "$@"
    name=$1
    headers=$2
    condition=$3
    shift 3
    disable "$name"
    check_code cc "$headers" "char c[2 * !!($condition) - 1]" "$@" && enable "$name"
}

require(){
    log require "$@"
    name_version="$1"
    name="${1%% *}"
    headers="$2"
    func="$3"
    shift 3
    check_lib $name "$headers" $func "$@" || die "ERROR: $name_version not found"
}

require_cpp(){
    name="$1"
    headers="$2"
    classes="$3"
    shift 3
    check_lib_cpp "$headers" "$classes" "$@" || die "ERROR: $name not found"
}

use_pkg_config(){
    log use_pkg_config "$@"
    pkg="$1"
    check_pkg_config "$@" || return 1
    add_cflags    $(get_safe "${pkg}_cflags")
    add_extralibs $(get_safe "${pkg}_extralibs")
}

require_pkg_config(){
    use_pkg_config "$@" || die "ERROR: $pkg not found using pkg-config$pkg_config_fail_message"
}

hostcc_e(){
    eval printf '%s\\n' $HOSTCC_E
}

hostcc_o(){
    eval printf '%s\\n' $HOSTCC_O
}

check_host_cc(){
    log check_host_cc "$@"
    cat > $TMPC
    log_file $TMPC
    check_cmd $host_cc $host_cflags "$@" $HOSTCC_C $(hostcc_o $TMPO) $TMPC
}

check_host_cpp(){
    log check_host_cpp "$@"
    cat > $TMPC
    log_file $TMPC
    check_cmd $host_cc $host_cppflags $host_cflags "$@" $(hostcc_e $TMPO) $TMPC
}

check_host_cppflags(){
    log check_host_cppflags "$@"
    check_host_cpp "$@" <<EOF && append host_cppflags "$@"
int x;
EOF
}

check_host_cflags(){
    log check_host_cflags "$@"
    set -- $($host_cflags_filter "$@")
    check_host_cc "$@" <<EOF && append host_cflags "$@"
int x;
EOF
}

check_host_cpp_condition(){
    log check_host_cpp_condition "$@"
    header=$1
    condition=$2
    shift 2
    check_host_cpp "$@" <<EOF
#include <$header>
#if !($condition)
#error "unsatisfied condition: $condition"
#endif
EOF
}

cp_if_changed(){
    cmp -s "$1" "$2" && { test "$quiet" != "yes" && echo "$2 is unchanged"; } && return
    mkdir -p "$(dirname $2)"
    cp -f "$1" "$2"
}

# CONFIG_LIST contains configurable options, while HAVE_LIST is for
# system-dependent things.

AVCODEC_COMPONENTS="
    bsfs
    decoders
    encoders
    hwaccels
    parsers
"

AVDEVICE_COMPONENTS="
    indevs
    outdevs
"
AVFILTER_COMPONENTS="
    filters
"
AVFORMAT_COMPONENTS="
    demuxers
    muxers
    protocols
"

AVRESAMPLE_COMPONENTS=""
AVUTIL_COMPONENTS=""

COMPONENT_LIST="
    $AVCODEC_COMPONENTS
    $AVDEVICE_COMPONENTS
    $AVFILTER_COMPONENTS
    $AVFORMAT_COMPONENTS
    $AVRESAMPLE_COMPONENTS
    $AVUTIL_COMPONENTS
"

EXAMPLE_LIST="
    avio_dir_cmd_example
    avio_reading_example
    decode_audio_example
    decode_video_example
    demuxing_decoding_example
    encode_audio_example
    encode_video_example
    extract_mvs_example
    filter_audio_example
    filtering_audio_example
    filtering_video_example
    http_multiclient_example
    metadata_example
    muxing_example
    qsvdec_example
    remuxing_example
    resampling_audio_example
    scaling_video_example
    transcode_aac_example
    transcoding_example
"
EXTERNAL_AUTODETECT_LIBRARY_LIST="
    bzlib
    iconv
    libxcb
    libxcb_shm
    libxcb_shape
    libxcb_xfixes
    lzma
    schannel
    sdl
    sdl2
    securetransport
    xlib
    zlib
"

EXTERNAL_LIBRARY_GPL_LIST="
    avisynth
    frei0r
    libcdio
    librubberband
    libvidstab
    libx264
    libx265
    libxavs
    libxvid
"

EXTERNAL_LIBRARY_NONFREE_LIST="
    decklink
    libfdk_aac
    openssl
"

EXTERNAL_LIBRARY_VERSION3_LIST="
    gmp
    libopencore_amrnb
    libopencore_amrwb
    libvo_amrwbenc
"

EXTERNAL_LIBRARY_GPLV3_LIST="
    libsmbclient
"

EXTERNAL_LIBRARY_LIST="
    $EXTERNAL_AUTODETECT_LIBRARY_LIST
    $EXTERNAL_LIBRARY_GPL_LIST
    $EXTERNAL_LIBRARY_NONFREE_LIST
    $EXTERNAL_LIBRARY_VERSION3_LIST
    $EXTERNAL_LIBRARY_GPLV3_LIST
    chromaprint
    crystalhd
    gcrypt
    gnutls
    jni
    ladspa
    libass
    libbluray
    libbs2b
    libcaca
    libcelt
    libdc1394
    libflite
    libfontconfig
    libfreetype
    libfribidi
    libgme
    libgsm
    libiec61883
    libilbc
    libkvazaar
    libmodplug
    libmp3lame
    libnut
    libopencv
    libopenh264
    libopenjpeg
    libopenmpt
    libopus
    libpulse
    librtmp
    libschroedinger
    libshine
    libsmbclient
    libsnappy
    libsoxr
    libspeex
    libssh
    libtesseract
    libtheora
    libtwolame
    libv4l2
    libvorbis
    libvpx
    libwavpack
    libwebp
    libzimg
    libzmq
    libzvbi
    mediacodec
    netcdf
    openal
    opencl
    opengl
    videotoolbox
"
HWACCEL_AUTODETECT_LIBRARY_LIST="
    audiotoolbox
    cuda
    cuvid
    d3d11va
    dxva2
    nvenc
    vaapi
    vda
    vdpau
    videotoolbox_hwaccel
    xvmc
"

HWACCEL_LIBRARY_NONFREE_LIST="
    libnpp
"

HWACCEL_LIBRARY_LIST="
    $HWACCEL_AUTODETECT_LIBRARY_LIST
    $HWACCEL_LIBRARY_NONFREE_LIST
    libmfx
    mmal
    omx
"

DOCUMENT_LIST="
    doc
    htmlpages
    manpages
    podpages
    txtpages
"

FEATURE_LIST="
    ftrapv
    gray
    hardcoded_tables
    omx_rpi
    runtime_cpudetect
    safe_bitstream_reader
    shared
    small
    static
    swscale_alpha
"

LIBRARY_LIST="
    avcodec
    avdevice
    avfilter
    avformat
    avresample
    avutil
    postproc
    swresample
    swscale
"

LICENSE_LIST="
    gpl
    nonfree
    version3
"

PROGRAM_LIST="
    ffplay
    ffprobe
    ffserver
    ffmpeg
"

SUBSYSTEM_LIST="
    dct
    dwt
    error_resilience
    faan
    fast_unaligned
    fft
    lsp
    lzo
    mdct
    pixelutils
    network
    rdft
"

# COMPONENT_LIST needs to come last to ensure correct dependency checking
CONFIG_LIST="
    $DOCUMENT_LIST
    $EXAMPLE_LIST
    $EXTERNAL_LIBRARY_LIST
    $HWACCEL_LIBRARY_LIST
    $FEATURE_LIST
    $LICENSE_LIST
    $LIBRARY_LIST
    $PROGRAM_LIST
    $SUBSYSTEM_LIST
    fontconfig
    memory_poisoning
    neon_clobber_test
    ossfuzz
    pic
    raise_major
    thumb
    valgrind_backtrace
    xmm_clobber_test
    $COMPONENT_LIST
"

THREADS_LIST="
    pthreads
    os2threads
    w32threads
"

ATOMICS_LIST="
    atomics_gcc
    atomics_suncc
    atomics_win32
"

AUTODETECT_LIBS="
    $EXTERNAL_AUTODETECT_LIBRARY_LIST
    $HWACCEL_AUTODETECT_LIBRARY_LIST
    $THREADS_LIST
"

ARCH_LIST="
    aarch64
    alpha
    arm
    avr32
    avr32_ap
    avr32_uc
    bfin
    ia64
    m68k
    mips
    mips64
    parisc
    ppc
    ppc64
    s390
    sh4
    sparc
    sparc64
    tilegx
    tilepro
    tomi
    x86
    x86_32
    x86_64
"

ARCH_EXT_LIST_ARM="
    armv5te
    armv6
    armv6t2
    armv8
    neon
    vfp
    vfpv3
    setend
"

ARCH_EXT_LIST_MIPS="
    mipsfpu
    mips32r2
    mips32r5
    mips64r2
    mips32r6
    mips64r6
    mipsdsp
    mipsdspr2
    msa
"

ARCH_EXT_LIST_LOONGSON="
    loongson2
    loongson3
    mmi
"

ARCH_EXT_LIST_X86_SIMD="
    aesni
    amd3dnow
    amd3dnowext
    avx
    avx2
    fma3
    fma4
    mmx
    mmxext
    sse
    sse2
    sse3
    sse4
    sse42
    ssse3
    xop
"

ARCH_EXT_LIST_PPC="
    altivec
    dcbzl
    ldbrx
    power8
    ppc4xx
    vsx
"

ARCH_EXT_LIST_X86="
    $ARCH_EXT_LIST_X86_SIMD
    cpunop
    i686
"

ARCH_EXT_LIST="
    $ARCH_EXT_LIST_ARM
    $ARCH_EXT_LIST_PPC
    $ARCH_EXT_LIST_X86
    $ARCH_EXT_LIST_MIPS
    $ARCH_EXT_LIST_LOONGSON
"

ARCH_FEATURES="
    aligned_stack
    fast_64bit
    fast_clz
    fast_cmov
    local_aligned_8
    local_aligned_16
    local_aligned_32
    simd_align_16
    simd_align_32
"

BUILTIN_LIST="
    atomic_cas_ptr
    machine_rw_barrier
    MemoryBarrier
    mm_empty
    rdtsc
    sarestart
    sem_timedwait
    sync_val_compare_and_swap
"
HAVE_LIST_CMDLINE="
    inline_asm
    symver
    yasm
"

HAVE_LIST_PUB="
    bigendian
    fast_unaligned
"

HEADERS_LIST="
    alsa_asoundlib_h
    altivec_h
    arpa_inet_h
    asm_types_h
    cdio_paranoia_h
    cdio_paranoia_paranoia_h
    cuda_h
    d3d11_h
    dispatch_dispatch_h
    dev_bktr_ioctl_bt848_h
    dev_bktr_ioctl_meteor_h
    dev_ic_bt8xx_h
    dev_video_bktr_ioctl_bt848_h
    dev_video_meteor_ioctl_meteor_h
    direct_h
    dirent_h
    dlfcn_h
    dxva_h
    ES2_gl_h
    gsm_h
    io_h
    mach_mach_time_h
    machine_ioctl_bt848_h
    machine_ioctl_meteor_h
    malloc_h
    opencv2_core_core_c_h
    openjpeg_2_1_openjpeg_h
    openjpeg_2_0_openjpeg_h
    openjpeg_1_5_openjpeg_h
    OpenGL_gl3_h
    poll_h
    sndio_h
    soundcard_h
    stdatomic_h
    sys_mman_h
    sys_param_h
    sys_resource_h
    sys_select_h
    sys_soundcard_h
    sys_time_h
    sys_un_h
    sys_videoio_h
    termios_h
    udplite_h
    unistd_h
    valgrind_valgrind_h
    windows_h
    winsock2_h
"

INTRINSICS_LIST="
    intrinsics_neon
"

COMPLEX_FUNCS="
    cabs
    cexp
"

MATH_FUNCS="
    atanf
    atan2f
    cbrt
    cbrtf
    copysign
    cosf
    erf
    exp2
    exp2f
    expf
    hypot
    isfinite
    isinf
    isnan
    ldexpf
    llrint
    llrintf
    log2
    log2f
    log10f
    lrint
    lrintf
    powf
    rint
    round
    roundf
    sinf
    trunc
    truncf
"

SYSTEM_FUNCS="
    access
    aligned_malloc
    arc4random
    clock_gettime
    closesocket
    CommandLineToArgvW
    CoTaskMemFree
    CryptGenRandom
    dlopen
    fcntl
    flt_lim
    fork
    getaddrinfo
    gethrtime
    getopt
    GetProcessAffinityMask
    GetProcessMemoryInfo
    GetProcessTimes
    getrusage
    GetSystemTimeAsFileTime
    gettimeofday
    glob
    glXGetProcAddress
    gmtime_r
    inet_aton
    isatty
    jack_port_get_latency_range
    kbhit
    LoadLibrary
    localtime_r
    lstat
    lzo1x_999_compress
    mach_absolute_time
    MapViewOfFile
    memalign
    mkstemp
    mmap
    mprotect
    nanosleep
    PeekNamedPipe
    posix_memalign
    pthread_cancel
    sched_getaffinity
    SetConsoleTextAttribute
    SetConsoleCtrlHandler
    setmode
    setrlimit
    Sleep
    strerror_r
    sysconf
    sysctl
    usleep
    UTGetOSTypeFromString
    VirtualAlloc
    wglGetProcAddress
"

TOOLCHAIN_FEATURES="
    as_dn_directive
    as_fpu_directive
    as_func
    as_object_arch
    asm_mod_q
    attribute_may_alias
    attribute_packed
    ebp_available
    ebx_available
    gnu_as
    gnu_windres
    ibm_asm
    inline_asm_direct_symbol_refs
    inline_asm_labels
    inline_asm_nonlocal_labels
    pragma_deprecated
    rsync_contimeout
    symver_asm_label
    symver_gnu_asm
    vfp_args
    xform_asm
    xmm_clobbers
"

TYPES_LIST="
    CONDITION_VARIABLE_Ptr
    socklen_t
    struct_addrinfo
    struct_group_source_req
    struct_ip_mreq_source
    struct_ipv6_mreq
    struct_msghdr_msg_flags
    struct_pollfd
    struct_rusage_ru_maxrss
    struct_sctp_event_subscribe
    struct_sockaddr_in6
    struct_sockaddr_sa_len
    struct_sockaddr_storage
    struct_stat_st_mtim_tv_nsec
    struct_v4l2_frmivalenum_discrete
"

HAVE_LIST="
    $ARCH_EXT_LIST
    $(add_suffix _external $ARCH_EXT_LIST)
    $(add_suffix _inline   $ARCH_EXT_LIST)
    $ARCH_FEATURES
    $ATOMICS_LIST
    $BUILTIN_LIST
    $COMPLEX_FUNCS
    $HAVE_LIST_CMDLINE
    $HAVE_LIST_PUB
    $HEADERS_LIST
    $INTRINSICS_LIST
    $MATH_FUNCS
    $SYSTEM_FUNCS
    $THREADS_LIST
    $TOOLCHAIN_FEATURES
    $TYPES_LIST
    alsa
    atomics_native
    dos_paths
    dxva2_lib
    dxva2api_cobj
    jack
    libc_msvcrt
    makeinfo
    makeinfo_html
    MMAL_PARAMETER_VIDEO_MAX_NUM_CALLBACKS
    perl
    pod2man
    sdl2
    section_data_rel_ro
    sndio
    texi2html
    threads
    vaapi_drm
    vaapi_x11
    vdpau_x11
    winrt
"

# options emitted with CONFIG_ prefix but not available on the command line
CONFIG_EXTRA="
    aandcttables
    ac3dsp
    audio_frame_queue
    audiodsp
    blockdsp
    bswapdsp
    cabac
    dirac_parse
    dvprofile
    exif
    faandct
    faanidct
    fdctdsp
    flacdsp
    fmtconvert
    frame_thread_encoder
    g722dsp
    golomb
    gplv3
    h263dsp
    h264chroma
    h264dsp
    h264parse
    h264pred
    h264qpel
    hevcparse
    hpeldsp
    huffman
    huffyuvdsp
    huffyuvencdsp
    idctdsp
    iirfilter
    mdct15
    intrax8
    iso_media
    ividsp
    jpegtables
    lgplv3
    libx262
    llauddsp
    llviddsp
    llvidencdsp
    lpc
    lzf
    me_cmp
    mpeg_er
    mpegaudio
    mpegaudiodsp
    mpegaudioheader
    mpegvideo
    mpegvideoenc
    mss34dsp
    pixblockdsp
    qpeldsp
    qsv
    qsvdec
    qsvenc
    rangecoder
    riffdec
    riffenc
    rtpdec
    rtpenc_chain
    rv34dsp
    sinewin
    snappy
    srtp
    startcode
    texturedsp
    texturedspenc
    tpeldsp
    vaapi_encode
    vc1dsp
    videodsp
    vp3dsp
    vp56dsp
    vp8dsp
    vt_bt2020
    wma_freqs
    wmv2dsp
"

CMDLINE_SELECT="
    $ARCH_EXT_LIST
    $CONFIG_LIST
    $HAVE_LIST_CMDLINE
    $THREADS_LIST
    asm
    cross_compile
    debug
    extra_warnings
    logging
    lto
    optimizations
    rpath
    stripping
"

PATHS_LIST="
    bindir
    datadir
    docdir
    incdir
    libdir
    mandir
    pkgconfigdir
    prefix
    shlibdir
    install_name_dir
"

CMDLINE_SET="
    $PATHS_LIST
    ar
    arch
    as
    assert_level
    build_suffix
    cc
    objcc
    cpu
    cross_prefix
    custom_allocator
    cxx
    dep_cc
    doxygen
    env
    extra_version
    gas
    host_cc
    host_cflags
    host_extralibs
    host_ld
    host_ldflags
    host_os
<<<<<<< HEAD
    install
=======
    ignore_tests
>>>>>>> 35d1f726
    ld
    ln_s
    logfile
    malloc_prefix
    nm
    optflags
    pkg_config
    pkg_config_flags
    progs_suffix
    random_seed
    ranlib
    samples
    strip
    sws_max_filter_size
    sysinclude
    sysroot
    target_exec
    target_os
    target_path
    target_samples
    tempprefix
    toolchain
    valgrind
    yasmexe
"

CMDLINE_APPEND="
    extra_cflags
    extra_cxxflags
    extra_objcflags
    host_cppflags
"

# code dependency declarations

# architecture extensions

armv5te_deps="arm"
armv6_deps="arm"
armv6t2_deps="arm"
armv8_deps="aarch64"
neon_deps_any="aarch64 arm"
intrinsics_neon_deps="neon"
vfp_deps_any="aarch64 arm"
vfpv3_deps="vfp"
setend_deps="arm"

map 'eval ${v}_inline_deps=inline_asm' $ARCH_EXT_LIST_ARM

loongson2_deps="mips"
loongson3_deps="mips"
mipsfpu_deps="mips"
mipsdsp_deps="mips"
mipsdspr2_deps="mips"
mips32r2_deps="mips"
mips32r5_deps="mips"
mips32r6_deps="mips"
mips64r2_deps="mips"
mips64r6_deps="mips"
msa_deps="mipsfpu"
mmi_deps="mips"

altivec_deps="ppc"
dcbzl_deps="ppc"
ldbrx_deps="ppc"
ppc4xx_deps="ppc"
vsx_deps="altivec"
power8_deps="vsx"

cpunop_deps="i686"
x86_64_select="i686"
x86_64_suggest="fast_cmov"

amd3dnow_deps="mmx"
amd3dnowext_deps="amd3dnow"
i686_deps="x86"
mmx_deps="x86"
mmxext_deps="mmx"
sse_deps="mmxext"
sse2_deps="sse"
sse3_deps="sse2"
ssse3_deps="sse3"
sse4_deps="ssse3"
sse42_deps="sse4"
aesni_deps="sse42"
avx_deps="sse42"
xop_deps="avx"
fma3_deps="avx"
fma4_deps="avx"
avx2_deps="avx"

mmx_external_deps="yasm"
mmx_inline_deps="inline_asm"
mmx_suggest="mmx_external mmx_inline"

for ext in $(filter_out mmx $ARCH_EXT_LIST_X86_SIMD); do
    eval dep=\$${ext}_deps
    eval ${ext}_external_deps='"${dep}_external"'
    eval ${ext}_inline_deps='"${dep}_inline"'
    eval ${ext}_suggest='"${ext}_external ${ext}_inline"'
done

aligned_stack_if_any="aarch64 ppc x86"
fast_64bit_if_any="aarch64 alpha ia64 mips64 parisc64 ppc64 sparc64 x86_64"
fast_clz_if_any="aarch64 alpha avr32 mips ppc x86"
fast_unaligned_if_any="aarch64 ppc x86"
simd_align_16_if_any="altivec neon sse"
simd_align_32_if_any="avx"

# system capabilities
symver_if_any="symver_asm_label symver_gnu_asm"
valgrind_backtrace_deps="!optimizations valgrind_valgrind_h"

# threading support
atomics_gcc_if="sync_val_compare_and_swap"
atomics_suncc_if="atomic_cas_ptr machine_rw_barrier"
atomics_win32_if="MemoryBarrier"
atomics_native_if_any="$ATOMICS_LIST"
w32threads_deps="atomics_native"
threads_if_any="$THREADS_LIST"

# subsystems
dct_select="rdft"
dirac_parse_select="golomb"
error_resilience_select="me_cmp"
faandct_deps="faan fdctdsp"
faanidct_deps="faan idctdsp"
h264dsp_select="startcode"
hevcparse_select="golomb"
frame_thread_encoder_deps="encoders threads"
intrax8_select="blockdsp idctdsp"
mdct_select="fft"
mdct15_select="fft"
me_cmp_select="fdctdsp idctdsp pixblockdsp"
mpeg_er_select="error_resilience"
mpegaudio_select="mpegaudiodsp mpegaudioheader"
mpegaudiodsp_select="dct"
mpegvideo_select="blockdsp h264chroma hpeldsp idctdsp me_cmp mpeg_er videodsp"
mpegvideoenc_select="me_cmp mpegvideo pixblockdsp qpeldsp"
vc1dsp_select="h264chroma qpeldsp startcode"
rdft_select="fft"

# decoders / encoders
aac_decoder_select="mdct15 mdct sinewin"
aac_fixed_decoder_select="mdct sinewin"
aac_encoder_select="audio_frame_queue iirfilter lpc mdct sinewin"
aac_latm_decoder_select="aac_decoder aac_latm_parser"
ac3_decoder_select="ac3_parser ac3dsp bswapdsp fmtconvert mdct"
ac3_fixed_decoder_select="ac3_parser ac3dsp bswapdsp mdct"
ac3_encoder_select="ac3dsp audiodsp mdct me_cmp"
ac3_fixed_encoder_select="ac3dsp audiodsp mdct me_cmp"
adpcm_g722_decoder_select="g722dsp"
adpcm_g722_encoder_select="g722dsp"
aic_decoder_select="golomb idctdsp"
alac_encoder_select="lpc"
als_decoder_select="bswapdsp"
amrnb_decoder_select="lsp"
amrwb_decoder_select="lsp"
amv_decoder_select="sp5x_decoder exif"
amv_encoder_select="aandcttables jpegtables mpegvideoenc"
ape_decoder_select="bswapdsp llauddsp"
apng_decoder_select="zlib"
apng_encoder_select="llvidencdsp zlib"
asv1_decoder_select="blockdsp bswapdsp idctdsp"
asv1_encoder_select="bswapdsp fdctdsp pixblockdsp"
asv2_decoder_select="blockdsp bswapdsp idctdsp"
asv2_encoder_select="bswapdsp fdctdsp pixblockdsp"
atrac1_decoder_select="mdct sinewin"
atrac3_decoder_select="mdct"
atrac3p_decoder_select="mdct sinewin"
avrn_decoder_select="exif jpegtables"
bink_decoder_select="blockdsp hpeldsp"
binkaudio_dct_decoder_select="mdct rdft dct sinewin wma_freqs"
binkaudio_rdft_decoder_select="mdct rdft sinewin wma_freqs"
cavs_decoder_select="blockdsp golomb h264chroma idctdsp qpeldsp videodsp"
cllc_decoder_select="bswapdsp"
comfortnoise_encoder_select="lpc"
cook_decoder_select="audiodsp mdct sinewin"
cscd_decoder_select="lzo"
cscd_decoder_suggest="zlib"
dca_decoder_select="mdct"
dds_decoder_select="texturedsp"
dirac_decoder_select="dirac_parse dwt golomb videodsp mpegvideoenc"
dnxhd_decoder_select="blockdsp idctdsp"
dnxhd_encoder_select="aandcttables blockdsp fdctdsp idctdsp mpegvideoenc pixblockdsp"
dvvideo_decoder_select="dvprofile idctdsp"
dvvideo_encoder_select="dvprofile fdctdsp me_cmp pixblockdsp"
dxa_decoder_select="zlib"
dxv_decoder_select="lzf texturedsp"
eac3_decoder_select="ac3_decoder"
eac3_encoder_select="ac3_encoder"
eamad_decoder_select="aandcttables blockdsp bswapdsp idctdsp mpegvideo"
eatgq_decoder_select="aandcttables"
eatqi_decoder_select="aandcttables blockdsp bswapdsp idctdsp"
exr_decoder_select="zlib"
ffv1_decoder_select="rangecoder"
ffv1_encoder_select="rangecoder"
ffvhuff_decoder_select="huffyuv_decoder"
ffvhuff_encoder_select="huffyuv_encoder"
fic_decoder_select="golomb"
flac_decoder_select="flacdsp"
flac_encoder_select="bswapdsp flacdsp lpc"
flashsv2_decoder_select="zlib"
flashsv2_encoder_select="zlib"
flashsv_decoder_select="zlib"
flashsv_encoder_select="zlib"
flv_decoder_select="h263_decoder"
flv_encoder_select="h263_encoder"
fourxm_decoder_select="blockdsp bswapdsp"
fraps_decoder_select="bswapdsp huffman"
g2m_decoder_select="blockdsp idctdsp jpegtables zlib"
g729_decoder_select="audiodsp"
h261_decoder_select="mpegvideo"
h261_encoder_select="aandcttables mpegvideoenc"
h263_decoder_select="h263_parser h263dsp mpegvideo qpeldsp"
h263_encoder_select="aandcttables h263dsp mpegvideoenc"
h263i_decoder_select="h263_decoder"
h263p_decoder_select="h263_decoder"
h263p_encoder_select="h263_encoder"
h264_decoder_select="cabac golomb h264chroma h264dsp h264parse h264pred h264qpel videodsp"
h264_decoder_suggest="error_resilience"
hap_decoder_select="snappy texturedsp"
hap_encoder_deps="libsnappy"
hap_encoder_select="texturedspenc"
hevc_decoder_select="bswapdsp cabac golomb hevcparse videodsp"
huffyuv_decoder_select="bswapdsp huffyuvdsp llviddsp"
huffyuv_encoder_select="bswapdsp huffman huffyuvencdsp llvidencdsp"
iac_decoder_select="imc_decoder"
imc_decoder_select="bswapdsp fft mdct sinewin"
indeo3_decoder_select="hpeldsp"
indeo4_decoder_select="ividsp"
indeo5_decoder_select="ividsp"
interplay_video_decoder_select="hpeldsp"
jpegls_decoder_select="mjpeg_decoder"
jv_decoder_select="blockdsp"
lagarith_decoder_select="llviddsp"
ljpeg_encoder_select="aandcttables idctdsp jpegtables mpegvideoenc"
magicyuv_decoder_select="llviddsp"
mdec_decoder_select="blockdsp idctdsp mpegvideo"
metasound_decoder_select="lsp mdct sinewin"
mimic_decoder_select="blockdsp bswapdsp hpeldsp idctdsp"
mjpeg_decoder_select="blockdsp hpeldsp exif idctdsp jpegtables"
mjpeg_encoder_select="aandcttables jpegtables mpegvideoenc"
mjpegb_decoder_select="mjpeg_decoder"
mlp_decoder_select="mlp_parser"
motionpixels_decoder_select="bswapdsp"
mp1_decoder_select="mpegaudio"
mp1float_decoder_select="mpegaudio"
mp2_decoder_select="mpegaudio"
mp2float_decoder_select="mpegaudio"
mp3_decoder_select="mpegaudio"
mp3adu_decoder_select="mpegaudio"
mp3adufloat_decoder_select="mpegaudio"
mp3float_decoder_select="mpegaudio"
mp3on4_decoder_select="mpegaudio"
mp3on4float_decoder_select="mpegaudio"
mpc7_decoder_select="bswapdsp mpegaudiodsp"
mpc8_decoder_select="mpegaudiodsp"
mpeg_xvmc_decoder_deps="X11_extensions_XvMClib_h"
mpeg_xvmc_decoder_select="mpeg2video_decoder"
mpegvideo_decoder_select="mpegvideo"
mpeg1video_decoder_select="mpegvideo"
mpeg1video_encoder_select="aandcttables mpegvideoenc h263dsp"
mpeg2video_decoder_select="mpegvideo"
mpeg2video_encoder_select="aandcttables mpegvideoenc h263dsp"
mpeg4_decoder_select="h263_decoder mpeg4video_parser"
mpeg4_encoder_select="h263_encoder"
msa1_decoder_select="mss34dsp"
mscc_decoder_select="zlib"
msmpeg4v1_decoder_select="h263_decoder"
msmpeg4v2_decoder_select="h263_decoder"
msmpeg4v2_encoder_select="h263_encoder"
msmpeg4v3_decoder_select="h263_decoder"
msmpeg4v3_encoder_select="h263_encoder"
mss2_decoder_select="mpegvideo qpeldsp vc1_decoder"
mts2_decoder_select="mss34dsp"
mxpeg_decoder_select="mjpeg_decoder"
nellymoser_decoder_select="mdct sinewin"
nellymoser_encoder_select="audio_frame_queue mdct sinewin"
nuv_decoder_select="idctdsp lzo"
on2avc_decoder_select="mdct"
opus_decoder_deps="swresample"
opus_decoder_select="mdct15"
opus_encoder_select="audio_frame_queue mdct15"
png_decoder_select="zlib"
png_encoder_select="llvidencdsp zlib"
prores_decoder_select="blockdsp idctdsp"
prores_encoder_select="fdctdsp"
qcelp_decoder_select="lsp"
qdm2_decoder_select="mdct rdft mpegaudiodsp"
ra_144_decoder_select="audiodsp"
ra_144_encoder_select="audio_frame_queue lpc audiodsp"
ralf_decoder_select="golomb"
rawvideo_decoder_select="bswapdsp"
rscc_decoder_select="zlib"
rtjpeg_decoder_select="me_cmp"
rv10_decoder_select="h263_decoder"
rv10_encoder_select="h263_encoder"
rv20_decoder_select="h263_decoder"
rv20_encoder_select="h263_encoder"
rv30_decoder_select="golomb h264pred h264qpel mpegvideo rv34dsp"
rv40_decoder_select="golomb h264pred h264qpel mpegvideo rv34dsp"
screenpresso_decoder_select="zlib"
shorten_decoder_select="bswapdsp"
sipr_decoder_select="lsp"
snow_decoder_select="dwt h264qpel hpeldsp me_cmp rangecoder videodsp"
snow_encoder_select="aandcttables dwt h264qpel hpeldsp me_cmp mpegvideoenc rangecoder"
sonic_decoder_select="golomb rangecoder"
sonic_encoder_select="golomb rangecoder"
sonic_ls_encoder_select="golomb rangecoder"
sp5x_decoder_select="mjpeg_decoder"
srgc_decoder_select="zlib"
svq1_decoder_select="hpeldsp"
svq1_encoder_select="aandcttables hpeldsp me_cmp mpegvideoenc"
svq3_decoder_select="golomb h264dsp h264parse h264pred hpeldsp tpeldsp videodsp"
svq3_decoder_suggest="zlib"
tak_decoder_select="audiodsp"
tdsc_decoder_select="zlib mjpeg_decoder"
theora_decoder_select="vp3_decoder"
thp_decoder_select="mjpeg_decoder"
tiff_decoder_suggest="zlib lzma"
tiff_encoder_suggest="zlib"
truehd_decoder_select="mlp_parser"
truemotion2_decoder_select="bswapdsp"
truespeech_decoder_select="bswapdsp"
tscc_decoder_select="zlib"
twinvq_decoder_select="mdct lsp sinewin"
txd_decoder_select="texturedsp"
utvideo_decoder_select="bswapdsp llviddsp"
utvideo_encoder_select="bswapdsp huffman llvidencdsp"
vble_decoder_select="llviddsp"
vc1_decoder_select="blockdsp h263_decoder h264qpel intrax8 mpegvideo vc1dsp"
vc1_qsv_decoder_deps="libmfx"
vc1_qsv_decoder_select="qsvdec vc1_qsv_hwaccel vc1_parser"
vc1image_decoder_select="vc1_decoder"
vorbis_decoder_select="mdct"
vorbis_encoder_select="mdct"
vp3_decoder_select="hpeldsp vp3dsp videodsp"
vp5_decoder_select="h264chroma hpeldsp videodsp vp3dsp vp56dsp"
vp6_decoder_select="h264chroma hpeldsp huffman videodsp vp3dsp vp56dsp"
vp6a_decoder_select="vp6_decoder"
vp6f_decoder_select="vp6_decoder"
vp7_decoder_select="h264pred videodsp vp8dsp"
vp8_decoder_select="h264pred videodsp vp8dsp"
vp9_decoder_select="videodsp vp9_parser"
webp_decoder_select="vp8_decoder exif"
wmalossless_decoder_select="llauddsp"
wmapro_decoder_select="mdct sinewin wma_freqs"
wmav1_decoder_select="mdct sinewin wma_freqs"
wmav1_encoder_select="mdct sinewin wma_freqs"
wmav2_decoder_select="mdct sinewin wma_freqs"
wmav2_encoder_select="mdct sinewin wma_freqs"
wmavoice_decoder_select="lsp rdft dct mdct sinewin"
wmv1_decoder_select="h263_decoder"
wmv1_encoder_select="h263_encoder"
wmv2_decoder_select="blockdsp error_resilience h263_decoder idctdsp intrax8 videodsp wmv2dsp"
wmv2_encoder_select="h263_encoder wmv2dsp"
wmv3_decoder_select="vc1_decoder"
wmv3image_decoder_select="wmv3_decoder"
xma1_decoder_select="wmapro_decoder"
xma2_decoder_select="wmapro_decoder"
zerocodec_decoder_select="zlib"
zlib_decoder_select="zlib"
zlib_encoder_select="zlib"
zmbv_decoder_select="zlib"
zmbv_encoder_select="zlib"

# platform codecs
audiotoolbox_deps="AudioToolbox_AudioToolbox_h"
audiotoolbox_extralibs="-framework CoreFoundation -framework AudioToolbox -framework CoreMedia"

# hardware accelerators
crystalhd_deps="libcrystalhd_libcrystalhd_if_h"
cuda_deps_any="dlopen LoadLibrary"
cuvid_deps="cuda"
d3d11va_deps="d3d11_h dxva_h ID3D11VideoDecoder ID3D11VideoContext"
dxva2_deps="dxva2api_h DXVA2_ConfigPictureDecode"
dxva2_extralibs="-luser32"
dxva2_lib_deps="dxva2"
vda_framework_deps="VideoDecodeAcceleration_VDADecoder_h"
vda_framework_extralibs="-framework VideoDecodeAcceleration"
vda_deps="vda_framework pthreads"
vda_extralibs="-framework CoreFoundation -framework QuartzCore"
videotoolbox_hwaccel_deps="videotoolbox pthreads"
videotoolbox_hwaccel_extralibs="-framework QuartzCore"
xvmc_deps="X11_extensions_XvMClib_h"

h263_vaapi_hwaccel_deps="vaapi"
h263_vaapi_hwaccel_select="h263_decoder"
h263_videotoolbox_hwaccel_deps="videotoolbox"
h263_videotoolbox_hwaccel_select="h263_decoder"
h264_cuvid_hwaccel_deps="cuda cuvid"
h264_cuvid_hwaccel_select="h264_cuvid_decoder"
h264_d3d11va_hwaccel_deps="d3d11va"
h264_d3d11va_hwaccel_select="h264_decoder"
h264_dxva2_hwaccel_deps="dxva2"
h264_dxva2_hwaccel_select="h264_decoder"
h264_mediacodec_hwaccel_deps="mediacodec"
h264_mmal_hwaccel_deps="mmal"
h264_qsv_hwaccel_deps="libmfx"
h264_vaapi_hwaccel_deps="vaapi"
h264_vaapi_hwaccel_select="h264_decoder"
h264_vda_hwaccel_deps="vda"
h264_vda_hwaccel_select="h264_decoder"
h264_vda_old_hwaccel_deps="vda"
h264_vda_old_hwaccel_select="h264_decoder"
h264_vdpau_hwaccel_deps="vdpau"
h264_vdpau_hwaccel_select="h264_decoder"
h264_videotoolbox_hwaccel_deps="videotoolbox"
h264_videotoolbox_hwaccel_select="h264_decoder"
hevc_cuvid_hwaccel_deps="cuda cuvid"
hevc_cuvid_hwaccel_select="hevc_cuvid_decoder"
hevc_d3d11va_hwaccel_deps="d3d11va DXVA_PicParams_HEVC"
hevc_d3d11va_hwaccel_select="hevc_decoder"
hevc_mediacodec_hwaccel_deps="mediacodec"
hevc_dxva2_hwaccel_deps="dxva2 DXVA_PicParams_HEVC"
hevc_dxva2_hwaccel_select="hevc_decoder"
hevc_qsv_hwaccel_deps="libmfx"
hevc_vaapi_hwaccel_deps="vaapi VAPictureParameterBufferHEVC"
hevc_vaapi_hwaccel_select="hevc_decoder"
hevc_vdpau_hwaccel_deps="vdpau VdpPictureInfoHEVC"
hevc_vdpau_hwaccel_select="hevc_decoder"
mjpeg_cuvid_hwaccel_deps="cuda cuvid"
mjpeg_cuvid_hwaccel_select="mjpeg_cuvid_decoder"
mpeg_xvmc_hwaccel_deps="xvmc"
mpeg_xvmc_hwaccel_select="mpeg2video_decoder"
mpeg1_cuvid_hwaccel_deps="cuda cuvid"
mpeg1_cuvid_hwaccel_select="mpeg1_cuvid_decoder"
mpeg1_vdpau_hwaccel_deps="vdpau"
mpeg1_vdpau_hwaccel_select="mpeg1video_decoder"
mpeg1_videotoolbox_hwaccel_deps="videotoolbox"
mpeg1_videotoolbox_hwaccel_select="mpeg1video_decoder"
mpeg1_xvmc_hwaccel_deps="xvmc"
mpeg1_xvmc_hwaccel_select="mpeg1video_decoder"
mpeg2_cuvid_hwaccel_deps="cuda cuvid"
mpeg2_cuvid_hwaccel_select="mpeg2_cuvid_decoder"
mpeg2_d3d11va_hwaccel_deps="d3d11va"
mpeg2_d3d11va_hwaccel_select="mpeg2video_decoder"
mpeg2_dxva2_hwaccel_deps="dxva2"
mpeg2_dxva2_hwaccel_select="mpeg2video_decoder"
mpeg2_mmal_hwaccel_deps="mmal"
mpeg2_qsv_hwaccel_deps="libmfx"
mpeg2_qsv_hwaccel_select="qsvdec_mpeg2"
mpeg2_vaapi_hwaccel_deps="vaapi"
mpeg2_vaapi_hwaccel_select="mpeg2video_decoder"
mpeg2_vdpau_hwaccel_deps="vdpau"
mpeg2_vdpau_hwaccel_select="mpeg2video_decoder"
mpeg2_videotoolbox_hwaccel_deps="videotoolbox"
mpeg2_videotoolbox_hwaccel_select="mpeg2video_decoder"
mpeg2_xvmc_hwaccel_deps="xvmc"
mpeg2_xvmc_hwaccel_select="mpeg2video_decoder"
mpeg4_cuvid_hwaccel_deps="cuda cuvid"
mpeg4_cuvid_hwaccel_select="mpeg4_cuvid_decoder"
mpeg4_mediacodec_hwaccel_deps="mediacodec"
mpeg4_mmal_hwaccel_deps="mmal"
mpeg4_vaapi_hwaccel_deps="vaapi"
mpeg4_vaapi_hwaccel_select="mpeg4_decoder"
mpeg4_vdpau_hwaccel_deps="vdpau"
mpeg4_vdpau_hwaccel_select="mpeg4_decoder"
mpeg4_videotoolbox_hwaccel_deps="videotoolbox"
mpeg4_videotoolbox_hwaccel_select="mpeg4_decoder"
vc1_cuvid_hwaccel_deps="cuda cuvid"
vc1_cuvid_hwaccel_select="vc1_cuvid_decoder"
vc1_d3d11va_hwaccel_deps="d3d11va"
vc1_d3d11va_hwaccel_select="vc1_decoder"
vc1_dxva2_hwaccel_deps="dxva2"
vc1_dxva2_hwaccel_select="vc1_decoder"
vc1_mmal_hwaccel_deps="mmal"
vc1_qsv_hwaccel_deps="libmfx"
vc1_qsv_hwaccel_select="qsvdec_vc1"
vc1_vaapi_hwaccel_deps="vaapi"
vc1_vaapi_hwaccel_select="vc1_decoder"
vc1_vdpau_hwaccel_deps="vdpau"
vc1_vdpau_hwaccel_select="vc1_decoder"
vp8_cuvid_hwaccel_deps="cuda cuvid"
vp8_cuvid_hwaccel_select="vp8_cuvid_decoder"
vp9_cuvid_hwaccel_deps="cuda cuvid"
vp9_cuvid_hwaccel_select="vp9_cuvid_decoder"
vp8_mediacodec_hwaccel_deps="mediacodec"
vp8_qsv_hwaccel_deps="libmfx"
vp9_d3d11va_hwaccel_deps="d3d11va DXVA_PicParams_VP9"
vp9_d3d11va_hwaccel_select="vp9_decoder"
vp9_dxva2_hwaccel_deps="dxva2 DXVA_PicParams_VP9"
vp9_dxva2_hwaccel_select="vp9_decoder"
vp9_mediacodec_hwaccel_deps="mediacodec"
vp9_vaapi_hwaccel_deps="vaapi VADecPictureParameterBufferVP9_bit_depth"
vp9_vaapi_hwaccel_select="vp9_decoder"
wmv3_d3d11va_hwaccel_select="vc1_d3d11va_hwaccel"
wmv3_dxva2_hwaccel_select="vc1_dxva2_hwaccel"
wmv3_vaapi_hwaccel_select="vc1_vaapi_hwaccel"
wmv3_vdpau_hwaccel_select="vc1_vdpau_hwaccel"

# hardware-accelerated codecs
omx_deps="dlopen pthreads"
omx_extralibs='$ldl'
omx_rpi_select="omx"
qsvdec_select="qsv"
qsvenc_select="qsv"
vaapi_encode_deps="vaapi"

hwupload_cuda_filter_deps="cuda"
scale_npp_filter_deps="cuda libnpp"

nvenc_deps="cuda"
nvenc_deps_any="dlopen LoadLibrary"
nvenc_encoder_deps="nvenc"

h264_crystalhd_decoder_select="crystalhd h264_mp4toannexb_bsf h264_parser"
h264_cuvid_decoder_deps="cuda cuvid"
h264_cuvid_decoder_select="h264_mp4toannexb_bsf"
h264_mediacodec_decoder_deps="mediacodec"
h264_mediacodec_decoder_select="h264_mp4toannexb_bsf h264_parser"
h264_mmal_decoder_deps="mmal"
h264_nvenc_encoder_deps="nvenc"
h264_omx_encoder_deps="omx"
h264_qsv_decoder_deps="libmfx"
h264_qsv_decoder_select="h264_mp4toannexb_bsf h264_parser qsvdec h264_qsv_hwaccel"
h264_qsv_encoder_deps="libmfx"
h264_qsv_encoder_select="qsvenc"
h264_vaapi_encoder_deps="VAEncPictureParameterBufferH264"
h264_vaapi_encoder_select="vaapi_encode golomb"
h264_vda_decoder_deps="vda"
h264_vda_decoder_select="h264_decoder"
h264_vdpau_decoder_deps="vdpau"
h264_vdpau_decoder_select="h264_decoder"
hevc_cuvid_decoder_deps="cuda cuvid"
hevc_cuvid_decoder_select="hevc_mp4toannexb_bsf"
hevc_mediacodec_decoder_deps="mediacodec"
hevc_mediacodec_decoder_select="hevc_mp4toannexb_bsf hevc_parser"
hevc_nvenc_encoder_deps="nvenc"
hevc_qsv_decoder_deps="libmfx"
hevc_qsv_decoder_select="hevc_mp4toannexb_bsf hevc_parser qsvdec hevc_qsv_hwaccel"
hevc_qsv_encoder_deps="libmfx"
hevc_qsv_encoder_select="hevcparse qsvenc"
hevc_vaapi_encoder_deps="VAEncPictureParameterBufferHEVC"
hevc_vaapi_encoder_select="vaapi_encode golomb"
mjpeg_cuvid_decoder_deps="cuda cuvid"
mjpeg_vaapi_encoder_deps="VAEncPictureParameterBufferJPEG"
mjpeg_vaapi_encoder_select="vaapi_encode jpegtables"
mpeg1_cuvid_decoder_deps="cuda cuvid"
mpeg1_vdpau_decoder_deps="vdpau"
mpeg1_vdpau_decoder_select="mpeg1video_decoder"
mpeg2_crystalhd_decoder_select="crystalhd"
mpeg2_cuvid_decoder_deps="cuda cuvid"
mpeg2_mmal_decoder_deps="mmal"
mpeg2_qsv_decoder_deps="libmfx"
mpeg2_qsv_decoder_select="qsvdec mpeg2_qsv_hwaccel"
mpeg2_qsv_encoder_deps="libmfx"
mpeg2_qsv_encoder_select="qsvenc"
mpeg2_vaapi_encoder_deps="VAEncPictureParameterBufferMPEG2"
mpeg2_vaapi_encoder_select="vaapi_encode"
mpeg4_crystalhd_decoder_select="crystalhd"
mpeg4_cuvid_decoder_deps="cuda cuvid"
mpeg4_mediacodec_decoder_deps="mediacodec"
mpeg4_mmal_decoder_deps="mmal"
mpeg4_omx_encoder_deps="omx"
mpeg4_vdpau_decoder_deps="vdpau"
mpeg4_vdpau_decoder_select="mpeg4_decoder"
mpeg_vdpau_decoder_deps="vdpau"
mpeg_vdpau_decoder_select="mpeg2video_decoder"
msmpeg4_crystalhd_decoder_select="crystalhd"
nvenc_h264_encoder_select="h264_nvenc_encoder"
nvenc_hevc_encoder_select="hevc_nvenc_encoder"
vc1_crystalhd_decoder_select="crystalhd"
vc1_cuvid_decoder_deps="cuda cuvid"
vc1_mmal_decoder_deps="mmal"
vc1_vdpau_decoder_deps="vdpau"
vc1_vdpau_decoder_select="vc1_decoder"
vp8_cuvid_decoder_deps="cuda cuvid"
vp8_mediacodec_decoder_deps="mediacodec"
vp8_qsv_decoder_deps="libmfx"
vp8_qsv_decoder_select="qsvdec vp8_qsv_hwaccel vp8_parser"
vp8_vaapi_encoder_deps="VAEncPictureParameterBufferVP8"
vp8_vaapi_encoder_select="vaapi_encode"
vp9_cuvid_decoder_deps="cuda cuvid"
vp9_mediacodec_decoder_deps="mediacodec"
wmv3_crystalhd_decoder_select="crystalhd"
wmv3_vdpau_decoder_select="vc1_vdpau_decoder"

# parsers
h264_parser_select="golomb h264dsp h264parse"
hevc_parser_select="hevcparse"
mpegaudio_parser_select="mpegaudioheader"
mpegvideo_parser_select="mpegvideo"
mpeg4video_parser_select="h263dsp mpegvideo qpeldsp"
vc1_parser_select="vc1dsp"

# bitstream_filters
mjpeg2jpeg_bsf_select="jpegtables"

# external libraries
aac_at_decoder_deps="audiotoolbox"
ac3_at_decoder_deps="audiotoolbox"
ac3_at_decoder_select="ac3_parser"
adpcm_ima_qt_at_decoder_deps="audiotoolbox"
alac_at_decoder_deps="audiotoolbox"
amr_nb_at_decoder_deps="audiotoolbox"
avisynth_deps_any="dlopen LoadLibrary"
avisynth_demuxer_deps="avisynth"
avisynth_demuxer_select="riffdec"
eac3_at_decoder_deps="audiotoolbox"
eac3_at_decoder_select="ac3_parser"
gsm_ms_at_decoder_deps="audiotoolbox"
ilbc_at_decoder_deps="audiotoolbox"
mp1_at_decoder_deps="audiotoolbox"
mp2_at_decoder_deps="audiotoolbox"
mp3_at_decoder_deps="audiotoolbox"
mp1_at_decoder_select="mpegaudioheader"
mp2_at_decoder_select="mpegaudioheader"
mp3_at_decoder_select="mpegaudioheader"
pcm_alaw_at_decoder_deps="audiotoolbox"
pcm_mulaw_at_decoder_deps="audiotoolbox"
qdmc_at_decoder_deps="audiotoolbox"
qdm2_at_decoder_deps="audiotoolbox"
aac_at_encoder_deps="audiotoolbox"
aac_at_encoder_select="audio_frame_queue"
alac_at_encoder_deps="audiotoolbox"
alac_at_encoder_select="audio_frame_queue"
ilbc_at_encoder_deps="audiotoolbox"
ilbc_at_encoder_select="audio_frame_queue"
pcm_alaw_at_encoder_deps="audiotoolbox"
pcm_alaw_at_encoder_select="audio_frame_queue"
pcm_mulaw_at_encoder_deps="audiotoolbox"
pcm_mulaw_at_encoder_select="audio_frame_queue"
chromaprint_muxer_deps="chromaprint"
h264_videotoolbox_encoder_deps="videotoolbox_encoder pthreads"
libcelt_decoder_deps="libcelt"
libfdk_aac_decoder_deps="libfdk_aac"
libfdk_aac_encoder_deps="libfdk_aac"
libfdk_aac_encoder_select="audio_frame_queue"
libgme_demuxer_deps="libgme"
libgsm_decoder_deps="libgsm"
libgsm_encoder_deps="libgsm"
libgsm_ms_decoder_deps="libgsm"
libgsm_ms_encoder_deps="libgsm"
libilbc_decoder_deps="libilbc"
libilbc_encoder_deps="libilbc"
libkvazaar_encoder_deps="libkvazaar"
libmodplug_demuxer_deps="libmodplug"
libmp3lame_encoder_deps="libmp3lame"
libmp3lame_encoder_select="audio_frame_queue mpegaudioheader"
libopencore_amrnb_decoder_deps="libopencore_amrnb"
libopencore_amrnb_encoder_deps="libopencore_amrnb"
libopencore_amrnb_encoder_select="audio_frame_queue"
libopencore_amrwb_decoder_deps="libopencore_amrwb"
libopenh264_decoder_deps="libopenh264"
libopenh264_decoder_select="h264_mp4toannexb_bsf"
libopenh264_encoder_deps="libopenh264"
libopenjpeg_decoder_deps="libopenjpeg"
libopenjpeg_encoder_deps="libopenjpeg"
libopenmpt_demuxer_deps="libopenmpt"
libopus_decoder_deps="libopus"
libopus_encoder_deps="libopus"
libopus_encoder_select="audio_frame_queue"
libschroedinger_decoder_deps="libschroedinger"
libschroedinger_encoder_deps="libschroedinger"
libshine_encoder_deps="libshine"
libshine_encoder_select="audio_frame_queue"
libspeex_decoder_deps="libspeex"
libspeex_encoder_deps="libspeex"
libspeex_encoder_select="audio_frame_queue"
libtheora_encoder_deps="libtheora"
libtwolame_encoder_deps="libtwolame"
libvo_amrwbenc_encoder_deps="libvo_amrwbenc"
libvorbis_decoder_deps="libvorbis"
libvorbis_encoder_deps="libvorbis"
libvorbis_encoder_select="audio_frame_queue"
libvpx_vp8_decoder_deps="libvpx"
libvpx_vp8_encoder_deps="libvpx"
libvpx_vp9_decoder_deps="libvpx"
libvpx_vp9_encoder_deps="libvpx"
libwavpack_encoder_deps="libwavpack"
libwavpack_encoder_select="audio_frame_queue"
libwebp_encoder_deps="libwebp"
libwebp_anim_encoder_deps="libwebp"
libx262_encoder_deps="libx262"
libx264_encoder_deps="libx264"
libx264rgb_encoder_deps="libx264 x264_csp_bgr"
libx264rgb_encoder_select="libx264_encoder"
libx265_encoder_deps="libx265"
libxavs_encoder_deps="libxavs"
libxvid_encoder_deps="libxvid"
libzvbi_teletext_decoder_deps="libzvbi"
videotoolbox_deps="VideoToolbox_VideoToolbox_h"
videotoolbox_extralibs="-framework CoreFoundation -framework VideoToolbox -framework CoreMedia -framework CoreVideo"
videotoolbox_encoder_deps="videotoolbox VTCompressionSessionPrepareToEncodeFrames"
videotoolbox_encoder_suggest="vda_framework vt_bt2020"
vt_bt2020_deps="kCVImageBufferColorPrimaries_ITU_R_2020"

# demuxers / muxers
ac3_demuxer_select="ac3_parser"
aiff_muxer_select="iso_media"
asf_demuxer_select="riffdec"
asf_o_demuxer_select="riffdec"
asf_muxer_select="riffenc"
asf_stream_muxer_select="asf_muxer"
avi_demuxer_select="iso_media riffdec exif"
avi_muxer_select="riffenc"
caf_demuxer_select="iso_media riffdec"
caf_muxer_select="iso_media"
dash_muxer_select="mp4_muxer"
dirac_demuxer_select="dirac_parser"
dts_demuxer_select="dca_parser"
dtshd_demuxer_select="dca_parser"
dv_demuxer_select="dvprofile"
dv_muxer_select="dvprofile"
dxa_demuxer_select="riffdec"
eac3_demuxer_select="ac3_parser"
f4v_muxer_select="mov_muxer"
fifo_muxer_deps="threads"
flac_demuxer_select="flac_parser"
hds_muxer_select="flv_muxer"
hls_muxer_select="mpegts_muxer"
image2_alias_pix_demuxer_select="image2_demuxer"
image2_brender_pix_demuxer_select="image2_demuxer"
ipod_muxer_select="mov_muxer"
ismv_muxer_select="mov_muxer"
libnut_demuxer_deps="libnut"
libnut_muxer_deps="libnut"
matroska_audio_muxer_select="matroska_muxer"
matroska_demuxer_select="iso_media riffdec"
matroska_demuxer_suggest="bzlib lzo zlib"
matroska_muxer_select="iso_media riffenc"
mmf_muxer_select="riffenc"
mov_demuxer_select="iso_media riffdec"
mov_demuxer_suggest="zlib"
mov_muxer_select="iso_media riffenc rtpenc_chain"
mp3_demuxer_select="mpegaudio_parser"
mp3_muxer_select="mpegaudioheader"
mp4_muxer_select="mov_muxer"
mpegts_demuxer_select="iso_media"
mpegts_muxer_select="adts_muxer latm_muxer"
mpegtsraw_demuxer_select="mpegts_demuxer"
mxf_d10_muxer_select="mxf_muxer"
mxf_opatom_muxer_select="mxf_muxer"
nut_muxer_select="riffenc"
nuv_demuxer_select="riffdec"
oga_muxer_select="ogg_muxer"
ogg_demuxer_select="dirac_parse"
ogv_muxer_select="ogg_muxer"
opus_muxer_select="ogg_muxer"
psp_muxer_select="mov_muxer"
rtp_demuxer_select="sdp_demuxer"
rtp_muxer_select="golomb"
rtpdec_select="asf_demuxer jpegtables mov_demuxer mpegts_demuxer rm_demuxer rtp_protocol srtp"
rtsp_demuxer_select="http_protocol rtpdec"
rtsp_muxer_select="rtp_muxer http_protocol rtp_protocol rtpenc_chain"
sap_demuxer_select="sdp_demuxer"
sap_muxer_select="rtp_muxer rtp_protocol rtpenc_chain"
sdp_demuxer_select="rtpdec"
smoothstreaming_muxer_select="ismv_muxer"
spdif_muxer_select="aac_parser"
spx_muxer_select="ogg_muxer"
swf_demuxer_suggest="zlib"
tak_demuxer_select="tak_parser"
tg2_muxer_select="mov_muxer"
tgp_muxer_select="mov_muxer"
vobsub_demuxer_select="mpegps_demuxer"
w64_demuxer_select="wav_demuxer"
w64_muxer_select="wav_muxer"
wav_demuxer_select="riffdec"
wav_muxer_select="riffenc"
webm_muxer_select="iso_media riffenc"
webm_dash_manifest_demuxer_select="matroska_demuxer"
wtv_demuxer_select="mpegts_demuxer riffdec"
wtv_muxer_select="mpegts_muxer riffenc"
xmv_demuxer_select="riffdec"
xwma_demuxer_select="riffdec"

# indevs / outdevs
alsa_indev_deps="alsa"
alsa_outdev_deps="alsa"
avfoundation_indev_deps="pthreads"
avfoundation_indev_extralibs="-framework Foundation -framework AVFoundation -framework CoreVideo -framework CoreMedia"
bktr_indev_deps_any="dev_bktr_ioctl_bt848_h machine_ioctl_bt848_h dev_video_bktr_ioctl_bt848_h dev_ic_bt8xx_h"
caca_outdev_deps="libcaca"
decklink_indev_deps="decklink threads"
decklink_indev_extralibs="-lstdc++"
decklink_outdev_deps="decklink threads"
decklink_outdev_extralibs="-lstdc++"
dshow_indev_deps="IBaseFilter"
dshow_indev_extralibs="-lpsapi -lole32 -lstrmiids -luuid -loleaut32 -lshlwapi"
dv1394_indev_deps="dv1394"
dv1394_indev_select="dv_demuxer"
fbdev_indev_deps="linux_fb_h"
fbdev_outdev_deps="linux_fb_h"
gdigrab_indev_deps="CreateDIBSection"
gdigrab_indev_extralibs="-lgdi32"
gdigrab_indev_select="bmp_decoder"
iec61883_indev_deps="libiec61883"
jack_indev_deps="jack"
jack_indev_deps_any="sem_timedwait dispatch_dispatch_h"
lavfi_indev_deps="avfilter"
libcdio_indev_deps="libcdio"
libdc1394_indev_deps="libdc1394"
libv4l2_indev_deps="libv4l2"
openal_indev_deps="openal"
opengl_outdev_deps="opengl"
oss_indev_deps_any="soundcard_h sys_soundcard_h"
oss_outdev_deps_any="soundcard_h sys_soundcard_h"
pulse_indev_deps="libpulse"
pulse_outdev_deps="libpulse"
qtkit_indev_extralibs="-framework QTKit -framework Foundation -framework QuartzCore"
qtkit_indev_select="qtkit"
sdl2_outdev_deps="sdl2"
sndio_indev_deps="sndio"
sndio_outdev_deps="sndio"
v4l_indev_deps="linux_videodev_h"
v4l2_indev_deps_any="linux_videodev2_h sys_videoio_h"
v4l2_outdev_deps_any="linux_videodev2_h sys_videoio_h"
vfwcap_indev_deps="vfw32 vfwcap_defines"
xcbgrab_indev_deps="libxcb"
xv_outdev_deps="X11_extensions_Xvlib_h XvGetPortAttribute"
xv_outdev_extralibs="-lXv -lX11 -lXext"

# protocols
async_protocol_deps="threads"
bluray_protocol_deps="libbluray"
ffrtmpcrypt_protocol_deps="!librtmp_protocol"
ffrtmpcrypt_protocol_deps_any="gcrypt gmp openssl"
ffrtmpcrypt_protocol_select="tcp_protocol"
ffrtmphttp_protocol_deps="!librtmp_protocol"
ffrtmphttp_protocol_select="http_protocol"
ftp_protocol_select="tcp_protocol"
gopher_protocol_select="network"
http_protocol_select="tcp_protocol"
httpproxy_protocol_select="tcp_protocol"
https_protocol_select="tls_protocol"
icecast_protocol_select="http_protocol"
librtmp_protocol_deps="librtmp"
librtmpe_protocol_deps="librtmp"
librtmps_protocol_deps="librtmp"
librtmpt_protocol_deps="librtmp"
librtmpte_protocol_deps="librtmp"
libsmbclient_protocol_deps="libsmbclient gplv3"
libssh_protocol_deps="libssh"
mmsh_protocol_select="http_protocol"
mmst_protocol_select="network"
rtmp_protocol_deps="!librtmp_protocol"
rtmp_protocol_select="tcp_protocol"
rtmpe_protocol_select="ffrtmpcrypt_protocol"
rtmps_protocol_deps="!librtmp_protocol"
rtmps_protocol_select="tls_protocol"
rtmpt_protocol_select="ffrtmphttp_protocol"
rtmpte_protocol_select="ffrtmpcrypt_protocol ffrtmphttp_protocol"
rtmpts_protocol_select="ffrtmphttp_protocol https_protocol"
rtp_protocol_select="udp_protocol"
sctp_protocol_deps="struct_sctp_event_subscribe struct_msghdr_msg_flags"
sctp_protocol_select="network"
srtp_protocol_select="rtp_protocol srtp"
tcp_protocol_select="network"
tls_gnutls_protocol_deps="gnutls !tls_schannel_protocol !tls_securetransport_protocol"
tls_gnutls_protocol_select="tcp_protocol"
tls_openssl_protocol_deps="openssl !tls_schannel_protocol !tls_securetransport_protocol !tls_gnutls_protocol"
tls_openssl_protocol_select="tcp_protocol"
tls_schannel_protocol_deps="schannel"
tls_schannel_protocol_select="tcp_protocol"
tls_securetransport_protocol_deps="securetransport"
tls_securetransport_protocol_select="tcp_protocol"
tls_protocol_deps_any="tls_schannel_protocol tls_securetransport_protocol tls_gnutls_protocol tls_openssl_protocol"
udp_protocol_select="network"
udplite_protocol_select="network"
unix_protocol_deps="sys_un_h"
unix_protocol_select="network"

# filters
afftfilt_filter_deps="avcodec"
afftfilt_filter_select="fft"
amovie_filter_deps="avcodec avformat"
aresample_filter_deps="swresample"
ass_filter_deps="libass"
atempo_filter_deps="avcodec"
atempo_filter_select="rdft"
azmq_filter_deps="libzmq"
blackframe_filter_deps="gpl"
boxblur_filter_deps="gpl"
bs2b_filter_deps="libbs2b"
colormatrix_filter_deps="gpl"
cover_rect_filter_deps="avcodec avformat gpl"
cropdetect_filter_deps="gpl"
deinterlace_qsv_filter_deps="libmfx"
deinterlace_vaapi_filter_deps="vaapi"
delogo_filter_deps="gpl"
deshake_filter_select="pixelutils"
drawtext_filter_deps="libfreetype"
eq_filter_deps="gpl"
fftfilt_filter_deps="avcodec"
fftfilt_filter_select="rdft"
find_rect_filter_deps="avcodec avformat gpl"
firequalizer_filter_deps="avcodec"
firequalizer_filter_select="rdft"
flite_filter_deps="libflite"
framerate_filter_select="pixelutils"
frei0r_filter_deps="frei0r dlopen"
frei0r_src_filter_deps="frei0r dlopen"
fspp_filter_deps="gpl"
geq_filter_deps="gpl"
histeq_filter_deps="gpl"
hqdn3d_filter_deps="gpl"
interlace_filter_deps="gpl"
kerndeint_filter_deps="gpl"
ladspa_filter_deps="ladspa dlopen"
mcdeint_filter_deps="avcodec gpl"
movie_filter_deps="avcodec avformat"
mpdecimate_filter_deps="gpl"
mpdecimate_filter_select="pixelutils"
mptestsrc_filter_deps="gpl"
negate_filter_deps="lut_filter"
nnedi_filter_deps="gpl"
ocr_filter_deps="libtesseract"
ocv_filter_deps="libopencv"
owdenoise_filter_deps="gpl"
pan_filter_deps="swresample"
perspective_filter_deps="gpl"
phase_filter_deps="gpl"
pp7_filter_deps="gpl"
pp_filter_deps="gpl postproc"
pullup_filter_deps="gpl"
removelogo_filter_deps="avcodec avformat swscale"
repeatfields_filter_deps="gpl"
resample_filter_deps="avresample"
rubberband_filter_deps="librubberband"
sab_filter_deps="gpl swscale"
scale2ref_filter_deps="swscale"
scale_filter_deps="swscale"
scale_qsv_filter_deps="libmfx"
select_filter_select="pixelutils"
showcqt_filter_deps="avcodec avformat swscale"
showcqt_filter_select="fft"
showfreqs_filter_deps="avcodec"
showfreqs_filter_select="fft"
showspectrum_filter_deps="avcodec"
showspectrum_filter_select="fft"
showspectrumpic_filter_deps="avcodec"
showspectrumpic_filter_select="fft"
signature_filter_deps="gpl avcodec avformat"
smartblur_filter_deps="gpl swscale"
sofalizer_filter_deps="netcdf avcodec"
sofalizer_filter_select="fft"
spectrumsynth_filter_deps="avcodec"
spectrumsynth_filter_select="fft"
spp_filter_deps="gpl avcodec"
spp_filter_select="fft idctdsp fdctdsp me_cmp pixblockdsp"
stereo3d_filter_deps="gpl"
subtitles_filter_deps="avformat avcodec libass"
super2xsai_filter_deps="gpl"
pixfmts_super2xsai_test_deps="super2xsai_filter"
tinterlace_filter_deps="gpl"
tinterlace_merge_test_deps="tinterlace_filter"
tinterlace_pad_test_deps="tinterlace_filter"
uspp_filter_deps="gpl avcodec"
vaguedenoiser_filter_deps="gpl"
vidstabdetect_filter_deps="libvidstab"
vidstabtransform_filter_deps="libvidstab"
zmq_filter_deps="libzmq"
zoompan_filter_deps="swscale"
zscale_filter_deps="libzimg"
scale_vaapi_filter_deps="vaapi VAProcPipelineParameterBuffer"

# examples
avio_dir_cmd_deps="avformat avutil"
avio_reading_deps="avformat avcodec avutil"
decode_audio_example_deps="avcodec avutil"
decode_video_example_deps="avcodec avutil"
demuxing_decoding_example_deps="avcodec avformat avutil"
encode_audio_example_deps="avcodec avutil"
encode_video_example_deps="avcodec avutil"
extract_mvs_example_deps="avcodec avformat avutil"
filter_audio_example_deps="avfilter avutil"
filtering_audio_example_deps="avfilter avcodec avformat avutil"
filtering_video_example_deps="avfilter avcodec avformat avutil"
http_multiclient_example_deps="avformat avutil fork"
metadata_example_deps="avformat avutil"
muxing_example_deps="avcodec avformat avutil swscale"
qsvdec_example_deps="avcodec avutil libmfx h264_qsv_decoder"
remuxing_example_deps="avcodec avformat avutil"
resampling_audio_example_deps="avutil swresample"
scaling_video_example_deps="avutil swscale"
transcode_aac_example_deps="avcodec avformat swresample"
transcoding_example_deps="avfilter avcodec avformat avutil"

# libraries, in linking order
avcodec_deps="avutil"
avcodec_select="null_bsf"
avdevice_deps="avformat avcodec avutil"
avfilter_deps="avutil"
avformat_deps="avcodec avutil"
avresample_deps="avutil"
postproc_deps="avutil gpl"
swresample_deps="avutil"
swscale_deps="avutil"

# programs
ffmpeg_deps="avcodec avfilter avformat swresample"
ffmpeg_select="aformat_filter anull_filter atrim_filter format_filter
               null_filter
               trim_filter"
ffplay_deps="avcodec avformat swscale swresample sdl2"
ffplay_extralibs='$sdl2_extralibs'
ffplay_select="rdft crop_filter transpose_filter hflip_filter vflip_filter rotate_filter"
ffprobe_deps="avcodec avformat"
ffserver_deps="avformat fork sarestart"
ffserver_select="ffm_muxer rtp_protocol rtsp_demuxer"

# documentation
podpages_deps="perl"
manpages_deps="perl pod2man"
htmlpages_deps="perl"
htmlpages_deps_any="makeinfo_html texi2html"
txtpages_deps="perl makeinfo"
doc_deps_any="manpages htmlpages podpages txtpages"

# default parameters

logfile="ffbuild/config.log"

# installation paths
prefix_default="/usr/local"
bindir_default='${prefix}/bin'
datadir_default='${prefix}/share/ffmpeg'
docdir_default='${prefix}/share/doc/ffmpeg'
incdir_default='${prefix}/include'
libdir_default='${prefix}/lib'
mandir_default='${prefix}/share/man'

# toolchain
ar_default="ar"
cc_default="gcc"
cxx_default="g++"
host_cc_default="gcc"
doxygen_default="doxygen"
install="install"
ln_s_default="ln -s -f"
nm_default="nm -g"
objformat="elf"
pkg_config_default=pkg-config
ranlib_default="ranlib"
strip_default="strip"
version_script='--version-script'
yasmexe_default="yasm"
windres_default="windres"

# OS
target_os_default=$(tolower $(uname -s))
host_os=$target_os_default

# machine
if test "$target_os_default" = aix; then
    arch_default=$(uname -p)
    strip_default="strip -X32_64"
else
    arch_default=$(uname -m)
fi
cpu="generic"
intrinsics="none"

# configurable options
enable $PROGRAM_LIST
enable $DOCUMENT_LIST
enable $EXAMPLE_LIST
enable $(filter_out avresample $LIBRARY_LIST)
enable stripping

enable asm
enable debug
enable doc
enable faan faandct faanidct
enable optimizations
enable runtime_cpudetect
enable safe_bitstream_reader
enable static
enable swscale_alpha
enable valgrind_backtrace

sws_max_filter_size_default=256
set_default sws_max_filter_size

# build settings
SHFLAGS='-shared -Wl,-soname,$$(@F)'
LIBPREF="lib"
LIBSUF=".a"
FULLNAME='$(NAME)$(BUILDSUF)'
LIBNAME='$(LIBPREF)$(FULLNAME)$(LIBSUF)'
SLIBPREF="lib"
SLIBSUF=".so"
SLIBNAME='$(SLIBPREF)$(FULLNAME)$(SLIBSUF)'
SLIBNAME_WITH_VERSION='$(SLIBNAME).$(LIBVERSION)'
SLIBNAME_WITH_MAJOR='$(SLIBNAME).$(LIBMAJOR)'
LIB_INSTALL_EXTRA_CMD='$$(RANLIB) "$(LIBDIR)/$(LIBNAME)"'
SLIB_INSTALL_NAME='$(SLIBNAME_WITH_VERSION)'
SLIB_INSTALL_LINKS='$(SLIBNAME_WITH_MAJOR) $(SLIBNAME)'
VERSION_SCRIPT_POSTPROCESS_CMD="cat"

asflags_filter=echo
cflags_filter=echo
ldflags_filter=echo

AS_C='-c'
AS_O='-o $@'
CC_C='-c'
CC_E='-E -o $@'
CC_O='-o $@'
CXX_C='-c'
CXX_O='-o $@'
OBJCC_C='-c'
OBJCC_E='-E -o $@'
OBJCC_O='-o $@'
LD_O='-o $@'
LD_LIB='-l%'
LD_PATH='-L'
HOSTCC_C='-c'
HOSTCC_E='-E -o $@'
HOSTCC_O='-o $@'
HOSTLD_O='-o $@'

host_extralibs='-lm'
host_cflags_filter=echo
host_ldflags_filter=echo

target_path='$(CURDIR)'

# since the object filename is not given with the -MM flag, the compiler
# is only able to print the basename, and we must add the path ourselves
DEPCMD='$(DEP$(1)) $(DEP$(1)FLAGS) $($(1)DEP_FLAGS) $< 2>/dev/null | sed -e "/^\#.*/d" -e "s,^[[:space:]]*$(@F),$(@D)/$(@F)," > $(@:.o=.d)'
DEPFLAGS='-MM'

# find source path
if test -f configure; then
    source_path=.
else
    source_path=$(cd $(dirname "$0"); pwd)
    case "$source_path" in
        *[[:blank:]]*) die "Out of tree builds are impossible with whitespace in source path." ;;
    esac
    test -e "$source_path/config.h" &&
        die "Out of tree builds are impossible with config.h in source dir."
fi

for v in "$@"; do
    r=${v#*=}
    l=${v%"$r"}
    r=$(sh_quote "$r")
    FFMPEG_CONFIGURATION="${FFMPEG_CONFIGURATION# } ${l}${r}"
done

find_things(){
    thing=$1
    pattern=$2
    file=$source_path/$3
    sed -n "s/^[^#]*$pattern.*([^,]*, *\([^,]*\)\(,.*\)*).*/\1_$thing/p" "$file"
}

ENCODER_LIST=$(find_things  encoder  ENC      libavcodec/allcodecs.c)
DECODER_LIST=$(find_things  decoder  DEC      libavcodec/allcodecs.c)
HWACCEL_LIST=$(find_things  hwaccel  HWACCEL  libavcodec/allcodecs.c)
PARSER_LIST=$(find_things   parser   PARSER   libavcodec/allcodecs.c)
MUXER_LIST=$(find_things    muxer    _MUX     libavformat/allformats.c)
DEMUXER_LIST=$(find_things  demuxer  DEMUX    libavformat/allformats.c)
OUTDEV_LIST=$(find_things   outdev   OUTDEV   libavdevice/alldevices.c)
INDEV_LIST=$(find_things    indev    _IN      libavdevice/alldevices.c)
FILTER_LIST=$(find_things   filter   FILTER   libavfilter/allfilters.c)

find_things_extern(){
    thing=$1
    pattern=$2
    file=$source_path/$3
    sed -n "s/^[^#]*extern.*$pattern *ff_\([^ ]*\)_$thing;/\1_$thing/p" "$file"
}

BSF_LIST=$(find_things_extern bsf AVBitStreamFilter libavcodec/bitstream_filters.c)
PROTOCOL_LIST=$(find_things_extern protocol URLProtocol libavformat/protocols.c)

ALL_COMPONENTS="
    $BSF_LIST
    $DECODER_LIST
    $DEMUXER_LIST
    $ENCODER_LIST
    $FILTER_LIST
    $HWACCEL_LIST
    $INDEV_LIST
    $MUXER_LIST
    $OUTDEV_LIST
    $PARSER_LIST
    $PROTOCOL_LIST
"

for n in $COMPONENT_LIST; do
    v=$(toupper ${n%s})_LIST
    eval enable \$$v
    eval ${n}_if_any="\$$v"
done

enable $ARCH_EXT_LIST

die_unknown(){
    echo "Unknown option \"$1\"."
    echo "See $0 --help for available options."
    exit 1
}

print_in_columns() {
    cols=$(expr $ncols / 24)
    cat | tr ' ' '\n' | sort | pr -r "-$cols" -w $ncols -t
}

show_list() {
    suffix=_$1
    shift
    echo $* | sed s/$suffix//g | print_in_columns
    exit 0
}

rand_list(){
    IFS=', '
    set -- $*
    unset IFS
    for thing; do
        comp=${thing%:*}
        prob=${thing#$comp}
        prob=${prob#:}
        is_in ${comp} $COMPONENT_LIST && eval comp=\$$(toupper ${comp%s})_LIST
        echo "prob ${prob:-0.5}"
        printf '%s\n' $comp
    done
}

do_random(){
    action=$1
    shift
    random_seed=$(awk "BEGIN { srand($random_seed); print srand() }")
    $action $(rand_list "$@" | awk "BEGIN { srand($random_seed) } \$1 == \"prob\" { prob = \$2; next } rand() < prob { print }")
}

for opt do
    optval="${opt#*=}"
    case "$opt" in
        --extra-ldflags=*)
            add_ldflags $optval
        ;;
        --extra-ldexeflags=*)
            add_ldexeflags $optval
        ;;
        --extra-ldlibflags=*)
            add_ldlibflags $optval
        ;;
        --extra-libs=*)
            add_extralibs $optval
        ;;
        --disable-devices)
            disable $INDEV_LIST $OUTDEV_LIST
        ;;
        --enable-debug=*)
            debuglevel="$optval"
        ;;
        --disable-programs)
            disable $PROGRAM_LIST
        ;;
        --disable-everything)
            map 'eval unset \${$(toupper ${v%s})_LIST}' $COMPONENT_LIST
        ;;
        --disable-all)
            map 'eval unset \${$(toupper ${v%s})_LIST}' $COMPONENT_LIST
            disable $LIBRARY_LIST $PROGRAM_LIST doc
            enable avutil
        ;;
        --enable-random|--disable-random)
            action=${opt%%-random}
            do_random ${action#--} $COMPONENT_LIST
        ;;
        --enable-random=*|--disable-random=*)
            action=${opt%%-random=*}
            do_random ${action#--} $optval
        ;;
        --enable-*=*|--disable-*=*)
            eval $(echo "${opt%%=*}" | sed 's/--/action=/;s/-/ thing=/')
            is_in "${thing}s" $COMPONENT_LIST || die_unknown "$opt"
            eval list=\$$(toupper $thing)_LIST
            name=$(echo "${optval}" | sed "s/,/_${thing}|/g")_${thing}
            list=$(filter "$name" $list)
            [ "$list" = "" ] && warn "Option $opt did not match anything"
            $action $list
        ;;
        --enable-?*|--disable-?*)
            eval $(echo "$opt" | sed 's/--/action=/;s/-/ option=/;s/-/_/g')
            if is_in $option $COMPONENT_LIST; then
                test $action = disable && action=unset
                eval $action \$$(toupper ${option%s})_LIST
            elif is_in $option $CMDLINE_SELECT; then
                $action $option
            else
                die_unknown $opt
            fi
        ;;
        --list-*)
            NAME="${opt#--list-}"
            is_in $NAME $COMPONENT_LIST || die_unknown $opt
            NAME=${NAME%s}
            eval show_list $NAME \$$(toupper $NAME)_LIST
        ;;
        --help|-h) show_help
        ;;
        --quiet|-q) quiet=yes
        ;;
        --fatal-warnings) enable fatal_warnings
        ;;
        --libfuzzer=*)
            libfuzzer_path="$optval"
        ;;
        *)
            optname="${opt%%=*}"
            optname="${optname#--}"
            optname=$(echo "$optname" | sed 's/-/_/g')
            if is_in $optname $CMDLINE_SET; then
                eval $optname='$optval'
            elif is_in $optname $CMDLINE_APPEND; then
                append $optname "$optval"
            else
                die_unknown $opt
            fi
        ;;
    esac
done

for e in $env; do
    eval "export $e"
done

# Mark specifically enabled, but normally autodetected libraries as requested.
for lib in $AUTODETECT_LIBS; do
    enabled $lib && request $lib
done

# Enable platform codecs by default.
enable_weak audiotoolbox

# Enable hwaccels by default.
enable_weak d3d11va dxva2 vaapi vda vdpau videotoolbox_hwaccel xvmc
enable_weak xlib

enable_weak cuda cuvid nvenc vda_framework videotoolbox videotoolbox_encoder

disabled logging && logfile=/dev/null

die_license_disabled() {
    enabled $1 || { enabled $v && die "$v is $1 and --enable-$1 is not specified."; }
}

die_license_disabled_gpl() {
    enabled $1 || { enabled $v && die "$v is incompatible with the gpl and --enable-$1 is not specified."; }
}

map "die_license_disabled gpl"      $EXTERNAL_LIBRARY_GPL_LIST $EXTERNAL_LIBRARY_GPLV3_LIST
map "die_license_disabled version3" $EXTERNAL_LIBRARY_VERSION3_LIST $EXTERNAL_LIBRARY_GPLV3_LIST

enabled gpl && map "die_license_disabled_gpl nonfree" $EXTERNAL_LIBRARY_NONFREE_LIST
map "die_license_disabled nonfree" $HWACCEL_LIBRARY_NONFREE_LIST

enabled version3 && { enabled gpl && enable gplv3 || enable lgplv3; }

# Disable all the library-specific components if the library itself
# is disabled, see AVCODEC_LIST and following _LIST variables.

disable_components(){
    disabled ${1} && disable $(
        eval components="\$$(toupper ${1})_COMPONENTS"
        map 'eval echo \${$(toupper ${v%s})_LIST}' $components
    )
}

map 'disable_components $v' $LIBRARY_LIST

mkdir -p ffbuild
echo "# $0 $FFMPEG_CONFIGURATION" > $logfile
set >> $logfile

test -n "$valgrind" && toolchain="valgrind-memcheck"

enabled ossfuzz && {
    add_cflags  -fsanitize=address,undefined -fsanitize-coverage=trace-pc-guard,trace-cmp -fno-omit-frame-pointer
    add_ldflags -fsanitize=address,undefined -fsanitize-coverage=trace-pc-guard,trace-cmp
}

case "$toolchain" in
    *-asan)
        cc_default="${toolchain%-asan}"
        add_cflags  -fsanitize=address
        add_ldflags -fsanitize=address
    ;;
    *-msan)
        cc_default="${toolchain%-msan}"
        add_cflags  -fsanitize=memory -fsanitize-memory-track-origins
        add_ldflags -fsanitize=memory
    ;;
    *-tsan)
        cc_default="${toolchain%-tsan}"
        add_cflags  -fsanitize=thread -fPIE
        add_ldflags -fsanitize=thread -pie
        case "$toolchain" in
            gcc-tsan)
                add_cflags  -fPIC
                add_ldflags -fPIC
                ;;
        esac
    ;;
    *-usan)
        cc_default="${toolchain%-usan}"
        add_cflags  -fsanitize=undefined
        add_ldflags -fsanitize=undefined
    ;;
    valgrind-*)
        target_exec_default="valgrind"
        case "$toolchain" in
            valgrind-massif)
                target_exec_args="--tool=massif --alloc-fn=av_malloc --alloc-fn=av_mallocz --alloc-fn=av_calloc --alloc-fn=av_fast_padded_malloc --alloc-fn=av_fast_malloc --alloc-fn=av_realloc_f --alloc-fn=av_fast_realloc --alloc-fn=av_realloc"
                ;;
            valgrind-memcheck)
                target_exec_args="--error-exitcode=1 --malloc-fill=0x2a --track-origins=yes --leak-check=full --gen-suppressions=all --suppressions=$source_path/tests/fate-valgrind.supp"
                ;;
        esac
    ;;
    msvc)
        # Check whether the current MSVC version needs the C99 converter.
        # From MSVC 2013 (compiler major version 18) onwards, it does actually
        # support enough of C99 to build ffmpeg. Default to the new
        # behaviour if the regexp was unable to match anything, since this
        # successfully parses the version number of existing supported
        # versions that require the converter (MSVC 2010 and 2012).
        cl_major_ver=$(cl 2>&1 | sed -n 's/.*Version \([[:digit:]]\{1,\}\)\..*/\1/p')
        if [ -z "$cl_major_ver" ] || [ $cl_major_ver -ge 18 ]; then
            cc_default="cl"
            cxx_default="cl"
        else
            cc_default="c99wrap cl"
            cxx_default="c99wrap cl"
        fi
        ld_default="$source_path/compat/windows/mslink"
        nm_default="dumpbin -symbols"
        ar_default="lib"
        case "$arch" in
        arm*)
            as_default="armasm"
            ;;
        esac
        target_os_default="win32"
        # Use a relative path for TMPDIR. This makes sure all the
        # ffconf temp files are written with a relative path, avoiding
        # issues with msys/win32 path conversion for MSVC parameters
        # such as -Fo<file> or -out:<file>.
        TMPDIR=.
    ;;
    icl)
        cc_default="icl"
        ld_default="xilink"
        nm_default="dumpbin -symbols"
        ar_default="xilib"
        target_os_default="win32"
        TMPDIR=.
    ;;
    gcov)
        add_cflags  -fprofile-arcs -ftest-coverage
        add_ldflags -fprofile-arcs -ftest-coverage
    ;;
    llvm-cov)
        add_cflags -fprofile-arcs -ftest-coverage
        add_ldflags --coverage
    ;;
    hardened)
        add_cppflags -U_FORTIFY_SOURCE -D_FORTIFY_SOURCE=2
        add_cflags   -fno-strict-overflow -fstack-protector-all
        add_ldflags  -Wl,-z,relro -Wl,-z,now
        add_cflags   -fPIE
        add_ldexeflags -fPIE -pie
    ;;
    ?*)
        die "Unknown toolchain $toolchain"
    ;;
esac

test -n "$cross_prefix" && enable cross_compile

if enabled cross_compile; then
    test -n "$arch" && test -n "$target_os" ||
        die "Must specify target arch (--arch) and OS (--target-os) when cross-compiling"
fi

ar_default="${cross_prefix}${ar_default}"
cc_default="${cross_prefix}${cc_default}"
cxx_default="${cross_prefix}${cxx_default}"
nm_default="${cross_prefix}${nm_default}"
pkg_config_default="${cross_prefix}${pkg_config_default}"
if ${cross_prefix}${ranlib_default} 2>&1 | grep -q "\-D "; then
    ranlib_default="${cross_prefix}${ranlib_default} -D"
else
    ranlib_default="${cross_prefix}${ranlib_default}"
fi
strip_default="${cross_prefix}${strip_default}"
windres_default="${cross_prefix}${windres_default}"

sysinclude_default="${sysroot}/usr/include"

set_default arch cc cxx doxygen pkg_config ranlib strip sysinclude \
    target_exec target_os yasmexe
enabled cross_compile || host_cc_default=$cc
set_default host_cc

pkg_config_fail_message=""
if ! $pkg_config --version >/dev/null 2>&1; then
    warn "$pkg_config not found, library detection may fail."
    pkg_config=false
elif is_in -static $cc $LDFLAGS && ! is_in --static $pkg_config $pkg_config_flags; then
    pkg_config_fail_message="
Note: When building a static binary, add --pkg-config-flags=\"--static\"."
fi

if test $doxygen != $doxygen_default && \
  ! $doxygen --version >/dev/null 2>&1; then
    warn "Specified doxygen \"$doxygen\" not found, API documentation will fail to build."
fi

exesuf() {
    case $1 in
        mingw32*|mingw64*|win32|win64|cygwin*|*-dos|freedos|opendos|os/2*|symbian) echo .exe ;;
    esac
}

EXESUF=$(exesuf $target_os)
HOSTEXESUF=$(exesuf $host_os)

# set temporary file name
: ${TMPDIR:=$TEMPDIR}
: ${TMPDIR:=$TMP}
: ${TMPDIR:=/tmp}

if [ -n "$tempprefix" ] ; then
    mktemp(){
        echo $tempprefix.${HOSTNAME}.${UID}
    }
elif ! check_cmd mktemp -u XXXXXX; then
    # simple replacement for missing mktemp
    # NOT SAFE FOR GENERAL USE
    mktemp(){
        echo "${2%%XXX*}.${HOSTNAME}.${UID}.$$"
    }
fi

tmpfile(){
    tmp=$(mktemp -u "${TMPDIR}/ffconf.XXXXXXXX")$2 &&
        (set -C; exec > $tmp) 2>/dev/null ||
        die "Unable to create temporary file in $TMPDIR."
    append TMPFILES $tmp
    eval $1=$tmp
}

trap 'rm -f -- $TMPFILES' EXIT

tmpfile TMPASM .asm
tmpfile TMPC   .c
tmpfile TMPCPP .cpp
tmpfile TMPE   $EXESUF
tmpfile TMPH   .h
tmpfile TMPM   .m
tmpfile TMPO   .o
tmpfile TMPS   .S
tmpfile TMPSH  .sh
tmpfile TMPV   .ver

unset -f mktemp

chmod +x $TMPE

# make sure we can execute files in $TMPDIR
cat > $TMPSH 2>> $logfile <<EOF
#! /bin/sh
EOF
chmod +x $TMPSH >> $logfile 2>&1
if ! $TMPSH >> $logfile 2>&1; then
    cat <<EOF
Unable to create and execute files in $TMPDIR.  Set the TMPDIR environment
variable to another directory and make sure that it is not mounted noexec.
EOF
    die "Sanity test failed."
fi

armasm_flags(){
    for flag; do
        case $flag in
            # Filter out MSVC cl.exe options from cflags that shouldn't
            # be passed to gas-preprocessor
            -M[TD]*)                                            ;;
            *)                  echo $flag                      ;;
        esac
   done
}

ccc_flags(){
    for flag; do
        case $flag in
            -std=c99)           echo -c99                       ;;
            -mcpu=*)            echo -arch ${flag#*=}           ;;
            -mieee)             echo -ieee                      ;;
            -O*|-fast)          echo $flag                      ;;
            -fno-math-errno)    echo -assume nomath_errno       ;;
            -g)                 echo -g3                        ;;
            -Wall)              echo -msg_enable level2         ;;
            -Wno-pointer-sign)  echo -msg_disable ptrmismatch1  ;;
            -Wl,*)              echo $flag                      ;;
            -f*|-W*)                                            ;;
            *)                  echo $flag                      ;;
        esac
   done
}

cparser_flags(){
    for flag; do
        case $flag in
            -Wno-switch)             echo -Wno-switch-enum ;;
            -Wno-format-zero-length) ;;
            -Wdisabled-optimization) ;;
            -Wno-pointer-sign)       echo -Wno-other ;;
            *)                       echo $flag ;;
        esac
    done
}

msvc_common_flags(){
    for flag; do
        case $flag in
            # In addition to specifying certain flags under the compiler
            # specific filters, they must be specified here as well or else the
            # generic catch all at the bottom will print the original flag.
            -Wall)                ;;
            -std=c99)             ;;
            # Common flags
            -fomit-frame-pointer) ;;
            -g)                   echo -Z7 ;;
            -fno-math-errno)      ;;
            -fno-common)          ;;
            -fno-signed-zeros)    ;;
            -fPIC)                ;;
            -mthumb)              ;;
            -march=*)             ;;
            -lz)                  echo zlib.lib ;;
            -lx264)               echo libx264.lib ;;
            -lstdc++)             ;;
            -l*)                  echo ${flag#-l}.lib ;;
            -LARGEADDRESSAWARE)   echo $flag ;;
            -L*)                  echo -libpath:${flag#-L} ;;
            *)                    echo $flag ;;
        esac
    done
}

msvc_flags(){
    msvc_common_flags "$@"
    for flag; do
        case $flag in
            -Wall)                echo -W4 -wd4244 -wd4127 -wd4018 -wd4389     \
                                       -wd4146 -wd4057 -wd4204 -wd4706 -wd4305 \
                                       -wd4152 -wd4324 -we4013 -wd4100 -wd4214 \
                                       -wd4307 \
                                       -wd4273 -wd4554 -wd4701 -wd4703 ;;
        esac
    done
}

icl_flags(){
    msvc_common_flags "$@"
    for flag; do
        case $flag in
            # Despite what Intel's documentation says -Wall, which is supported
            # on Windows, does enable remarks so disable them here.
            -Wall)                echo $flag -Qdiag-disable:remark ;;
            -std=c99)             echo -Qstd=c99 ;;
            -flto)                echo -ipo ;;
        esac
    done
}

icc_flags(){
    for flag; do
        case $flag in
            -flto)                echo -ipo ;;
            *)                    echo $flag ;;
        esac
    done
}

pgi_flags(){
    for flag; do
        case $flag in
            -flto)                echo -Mipa=fast,libopt,libinline,vestigial ;;
            -fomit-frame-pointer) echo -Mnoframe ;;
            -g)                   echo -gopt ;;
            *)                    echo $flag ;;
        esac
    done
}

suncc_flags(){
    for flag; do
        case $flag in
            -march=*|-mcpu=*)
                case "${flag#*=}" in
                    native)                   echo -xtarget=native       ;;
                    v9|niagara)               echo -xarch=sparc          ;;
                    ultrasparc)               echo -xarch=sparcvis       ;;
                    ultrasparc3|niagara2)     echo -xarch=sparcvis2      ;;
                    i586|pentium)             echo -xchip=pentium        ;;
                    i686|pentiumpro|pentium2) echo -xtarget=pentium_pro  ;;
                    pentium3*|c3-2)           echo -xtarget=pentium3     ;;
                    pentium-m)          echo -xarch=sse2 -xchip=pentium3 ;;
                    pentium4*)          echo -xtarget=pentium4           ;;
                    prescott|nocona)    echo -xarch=sse3 -xchip=pentium4 ;;
                    *-sse3)             echo -xarch=sse3                 ;;
                    core2)              echo -xarch=ssse3 -xchip=core2   ;;
                    bonnell)                   echo -xarch=ssse3         ;;
                    corei7|nehalem)            echo -xtarget=nehalem     ;;
                    westmere)                  echo -xtarget=westmere    ;;
                    silvermont)                echo -xarch=sse4_2        ;;
                    corei7-avx|sandybridge)    echo -xtarget=sandybridge ;;
                    core-avx*|ivybridge|haswell|broadwell|skylake*|knl)
                                               echo -xarch=avx           ;;
                    amdfam10|barcelona)        echo -xtarget=barcelona   ;;
                    btver1)                    echo -xarch=amdsse4a      ;;
                    btver2|bdver*|znver*)      echo -xarch=avx           ;;
                    athlon-4|athlon-[mx]p)     echo -xarch=ssea          ;;
                    k8|opteron|athlon64|athlon-fx)
                                               echo -xarch=sse2a         ;;
                    athlon*)                   echo -xarch=pentium_proa  ;;
                esac
                ;;
            -std=c99)             echo -xc99              ;;
            -fomit-frame-pointer) echo -xregs=frameptr    ;;
            -fPIC)                echo -KPIC -xcode=pic32 ;;
            -W*,*)                echo $flag              ;;
            -f*-*|-W*|-mimpure-text)                      ;;
            -shared)              echo -G                 ;;
            *)                    echo $flag              ;;
        esac
    done
}

tms470_flags(){
    for flag; do
        case $flag in
            -march=*|-mcpu=*)
                case "${flag#*=}" in
                    armv7-a|cortex-a*)      echo -mv=7a8 ;;
                    armv7-r|cortex-r*)      echo -mv=7r4 ;;
                    armv7-m|cortex-m*)      echo -mv=7m3 ;;
                    armv6*|arm11*)          echo -mv=6   ;;
                    armv5*e|arm[79]*e*|arm9[24]6*|arm96*|arm102[26])
                                            echo -mv=5e  ;;
                    armv4*|arm7*|arm9[24]*) echo -mv=4   ;;
                esac
                ;;
            -mfpu=neon)     echo --float_support=vfpv3 --neon ;;
            -mfpu=vfp)      echo --float_support=vfpv2        ;;
            -mfpu=vfpv3)    echo --float_support=vfpv3        ;;
            -mfpu=vfpv3-d16) echo --float_support=vfpv3d16    ;;
            -msoft-float)   echo --float_support=vfplib       ;;
            -O[0-3]|-mf=*)  echo $flag                        ;;
            -g)             echo -g -mn                       ;;
            -pds=*)         echo $flag                        ;;
            -D*|-I*)        echo $flag                        ;;
            --gcc|--abi=*)  echo $flag                        ;;
            -me)            echo $flag                        ;;
        esac
    done
}

probe_cc(){
    pfx=$1
    _cc=$2
    first=$3

    unset _type _ident _cc_c _cc_e _cc_o _flags _cflags
    unset _ld_o _ldflags _ld_lib _ld_path
    unset _depflags _DEPCMD _DEPFLAGS
    _flags_filter=echo

    if $_cc --version 2>&1 | grep -q '^GNU assembler'; then
        true # no-op to avoid reading stdin in following checks
    elif $_cc -v 2>&1 | grep -q '^gcc.*LLVM'; then
        _type=llvm_gcc
        gcc_extra_ver=$(expr "$($_cc --version 2>/dev/null | head -n1)" : '.*\((.*)\)')
        _ident="llvm-gcc $($_cc -dumpversion 2>/dev/null) $gcc_extra_ver"
        _depflags='-MMD -MF $(@:.o=.d) -MT $@'
        _cflags_speed='-O3'
        _cflags_size='-Os'
    elif $_cc -v 2>&1 | grep -qi ^gcc; then
        _type=gcc
        gcc_version=$($_cc --version | head -n1)
        gcc_basever=$($_cc -dumpversion)
        gcc_pkg_ver=$(expr "$gcc_version" : '[^ ]* \(([^)]*)\)')
        gcc_ext_ver=$(expr "$gcc_version" : ".*$gcc_pkg_ver $gcc_basever \\(.*\\)")
        _ident=$(cleanws "gcc $gcc_basever $gcc_pkg_ver $gcc_ext_ver")
        case $gcc_basever in
            2) ;;
            2.*) ;;
            *) _depflags='-MMD -MF $(@:.o=.d) -MT $@' ;;
        esac
        if [ "$first" = true ]; then
            case $gcc_basever in
                4.2*)
                warn "gcc 4.2 is outdated and may miscompile FFmpeg. Please use a newer compiler." ;;
            esac
        fi
        _cflags_speed='-O3'
        _cflags_size='-Os'
    elif $_cc --version 2>/dev/null | grep -q ^icc; then
        _type=icc
        _ident=$($_cc --version | head -n1)
        _depflags='-MMD'
        _cflags_speed='-O3'
        _cflags_size='-Os'
        _cflags_noopt='-O1'
        _flags_filter=icc_flags
    elif $_cc -v 2>&1 | grep -q xlc; then
        _type=xlc
        _ident=$($_cc -qversion 2>/dev/null | head -n1)
        _cflags_speed='-O5'
        _cflags_size='-O5 -qcompact'
    elif $_cc -V 2>/dev/null | grep -q Compaq; then
        _type=ccc
        _ident=$($_cc -V | head -n1 | cut -d' ' -f1-3)
        _DEPFLAGS='-M'
        _cflags_speed='-fast'
        _cflags_size='-O1'
        _flags_filter=ccc_flags
    elif $_cc --vsn 2>/dev/null | grep -Eq "ARM (C/C\+\+ )?Compiler"; then
        test -d "$sysroot" || die "No valid sysroot specified."
        _type=armcc
        _ident=$($_cc --vsn | grep -i build | head -n1 | sed 's/.*: //')
        armcc_conf="$PWD/armcc.conf"
        $_cc --arm_linux_configure                 \
             --arm_linux_config_file="$armcc_conf" \
             --configure_sysroot="$sysroot"        \
             --configure_cpp_headers="$sysinclude" >>$logfile 2>&1 ||
             die "Error creating armcc configuration file."
        $_cc --vsn | grep -q RVCT && armcc_opt=rvct || armcc_opt=armcc
        _flags="--arm_linux_config_file=$armcc_conf --translate_gcc"
        as_default="${cross_prefix}gcc"
        _depflags='-MMD'
        _cflags_speed='-O3'
        _cflags_size='-Os'
    elif $_cc -version 2>/dev/null | grep -Eq 'TMS470|TI ARM'; then
        _type=tms470
        _ident=$($_cc -version | head -n1 | tr -s ' ')
        _flags='--gcc --abi=eabi -me'
        _cc_e='-ppl -fe=$@'
        _cc_o='-fe=$@'
        _depflags='-ppa -ppd=$(@:.o=.d)'
        _cflags_speed='-O3 -mf=5'
        _cflags_size='-O3 -mf=2'
        _flags_filter=tms470_flags
    elif $_cc -v 2>&1 | grep -q clang; then
        _type=clang
        _ident=$($_cc --version 2>/dev/null | head -n1)
        _depflags='-MMD -MF $(@:.o=.d) -MT $@'
        _cflags_speed='-O3'
        _cflags_size='-Oz'
    elif $_cc -V 2>&1 | grep -q Sun; then
        _type=suncc
        _ident=$($_cc -V 2>&1 | head -n1 | cut -d' ' -f 2-)
        _DEPCMD='$(DEP$(1)) $(DEP$(1)FLAGS) $($(1)DEP_FLAGS) $< | sed -e "1s,^.*: ,$@: ," -e "\$$!s,\$$, \\\," -e "1!s,^.*: , ," > $(@:.o=.d)'
        _DEPFLAGS='-xM1 -xc99'
        _ldflags='-std=c99'
        _cflags_speed='-O5'
        _cflags_size='-O5 -xspace'
        _flags_filter=suncc_flags
    elif $_cc -v 2>&1 | grep -q 'PathScale\|Path64'; then
        _type=pathscale
        _ident=$($_cc -v 2>&1 | head -n1 | tr -d :)
        _depflags='-MMD -MF $(@:.o=.d) -MT $@'
        _cflags_speed='-O2'
        _cflags_size='-Os'
        _flags_filter='filter_out -Wdisabled-optimization'
    elif $_cc -v 2>&1 | grep -q Open64; then
        _type=open64
        _ident=$($_cc -v 2>&1 | head -n1 | tr -d :)
        _depflags='-MMD -MF $(@:.o=.d) -MT $@'
        _cflags_speed='-O2'
        _cflags_size='-Os'
        _flags_filter='filter_out -Wdisabled-optimization|-Wtype-limits|-fno-signed-zeros'
    elif $_cc -V 2>&1 | grep -q Portland; then
        _type=pgi
        _ident="PGI $($_cc -V 2>&1 | awk '/^pgcc/ { print $2; exit }')"
        opt_common='-alias=ansi -Mdse -Mlre -Mpre'
        _cflags_speed="-O3 -Mautoinline -Munroll=c:4 $opt_common"
        _cflags_size="-O2 -Munroll=c:1 $opt_common"
        _cflags_noopt="-O"
        _flags_filter=pgi_flags
    elif $_cc 2>&1 | grep -q 'Microsoft.*ARM.*Assembler'; then
        _type=armasm
        _ident=$($_cc | head -n1)
        # 4509: "This form of conditional instruction is deprecated"
        _flags="-nologo -ignore 4509"
        _flags_filter=armasm_flags
    elif $_cc 2>&1 | grep -q Intel; then
        _type=icl
        _ident=$($_cc 2>&1 | head -n1)
        _depflags='-QMMD -QMF$(@:.o=.d) -QMT$@'
        # Not only is O3 broken on 13.x+ but it is slower on all previous
        # versions (tested) as well.
        _cflags_speed="-O2"
        _cflags_size="-O1 -Oi" # -O1 without -Oi miscompiles stuff
        if $_cc 2>&1 | grep -q Linker; then
            _ld_o='-out:$@'
        else
            _ld_o='-Fe$@'
        fi
        _cc_o='-Fo$@'
        _cc_e='-P'
        _flags_filter=icl_flags
        _ld_lib='lib%.a'
        _ld_path='-libpath:'
        # -Qdiag-error to make icl error when seeing certain unknown arguments
        _flags='-nologo -Qdiag-error:4044,10157'
        # -Qvec- -Qsimd- to prevent miscompilation, -GS, fp:precise for consistency
        # with MSVC which enables it by default.
        _cflags='-Qms0 -Qvec- -Qsimd- -GS -fp:precise'
        disable stripping
    elif $_cc -? 2>/dev/null | grep -q 'LLVM.*Linker'; then
        # lld can emulate multiple different linkers; in ms link.exe mode,
        # the -? parameter gives the help output which contains an identifyable
        # string, while it gives an error in other modes.
        _type=lld-link
        # The link.exe mode doesn't have a switch for getting the version,
        # but we can force it back to gnu mode and get the version from there.
        _ident=$($_cc -flavor gnu --version 2>/dev/null)
        _ld_o='-out:$@'
        _flags_filter=msvc_flags
        _ld_lib='lib%.a'
        _ld_path='-libpath:'
    elif $_cc -nologo- 2>&1 | grep -q Microsoft; then
        _type=msvc
        _ident=$($_cc 2>&1 | head -n1)
        _DEPCMD='$(DEP$(1)) $(DEP$(1)FLAGS) $($(1)DEP_FLAGS) $< 2>&1 | awk '\''/including/ { sub(/^.*file: */, ""); gsub(/\\/, "/"); if (!match($$0, / /)) print "$@:", $$0 }'\'' > $(@:.o=.d)'
        _DEPFLAGS='$(CPPFLAGS) $(CFLAGS) -showIncludes -Zs'
        _cflags_speed="-O2"
        _cflags_size="-O1"
        _cflags_noopt="-O1"
        if $_cc -nologo- 2>&1 | grep -q Linker; then
            _ld_o='-out:$@'
        else
            _ld_o='-Fe$@'
        fi
        _cc_o='-Fo$@'
        _cc_e='-P -Fi$@'
        _flags_filter=msvc_flags
        _ld_lib='lib%.a'
        _ld_path='-libpath:'
        _flags='-nologo'
        disable stripping
    elif $_cc --version 2>/dev/null | grep -q ^cparser; then
        _type=cparser
        _ident=$($_cc --version | head -n1)
        _depflags='-MMD'
        _cflags_speed='-O4'
        _cflags_size='-O2'
        _flags_filter=cparser_flags
    fi

    eval ${pfx}_type=\$_type
    eval ${pfx}_ident=\$_ident
}

set_ccvars(){
    eval ${1}_C=\${_cc_c-\${${1}_C}}
    eval ${1}_E=\${_cc_e-\${${1}_E}}
    eval ${1}_O=\${_cc_o-\${${1}_O}}

    if [ -n "$_depflags" ]; then
        eval ${1}_DEPFLAGS=\$_depflags
    else
        eval ${1}DEP=\${_DEPCMD:-\$DEPCMD}
        eval ${1}DEP_FLAGS=\${_DEPFLAGS:-\$DEPFLAGS}
        eval DEP${1}FLAGS=\$_flags
    fi
}

probe_cc cc "$cc" "true"
cflags_filter=$_flags_filter
cflags_speed=$_cflags_speed
cflags_size=$_cflags_size
cflags_noopt=$_cflags_noopt
add_cflags $_flags $_cflags
cc_ldflags=$_ldflags
set_ccvars CC
set_ccvars CXX

probe_cc hostcc "$host_cc"
host_cflags_filter=$_flags_filter
add_host_cflags  $_flags $_cflags
set_ccvars HOSTCC

test -n "$cc_type" && enable $cc_type ||
    warn "Unknown C compiler $cc, unable to select optimal CFLAGS"

: ${as_default:=$cc}
: ${objcc_default:=$cc}
: ${dep_cc_default:=$cc}
: ${ld_default:=$cc}
: ${host_ld_default:=$host_cc}
set_default ar as objcc dep_cc ld ln_s host_ld windres

probe_cc as "$as"
asflags_filter=$_flags_filter
add_asflags $_flags $_cflags
set_ccvars AS

probe_cc objcc "$objcc"
objcflags_filter=$_flags_filter
add_objcflags $_flags $_cflags
set_ccvars OBJC

probe_cc ld "$ld"
ldflags_filter=$_flags_filter
add_ldflags $_flags $_ldflags
test "$cc_type" != "$ld_type" && add_ldflags $cc_ldflags
LD_O=${_ld_o-$LD_O}
LD_LIB=${_ld_lib-$LD_LIB}
LD_PATH=${_ld_path-$LD_PATH}

probe_cc hostld "$host_ld"
host_ldflags_filter=$_flags_filter
add_host_ldflags $_flags $_ldflags
HOSTLD_O=${_ld_o-$HOSTLD_O}

if [ -z "$CC_DEPFLAGS" ] && [ "$dep_cc" != "$cc" ]; then
    probe_cc depcc "$dep_cc"
    CCDEP=${_DEPCMD:-$DEPCMD}
    CCDEP_FLAGS=${_DEPFLAGS:=$DEPFLAGS}
    DEPCCFLAGS=$_flags
fi

if $ar 2>&1 | grep -q Microsoft; then
    arflags="-nologo"
    ar_o='-out:$@'
elif $ar 2>&1 | grep -q 'Texas Instruments'; then
    arflags="rq"
    ar_o='$@'
elif $ar 2>&1 | grep -q 'Usage: ar.*-X.*any'; then
    arflags='-Xany -r -c'
    ar_o='$@'
elif $ar 2>&1 | grep -q "\[D\] "; then
    arflags="rcD"
    ar_o='$@'
else
    arflags="rc"
    ar_o='$@'
fi

add_cflags $extra_cflags
add_cxxflags $extra_cxxflags
add_objcflags $extra_objcflags
add_asflags $extra_cflags

if test -n "$sysroot"; then
    case "$cc_type" in
        gcc|llvm_gcc|clang)
            add_cppflags --sysroot="$sysroot"
            add_ldflags --sysroot="$sysroot"
# On Darwin --sysroot may be ignored, -isysroot always affects headers and linking
            add_cppflags -isysroot "$sysroot"
            add_ldflags -isysroot "$sysroot"
        ;;
        tms470)
            add_cppflags -I"$sysinclude"
            add_ldflags  --sysroot="$sysroot"
        ;;
    esac
fi

if test "$cpu" = host; then
    enabled cross_compile &&
        die "--cpu=host makes no sense when cross-compiling."

    case "$cc_type" in
        gcc|llvm_gcc)
            check_native(){
                $cc $1=native -v -c -o $TMPO $TMPC >$TMPE 2>&1 || return
                sed -n "/cc1.*$1=/{
                            s/.*$1=\\([^ ]*\\).*/\\1/
                            p
                            q
                        }" $TMPE
            }
            cpu=$(check_native -march || check_native -mcpu)
        ;;
        clang)
            check_native(){
                $cc $1=native -v -c -o $TMPO $TMPC >$TMPE 2>&1 || return
                sed -n "/cc1.*-target-cpu /{
                            s/.*-target-cpu \\([^ ]*\\).*/\\1/
                            p
                            q
                        }" $TMPE
            }
            cpu=$(check_native -march)
        ;;
    esac

    test "${cpu:-host}" = host &&
        die "--cpu=host not supported with compiler $cc"
fi

# Deal with common $arch aliases
case "$arch" in
    aarch64|arm64)
        arch="aarch64"
    ;;
    arm*|iPad*|iPhone*)
        arch="arm"
    ;;
    mips*|IP*)
        case "$arch" in
        *el)
            add_cppflags -EL
            add_ldflags -EL
        ;;
        *eb)
            add_cppflags -EB
            add_ldflags -EB
        ;;
        esac
        arch="mips"
    ;;
    parisc*|hppa*)
        arch="parisc"
    ;;
    "Power Macintosh"|ppc*|powerpc*)
        arch="ppc"
    ;;
    s390|s390x)
        arch="s390"
    ;;
    sh4|sh)
        arch="sh4"
    ;;
    sun4*|sparc*)
        arch="sparc"
    ;;
    tilegx|tile-gx)
        arch="tilegx"
    ;;
    i[3-6]86*|i86pc|BePC|x86pc|x86_64|x86_32|amd64)
        arch="x86"
    ;;
esac

is_in $arch $ARCH_LIST || warn "unknown architecture $arch"
enable $arch

# Add processor-specific flags
if enabled aarch64; then

    case $cpu in
        armv*)
            cpuflags="-march=$cpu"
        ;;
        *)
            cpuflags="-mcpu=$cpu"
        ;;
    esac

elif enabled alpha; then

    cpuflags="-mcpu=$cpu"

elif enabled arm; then

    check_arm_arch() {
        check_cpp_condition stddef.h \
            "defined __ARM_ARCH_${1}__ || defined __TARGET_ARCH_${2:-$1}" \
            $cpuflags
    }

    probe_arm_arch() {
        if   check_arm_arch 4;        then echo armv4
        elif check_arm_arch 4T;       then echo armv4t
        elif check_arm_arch 5;        then echo armv5
        elif check_arm_arch 5E;       then echo armv5e
        elif check_arm_arch 5T;       then echo armv5t
        elif check_arm_arch 5TE;      then echo armv5te
        elif check_arm_arch 5TEJ;     then echo armv5te
        elif check_arm_arch 6;        then echo armv6
        elif check_arm_arch 6J;       then echo armv6j
        elif check_arm_arch 6K;       then echo armv6k
        elif check_arm_arch 6Z;       then echo armv6z
        elif check_arm_arch 6ZK;      then echo armv6zk
        elif check_arm_arch 6T2;      then echo armv6t2
        elif check_arm_arch 7;        then echo armv7
        elif check_arm_arch 7A  7_A;  then echo armv7-a
        elif check_arm_arch 7S;       then echo armv7-a
        elif check_arm_arch 7R  7_R;  then echo armv7-r
        elif check_arm_arch 7M  7_M;  then echo armv7-m
        elif check_arm_arch 7EM 7E_M; then echo armv7-m
        elif check_arm_arch 8A  8_A;  then echo armv8-a
        fi
    }

    [ "$cpu" = generic ] && cpu=$(probe_arm_arch)

    case $cpu in
        armv*)
            cpuflags="-march=$cpu"
            subarch=$(echo $cpu | sed 's/[^a-z0-9]//g')
        ;;
        *)
            cpuflags="-mcpu=$cpu"
            case $cpu in
                cortex-a*)                               subarch=armv7a  ;;
                cortex-r*)                               subarch=armv7r  ;;
                cortex-m*)                 enable thumb; subarch=armv7m  ;;
                arm11*)                                  subarch=armv6   ;;
                arm[79]*e*|arm9[24]6*|arm96*|arm102[26]) subarch=armv5te ;;
                armv4*|arm7*|arm9[24]*)                  subarch=armv4   ;;
                *)                             subarch=$(probe_arm_arch) ;;
            esac
        ;;
    esac

    case "$subarch" in
        armv5t*)    enable fast_clz                ;;
        armv[6-8]*)
            enable fast_clz
            disabled fast_unaligned || enable fast_unaligned
            ;;
    esac

elif enabled avr32; then

    case $cpu in
        ap7[02]0[0-2])
            subarch="avr32_ap"
            cpuflags="-mpart=$cpu"
        ;;
        ap)
            subarch="avr32_ap"
            cpuflags="-march=$cpu"
        ;;
        uc3[ab]*)
            subarch="avr32_uc"
            cpuflags="-mcpu=$cpu"
        ;;
        uc)
            subarch="avr32_uc"
            cpuflags="-march=$cpu"
        ;;
    esac

elif enabled bfin; then

    cpuflags="-mcpu=$cpu"

elif enabled mips; then

    cpuflags="-march=$cpu"

    if [ "$cpu" != "generic" ]; then
        disable mips32r2
        disable mips32r5
        disable mips64r2
        disable mips32r6
        disable mips64r6
        disable loongson2
        disable loongson3

        case $cpu in
            24kc|24kf*|24kec|34kc|1004kc|24kef*|34kf*|1004kf*|74kc|74kf)
                enable mips32r2
                disable msa
            ;;
            p5600|i6400|p6600)
                disable mipsdsp
                disable mipsdspr2
            ;;
            loongson*)
                enable loongson2
                enable loongson3
                enable local_aligned_8 local_aligned_16 local_aligned_32
                enable simd_align_16
                enable fast_64bit
                enable fast_clz
                enable fast_cmov
                enable fast_unaligned
                disable aligned_stack
                disable mipsfpu
                disable mipsdsp
                disable mipsdspr2
                case $cpu in
                    loongson3*)
                        cpuflags="-march=loongson3a -mhard-float -fno-expensive-optimizations"
                    ;;
                    loongson2e)
                        cpuflags="-march=loongson2e -mhard-float -fno-expensive-optimizations"
                    ;;
                    loongson2f)
                        cpuflags="-march=loongson2f -mhard-float -fno-expensive-optimizations"
                    ;;
                esac
            ;;
            *)
                # Unknown CPU. Disable everything.
                warn "unknown CPU. Disabling all MIPS optimizations."
                disable mipsfpu
                disable mipsdsp
                disable mipsdspr2
                disable msa
                disable mmi
            ;;
        esac

        case $cpu in
            24kc)
                disable mipsfpu
                disable mipsdsp
                disable mipsdspr2
            ;;
            24kf*)
                disable mipsdsp
                disable mipsdspr2
            ;;
            24kec|34kc|1004kc)
                disable mipsfpu
                disable mipsdspr2
            ;;
            24kef*|34kf*|1004kf*)
                disable mipsdspr2
            ;;
            74kc)
                disable mipsfpu
            ;;
            p5600)
                enable mips32r5
                check_cflags "-mtune=p5600" && check_cflags "-msched-weight -mload-store-pairs -funroll-loops"
            ;;
            i6400)
                enable mips64r6
                check_cflags "-mtune=i6400 -mabi=64" && check_cflags "-msched-weight -mload-store-pairs -funroll-loops" && check_ldflags "-mabi=64"
            ;;
            p6600)
                enable mips64r6
                check_cflags "-mtune=p6600 -mabi=64" && check_cflags "-msched-weight -mload-store-pairs -funroll-loops" && check_ldflags "-mabi=64"
            ;;
        esac
    else
        # We do not disable anything. Is up to the user to disable the unwanted features.
        warn 'generic cpu selected'
    fi

elif enabled ppc; then

    disable ldbrx

    case $(tolower $cpu) in
        601|ppc601|powerpc601)
            cpuflags="-mcpu=601"
            disable altivec
        ;;
        603*|ppc603*|powerpc603*)
            cpuflags="-mcpu=603"
            disable altivec
        ;;
        604*|ppc604*|powerpc604*)
            cpuflags="-mcpu=604"
            disable altivec
        ;;
        g3|75*|ppc75*|powerpc75*)
            cpuflags="-mcpu=750"
            disable altivec
        ;;
        g4|745*|ppc745*|powerpc745*)
            cpuflags="-mcpu=7450"
            disable vsx
        ;;
        74*|ppc74*|powerpc74*)
            cpuflags="-mcpu=7400"
            disable vsx
        ;;
        g5|970|ppc970|powerpc970)
            cpuflags="-mcpu=970"
            disable vsx
        ;;
        power[3-6]*)
            cpuflags="-mcpu=$cpu"
            disable vsx
        ;;
        power[7-8]*)
            cpuflags="-mcpu=$cpu"
        ;;
        cell)
            cpuflags="-mcpu=cell"
            enable ldbrx
            disable vsx
        ;;
        e500mc)
            cpuflags="-mcpu=e500mc"
            disable altivec
        ;;
        e500v2)
            cpuflags="-mcpu=8548 -mhard-float -mfloat-gprs=double"
            disable altivec
            disable dcbzl
        ;;
        e500)
            cpuflags="-mcpu=8540 -mhard-float"
            disable altivec
            disable dcbzl
        ;;
    esac

elif enabled sparc; then

    case $cpu in
        cypress|f93[04]|tsc701|sparcl*|supersparc|hypersparc|niagara|v[789])
            cpuflags="-mcpu=$cpu"
        ;;
        ultrasparc*|niagara[234])
            cpuflags="-mcpu=$cpu"
        ;;
    esac

elif enabled x86; then

    case $cpu in
        i[345]86|pentium)
            cpuflags="-march=$cpu"
            disable i686
            disable mmx
        ;;
        # targets that do NOT support nopl and conditional mov (cmov)
        pentium-mmx|k6|k6-[23]|winchip-c6|winchip2|c3)
            cpuflags="-march=$cpu"
            disable i686
        ;;
        # targets that do support nopl and conditional mov (cmov)
        i686|pentiumpro|pentium[23]|pentium-m|athlon|athlon-tbird|athlon-4|athlon-[mx]p|athlon64*|k8*|opteron*|athlon-fx\
        |core*|atom|bonnell|nehalem|westmere|silvermont|sandybridge|ivybridge|haswell|broadwell|skylake*|knl\
        |amdfam10|barcelona|b[dt]ver*|znver*)
            cpuflags="-march=$cpu"
            enable i686
            enable fast_cmov
        ;;
        # targets that do support conditional mov but on which it's slow
        pentium4|pentium4m|prescott|nocona)
            cpuflags="-march=$cpu"
            enable i686
            disable fast_cmov
        ;;
    esac

fi

if [ "$cpu" != generic ]; then
    add_cflags  $cpuflags
    add_asflags $cpuflags
    test "$cc_type" = "$ld_type" && add_ldflags $cpuflags
fi

# compiler sanity check
check_exec <<EOF
int main(void){ return 0; }
EOF
if test "$?" != 0; then
    echo "$cc is unable to create an executable file."
    if test -z "$cross_prefix" && ! enabled cross_compile ; then
        echo "If $cc is a cross-compiler, use the --enable-cross-compile option."
        echo "Only do this if you know what cross compiling means."
    fi
    die "C compiler test failed."
fi

add_cppflags -D_ISOC99_SOURCE
add_cxxflags -D__STDC_CONSTANT_MACROS
check_cxxflags -std=c++11 || check_cxxflags -std=c++0x

# some compilers silently accept -std=c11, so we also need to check that the
# version macro is defined properly
if test_cflags_cc -std=c11 ctype.h "__STDC_VERSION__ >= 201112L"; then
    add_cflags -std=c11
else
    check_cflags -std=c99
fi

check_cc -D_FILE_OFFSET_BITS=64 <<EOF && add_cppflags -D_FILE_OFFSET_BITS=64
#include <stdlib.h>
EOF
check_cc -D_LARGEFILE_SOURCE <<EOF && add_cppflags -D_LARGEFILE_SOURCE
#include <stdlib.h>
EOF

add_host_cppflags -D_ISOC99_SOURCE
check_host_cflags -std=c99
check_host_cflags -Wall
check_host_cflags -O3

check_64bit(){
    arch32=$1
    arch64=$2
    expr=$3
    check_code cc "" "int test[2*($expr) - 1]" &&
        subarch=$arch64 || subarch=$arch32
}

case "$arch" in
    aarch64|alpha|ia64)
        spic=$shared
    ;;
    mips)
        check_64bit mips mips64 '_MIPS_SIM > 1'
        spic=$shared
    ;;
    parisc)
        check_64bit parisc parisc64 'sizeof(void *) > 4'
        spic=$shared
    ;;
    ppc)
        check_64bit ppc ppc64 'sizeof(void *) > 4'
        spic=$shared
    ;;
    s390)
        check_64bit s390 s390x 'sizeof(void *) > 4'
        spic=$shared
    ;;
    sparc)
        check_64bit sparc sparc64 'sizeof(void *) > 4'
        spic=$shared
    ;;
    x86)
        check_64bit x86_32 x86_64 'sizeof(void *) > 4'
        # Treat x32 as x64 for now. Note it also needs spic=$shared
        test "$subarch" = "x86_32" && check_cpp_condition stddef.h 'defined(__x86_64__)' &&
            subarch=x86_64
        if test "$subarch" = "x86_64"; then
            spic=$shared
        fi
    ;;
    ppc)
        check_cc <<EOF && subarch="ppc64"
        int test[(int)sizeof(char*) - 7];
EOF
    ;;
esac

enable $subarch
enabled spic && enable_weak pic

# OS specific
case $target_os in
    aix)
        SHFLAGS=-shared
        add_cppflags '-I\$(SRC_PATH)/compat/aix'
        enabled shared && add_ldflags -Wl,-brtl
        ;;
    android)
        disable symver
        enable section_data_rel_ro
        SLIB_INSTALL_NAME='$(SLIBNAME)'
        SLIB_INSTALL_LINKS=
        SHFLAGS='-shared -Wl,-soname,$(SLIBNAME)'
        ;;
    haiku)
        prefix_default="/boot/common"
        network_extralibs="-lnetwork"
        host_extralibs=
        ;;
    sunos)
        SHFLAGS='-shared -Wl,-h,$$(@F)'
        enabled x86 && SHFLAGS="-mimpure-text $SHFLAGS"
        network_extralibs="-lsocket -lnsl"
        add_cppflags -D__EXTENSIONS__
        # When using suncc to build, the Solaris linker will mark
        # an executable with each instruction set encountered by
        # the Solaris assembler.  As our libraries contain their own
        # guards for processor-specific code, instead suppress
        # generation of the HWCAPS ELF section on Solaris x86 only.
        enabled_all suncc x86 &&
            echo "hwcap_1 = OVERRIDE;" > mapfile &&
            add_ldflags -Wl,-M,mapfile
        nm_default='nm -P -g'
        version_script='-M'
        VERSION_SCRIPT_POSTPROCESS_CMD='perl $(SRC_PATH)/compat/solaris/make_sunver.pl - $(OBJS)'
        ;;
    netbsd)
        disable symver
        oss_indev_extralibs="-lossaudio"
        oss_outdev_extralibs="-lossaudio"
        enabled gcc || check_ldflags -Wl,-zmuldefs
        ;;
    openbsd|bitrig)
        disable symver
        SHFLAGS='-shared'
        SLIB_INSTALL_NAME='$(SLIBNAME).$(LIBMAJOR).$(LIBMINOR)'
        SLIB_INSTALL_LINKS=
        oss_indev_extralibs="-lossaudio"
        oss_outdev_extralibs="-lossaudio"
        ;;
    dragonfly)
        disable symver
        ;;
    freebsd)
        ;;
    bsd/os)
        add_extralibs -lpoll -lgnugetopt
        strip="strip -d"
        ;;
    darwin)
        enabled ppc && add_asflags -force_cpusubtype_ALL
        install_name_dir_default='$(SHLIBDIR)'
        SHFLAGS='-dynamiclib -Wl,-single_module -Wl,-install_name,$(INSTALL_NAME_DIR)/$(SLIBNAME_WITH_MAJOR),-current_version,$(LIBVERSION),-compatibility_version,$(LIBMAJOR)'
        enabled x86_32 && append SHFLAGS -Wl,-read_only_relocs,suppress
        strip="${strip} -x"
        add_ldflags -Wl,-dynamic,-search_paths_first
        SLIBSUF=".dylib"
        SLIBNAME_WITH_VERSION='$(SLIBPREF)$(FULLNAME).$(LIBVERSION)$(SLIBSUF)'
        SLIBNAME_WITH_MAJOR='$(SLIBPREF)$(FULLNAME).$(LIBMAJOR)$(SLIBSUF)'
        objformat="macho"
        enabled x86_64 && objformat="macho64"
        enabled_any pic shared x86_64 ||
            { check_cflags -mdynamic-no-pic && add_asflags -mdynamic-no-pic; }
        check_header dispatch/dispatch.h &&
            add_cppflags '-I\$(SRC_PATH)/compat/dispatch_semaphore'
        version_script='-exported_symbols_list'
        VERSION_SCRIPT_POSTPROCESS_CMD='tr " " "\n" | sed -n /global:/,/local:/p | grep ";" | tr ";" "\n" | sed -E "s/(.+)/_\1/g" | sed -E "s/(.+[^*])$$$$/\1*/"'
        ;;
    msys*)
        die "Native MSYS builds are discouraged, please use the MINGW environment."
        ;;
    mingw32*|mingw64*)
        if test $target_os = "mingw32ce"; then
            disable network
        else
            target_os=mingw32
        fi
        decklink_outdev_extralibs="$decklink_outdev_extralibs -lole32 -loleaut32"
        decklink_indev_extralibs="$decklink_indev_extralibs -lole32 -loleaut32"
        LIBTARGET=i386
        if enabled x86_64; then
            LIBTARGET="i386:x86-64"
        elif enabled arm; then
            LIBTARGET=arm-wince
        fi
        enabled shared && ! enabled small && check_cmd $windres --version && enable gnu_windres
        enabled x86_32 && check_ldflags -Wl,--large-address-aware
        shlibdir_default="$bindir_default"
        SLIBPREF=""
        SLIBSUF=".dll"
        SLIBNAME_WITH_VERSION='$(SLIBPREF)$(FULLNAME)-$(LIBVERSION)$(SLIBSUF)'
        SLIBNAME_WITH_MAJOR='$(SLIBPREF)$(FULLNAME)-$(LIBMAJOR)$(SLIBSUF)'
        dlltool="${cross_prefix}dlltool"
        if check_cmd lib.exe -list; then
            SLIB_EXTRA_CMD=-'sed -e "s/ @[^ ]*//" $$(@:$(SLIBSUF)=.orig.def) > $$(@:$(SLIBSUF)=.def); lib.exe -nologo -machine:$(LIBTARGET) -def:$$(@:$(SLIBSUF)=.def) -out:$(SUBDIR)$(SLIBNAME:$(SLIBSUF)=.lib)'
            if enabled x86_64; then
                LIBTARGET=x64
            fi
        elif check_cmd $dlltool --version; then
            SLIB_EXTRA_CMD=-'sed -e "s/ @[^ ]*//" $$(@:$(SLIBSUF)=.orig.def) > $$(@:$(SLIBSUF)=.def); $(DLLTOOL) -m $(LIBTARGET) -d $$(@:$(SLIBSUF)=.def) -l $(SUBDIR)$(SLIBNAME:$(SLIBSUF)=.lib) -D $(SLIBNAME_WITH_MAJOR)'
        fi
        SLIB_INSTALL_NAME='$(SLIBNAME_WITH_MAJOR)'
        SLIB_INSTALL_LINKS=
        SLIB_INSTALL_EXTRA_SHLIB='$(SLIBNAME:$(SLIBSUF)=.lib)'
        SLIB_INSTALL_EXTRA_LIB='lib$(SLIBNAME:$(SLIBSUF)=.dll.a) $(SLIBNAME_WITH_MAJOR:$(SLIBSUF)=.def)'
        SHFLAGS='-shared -Wl,--output-def,$$(@:$(SLIBSUF)=.orig.def) -Wl,--out-implib,$(SUBDIR)lib$(SLIBNAME:$(SLIBSUF)=.dll.a) -Wl,--enable-runtime-pseudo-reloc -Wl,--disable-auto-image-base'
        objformat="win32"
        ranlib=:
        enable dos_paths
        check_ldflags -Wl,--nxcompat,--dynamicbase
        # Lets work around some stupidity in binutils.
        # ld will strip relocations from executables even though we need them
        # for dynamicbase (ASLR).  Using -pie does retain the reloc section
        # however ld then forgets what the entry point should be (oops) so we
        # have to manually (re)set it.
        if enabled x86_32; then
            disabled debug && add_ldexeflags -Wl,--pic-executable,-e,_mainCRTStartup
        elif enabled x86_64; then
            disabled debug && add_ldexeflags -Wl,--pic-executable,-e,mainCRTStartup
            check_ldflags -Wl,--high-entropy-va # binutils 2.25
            # Set image base >4GB for extra entropy with HEASLR
            add_ldexeflags -Wl,--image-base,0x140000000
            append SHFLAGS -Wl,--image-base,0x180000000
        fi
        ;;
    win32|win64)
        disable symver
        if enabled shared; then
            # Link to the import library instead of the normal static library
            # for shared libs.
            LD_LIB='%.lib'
            # Cannot build both shared and static libs with MSVC or icl.
            disable static
        fi
        enabled x86_32 && check_ldflags -LARGEADDRESSAWARE
        shlibdir_default="$bindir_default"
        SLIBPREF=""
        SLIBSUF=".dll"
        SLIBNAME_WITH_VERSION='$(SLIBPREF)$(FULLNAME)-$(LIBVERSION)$(SLIBSUF)'
        SLIBNAME_WITH_MAJOR='$(SLIBPREF)$(FULLNAME)-$(LIBMAJOR)$(SLIBSUF)'
        SLIB_CREATE_DEF_CMD='$(SRC_PATH)/compat/windows/makedef $(SUBDIR)lib$(NAME).ver $(OBJS) > $$(@:$(SLIBSUF)=.def)'
        SLIB_INSTALL_NAME='$(SLIBNAME_WITH_MAJOR)'
        SLIB_INSTALL_LINKS=
        SLIB_INSTALL_EXTRA_SHLIB='$(SLIBNAME:$(SLIBSUF)=.lib)'
        SLIB_INSTALL_EXTRA_LIB='$(SLIBNAME_WITH_MAJOR:$(SLIBSUF)=.def)'
        SHFLAGS='-dll -def:$$(@:$(SLIBSUF)=.def) -implib:$(SUBDIR)$(SLIBNAME:$(SLIBSUF)=.lib)'
        objformat="win32"
        ranlib=:
        enable dos_paths
        ;;
    cygwin*)
        target_os=cygwin
        shlibdir_default="$bindir_default"
        SLIBPREF="cyg"
        SLIBSUF=".dll"
        SLIBNAME_WITH_VERSION='$(SLIBPREF)$(FULLNAME)-$(LIBVERSION)$(SLIBSUF)'
        SLIBNAME_WITH_MAJOR='$(SLIBPREF)$(FULLNAME)-$(LIBMAJOR)$(SLIBSUF)'
        SLIB_INSTALL_NAME='$(SLIBNAME_WITH_MAJOR)'
        SLIB_INSTALL_LINKS=
        SLIB_INSTALL_EXTRA_LIB='lib$(FULLNAME).dll.a'
        SHFLAGS='-shared -Wl,--out-implib,$(SUBDIR)lib$(FULLNAME).dll.a'
        objformat="win32"
        enable dos_paths
        enabled shared && ! enabled small && check_cmd $windres --version && enable gnu_windres
        add_cppflags -D_POSIX_C_SOURCE=200112 -D_XOPEN_SOURCE=600
        ;;
    *-dos|freedos|opendos)
        network_extralibs="-lsocket"
        objformat="coff"
        enable dos_paths
        add_cppflags -U__STRICT_ANSI__
        ;;
    linux)
        enable dv1394
        enable section_data_rel_ro
        ;;
    irix*)
        target_os=irix
        ranlib="echo ignoring ranlib"
        ;;
    os/2*)
        strip="lxlite -CS"
        objformat="aout"
        add_cppflags -D_GNU_SOURCE
        add_ldflags -Zomf -Zbin-files -Zargs-wild -Zmap
        SHFLAGS='$(SUBDIR)$(NAME).def -Zdll -Zomf'
        LIBSUF="_s.a"
        SLIBPREF=""
        SLIBSUF=".dll"
        SLIBNAME_WITH_VERSION='$(SLIBPREF)$(FULLNAME)-$(LIBVERSION)$(SLIBSUF)'
        SLIBNAME_WITH_MAJOR='$(SLIBPREF)$(shell echo $(FULLNAME) | cut -c1-6)$(LIBMAJOR)$(SLIBSUF)'
        SLIB_CREATE_DEF_CMD='echo LIBRARY $(SLIBNAME_WITH_MAJOR:$(SLIBSUF)=) INITINSTANCE TERMINSTANCE > $(SUBDIR)$(FULLNAME).def; \
            echo CODE PRELOAD MOVEABLE DISCARDABLE >> $(SUBDIR)$(FULLNAME).def; \
            echo DATA PRELOAD MOVEABLE MULTIPLE NONSHARED >> $(SUBDIR)$(FULLNAME).def; \
            echo EXPORTS >> $(SUBDIR)$(FULLNAME).def; \
            emxexp $(OBJS) >> $(SUBDIR)$(FULLNAME).def'
        SLIB_EXTRA_CMD='emximp -o $(SUBDIR)$(LIBPREF)$(FULLNAME)_dll.a $(SUBDIR)$(FULLNAME).def; \
            emximp -o $(SUBDIR)$(LIBPREF)$(FULLNAME)_dll.lib $(SUBDIR)$(FULLNAME).def;'
        SLIB_INSTALL_NAME='$(SLIBNAME_WITH_MAJOR)'
        SLIB_INSTALL_LINKS=
        SLIB_INSTALL_EXTRA_LIB='$(LIBPREF)$(FULLNAME)_dll.a $(LIBPREF)$(FULLNAME)_dll.lib'
        enable dos_paths
        enable_weak os2threads
        ;;
    gnu/kfreebsd)
        add_cppflags -D_BSD_SOURCE
        ;;
    gnu)
        ;;
    qnx)
        add_cppflags -D_QNX_SOURCE
        network_extralibs="-lsocket"
        ;;
    symbian)
        SLIBSUF=".dll"
        enable dos_paths
        add_cflags --include=$sysinclude/gcce/gcce.h -fvisibility=default
        add_cppflags -D__GCCE__ -D__SYMBIAN32__ -DSYMBIAN_OE_POSIX_SIGNALS
        add_ldflags -Wl,--target1-abs,--no-undefined \
                    -Wl,-Ttext,0x80000,-Tdata,0x1000000 -shared \
                    -Wl,--entry=_E32Startup -Wl,-u,_E32Startup
        add_extralibs -l:eexe.lib -l:usrt2_2.lib -l:dfpaeabi.dso \
                      -l:drtaeabi.dso -l:scppnwdl.dso -lsupc++ -lgcc \
                      -l:libc.dso -l:libm.dso -l:euser.dso -l:libcrt0.lib
        ;;
    osf1)
        add_cppflags -D_OSF_SOURCE -D_POSIX_PII -D_REENTRANT
        ;;
    minix)
        ;;
    none)
        ;;
    *)
        die "Unknown OS '$target_os'."
        ;;
esac

# test if creating links works
link_dest=$(mktemp -u $TMPDIR/dest_XXXXXXXX)
link_name=$(mktemp -u $TMPDIR/name_XXXXXXXX)
mkdir "$link_dest"
$ln_s "$link_dest" "$link_name"
touch "$link_dest/test_file"
if [ "$source_path" != "." ] && ([ ! -d src ] || [ -L src ]) && [ -e "$link_name/test_file" ]; then
    # create link to source path
    [ -e src ] && rm src
    $ln_s "$source_path" src
    source_link=src
else
    # creating directory links doesn't work
    # fall back to using the full source path
    source_link="$source_path"
fi
# cleanup
rm -r "$link_dest"
rm -r "$link_name"

# determine libc flavour

probe_libc(){
    pfx=$1
    pfx_no_=${pfx%_}
    # uclibc defines __GLIBC__, so it needs to be checked before glibc.
    if check_${pfx}cpp_condition features.h "defined __UCLIBC__"; then
        eval ${pfx}libc_type=uclibc
        add_${pfx}cppflags -D_POSIX_C_SOURCE=200112 -D_XOPEN_SOURCE=600
    elif check_${pfx}cpp_condition features.h "defined __GLIBC__"; then
        eval ${pfx}libc_type=glibc
        add_${pfx}cppflags -D_POSIX_C_SOURCE=200112 -D_XOPEN_SOURCE=600
    # MinGW headers can be installed on Cygwin, so check for newlib first.
    elif check_${pfx}cpp_condition newlib.h "defined _NEWLIB_VERSION"; then
        eval ${pfx}libc_type=newlib
        add_${pfx}cppflags -U__STRICT_ANSI__ -D_XOPEN_SOURCE=600
    # MinGW64 is backwards compatible with MinGW32, so check for it first.
    elif check_${pfx}cpp_condition _mingw.h "defined __MINGW64_VERSION_MAJOR"; then
        eval ${pfx}libc_type=mingw64
        if check_${pfx}cpp_condition _mingw.h "__MINGW64_VERSION_MAJOR < 3"; then
            add_compat msvcrt/snprintf.o
            add_cflags "-include $source_path/compat/msvcrt/snprintf.h"
        fi
        add_${pfx}cppflags -U__STRICT_ANSI__ -D__USE_MINGW_ANSI_STDIO=1
        eval test \$${pfx_no_}cc_type = "gcc" &&
            add_${pfx}cppflags -D__printf__=__gnu_printf__
    elif check_${pfx}cpp_condition _mingw.h "defined __MINGW_VERSION"  ||
         check_${pfx}cpp_condition _mingw.h "defined __MINGW32_VERSION"; then
        eval ${pfx}libc_type=mingw32
        check_${pfx}cpp_condition _mingw.h "__MINGW32_MAJOR_VERSION > 3 || \
            (__MINGW32_MAJOR_VERSION == 3 && __MINGW32_MINOR_VERSION >= 15)" ||
            die "ERROR: MinGW32 runtime version must be >= 3.15."
        add_${pfx}cppflags -U__STRICT_ANSI__ -D__USE_MINGW_ANSI_STDIO=1
        check_${pfx}cpp_condition _mingw.h "defined(_WIN32_WINNT) && _WIN32_WINNT >= 0x0502" ||
            add_${pfx}cppflags -D_WIN32_WINNT=0x0502
        check_${pfx}cpp_condition _mingw.h "__MSVCRT_VERSION__ < 0x0700__" &&
            add_${pfx}cppflags -D__MSVCRT_VERSION__=0x0700
        eval test \$${pfx_no_}cc_type = "gcc" &&
            add_${pfx}cppflags -D__printf__=__gnu_printf__
    elif check_${pfx}cpp_condition crtversion.h "defined _VC_CRT_MAJOR_VERSION"; then
        eval ${pfx}libc_type=msvcrt
        if check_${pfx}cpp_condition crtversion.h "_VC_CRT_MAJOR_VERSION < 14"; then
            if [ "$pfx" = host_ ]; then
                add_host_cppflags -Dsnprintf=_snprintf
            else
                add_compat strtod.o strtod=avpriv_strtod
                add_compat msvcrt/snprintf.o snprintf=avpriv_snprintf   \
                                             _snprintf=avpriv_snprintf  \
                                             vsnprintf=avpriv_vsnprintf
            fi
        fi
        add_${pfx}cppflags -D_USE_MATH_DEFINES -D_CRT_SECURE_NO_WARNINGS -D_CRT_NONSTDC_NO_WARNINGS
        # The MSVC 2010 headers (Win 7.0 SDK) set _WIN32_WINNT to
        # 0x601 by default unless something else is set by the user.
        # This can easily lead to us detecting functions only present
        # in such new versions and producing binaries requiring windows 7.0.
        # Therefore explicitly set the default to XP unless the user has
        # set something else on the command line.
        # Don't do this if WINAPI_FAMILY is set and is set to a non-desktop
        # family. For these cases, configure is free to use any functions
        # found in the SDK headers by default. (Alternatively, we could force
        # _WIN32_WINNT to 0x0602 in that case.)
        check_${pfx}cpp_condition stdlib.h "defined(_WIN32_WINNT)" ||
            { check_${pfx}cpp <<EOF && add_${pfx}cppflags -D_WIN32_WINNT=0x0502; }
#ifdef WINAPI_FAMILY
#include <winapifamily.h>
#if !WINAPI_FAMILY_PARTITION(WINAPI_PARTITION_DESKTOP)
#error not desktop
#endif
#endif
EOF
        if [ "$pfx" = "" ]; then
            check_func strtoll || add_cflags -Dstrtoll=_strtoi64
            check_func strtoull || add_cflags -Dstrtoull=_strtoui64
        fi
    elif check_${pfx}cpp_condition stddef.h "defined __KLIBC__"; then
        eval ${pfx}libc_type=klibc
    elif check_${pfx}cpp_condition sys/cdefs.h "defined __BIONIC__"; then
        eval ${pfx}libc_type=bionic
    elif check_${pfx}cpp_condition sys/brand.h "defined LABELED_BRAND_NAME"; then
        eval ${pfx}libc_type=solaris
        add_${pfx}cppflags -D__EXTENSIONS__ -D_XOPEN_SOURCE=600
    fi
    check_${pfx}cc <<EOF
#include <time.h>
void *v = localtime_r;
EOF
test "$?" != 0 && check_${pfx}cc -D_POSIX_C_SOURCE=200112 -D_XOPEN_SOURCE=600 <<EOF && add_${pfx}cppflags -D_POSIX_C_SOURCE=200112 -D_XOPEN_SOURCE=600
#include <time.h>
void *v = localtime_r;
EOF

}

probe_libc
test -n "$libc_type" && enable libc_$libc_type
probe_libc host_
test -n "$host_libc_type" && enable host_libc_$host_libc_type

case $libc_type in
    bionic)
        add_compat strtod.o strtod=avpriv_strtod
        ;;
esac

# hacks for compiler/libc/os combinations

if enabled_all tms470 libc_glibc; then
    CPPFLAGS="-I${source_path}/compat/tms470 ${CPPFLAGS}"
    add_cppflags -D__USER_LABEL_PREFIX__=
    add_cppflags -D__builtin_memset=memset
    add_cppflags -D__gnuc_va_list=va_list -D_VA_LIST_DEFINED
    add_cflags   -pds=48    # incompatible redefinition of macro
fi

if enabled_all ccc libc_glibc; then
    add_ldflags -Wl,-z,now  # calls to libots crash without this
fi

check_compile_assert flt_lim "float.h limits.h" "DBL_MAX == (double)DBL_MAX" ||
    add_cppflags '-I\$(SRC_PATH)/compat/float'

esc(){
    echo "$*" | sed 's/%/%25/g;s/:/%3a/g'
}

echo "config:$arch:$subarch:$cpu:$target_os:$(esc $cc_ident):$(esc $FFMPEG_CONFIGURATION)" > ffbuild/config.fate

check_cpp_condition stdlib.h "defined(__PIC__) || defined(__pic__) || defined(PIC)" && enable_weak pic

set_default libdir
: ${shlibdir_default:="$libdir"}
: ${pkgconfigdir_default:="$libdir/pkgconfig"}

set_default $PATHS_LIST
set_default nm

# we need to build at least one lib type
if ! enabled_any static shared; then
    cat <<EOF
At least one library type must be built.
Specify --enable-static to build the static libraries or --enable-shared to
build the shared libraries as well. To only build the shared libraries specify
--disable-static in addition to --enable-shared.
EOF
    exit 1
fi

disabled optimizations || enabled ossfuzz || check_cflags -fomit-frame-pointer

enable_weak_pic() {
    disabled pic && return
    enable pic
    add_cppflags -DPIC
    case "$target_os" in
    mingw*|cygwin*)
        ;;
    *)
        add_cflags -fPIC
        ;;
    esac
    add_asflags  -fPIC
}

enabled pic && enable_weak_pic

check_cc <<EOF || die "Symbol mangling check failed."
int ff_extern;
EOF
sym=$($nm $TMPO | awk '/ff_extern/{ print substr($0, match($0, /[^ \t]*ff_extern/)) }')
extern_prefix=${sym%%ff_extern*}

check_cc <<EOF && enable_weak inline_asm
void foo(void) { __asm__ volatile ("" ::); }
EOF

_restrict=
for restrict_keyword in restrict __restrict__ __restrict; do
    check_cc <<EOF && _restrict=$restrict_keyword && break
void foo(char * $restrict_keyword p);
EOF
done

check_cc <<EOF && enable pragma_deprecated
void foo(void) { _Pragma("GCC diagnostic ignored \"-Wdeprecated-declarations\"") }
EOF

check_cc <<EOF && enable attribute_packed
struct { int x; } __attribute__((packed)) x;
EOF

check_cc <<EOF && enable attribute_may_alias
union { int x; } __attribute__((may_alias)) x;
EOF

check_cc <<EOF || die "endian test failed"
unsigned int endian = 'B' << 24 | 'I' << 16 | 'G' << 8 | 'E';
EOF
od -t x1 $TMPO | grep -q '42 *49 *47 *45' && enable bigendian

if ! enabled ppc64 || enabled bigendian; then
    disable vsx
fi

check_gas() {
    log "check_gas using '$as' as AS"
    # :vararg is used on aarch64, arm and ppc altivec
    check_as <<EOF || return 1
.macro m n, y:vararg=0
\n: .int \y
.endm
m x
EOF
    # .altmacro is only used in arm asm
    ! enabled arm || check_as <<EOF || return 1
.altmacro
EOF
    enable gnu_as
    return 0
}

if enabled_any arm aarch64 || enabled_all ppc altivec && enabled asm; then
    nogas=:
    enabled_any arm aarch64 && nogas=die
    enabled_all ppc altivec && [ $target_os_default != aix ] && nogas=warn
    as_noop=-v

    case $as_type in
        arm*) gaspp_as_type=armasm; as_noop=-h ;;
        gcc)  gaspp_as_type=gas ;;
        *)    gaspp_as_type=$as_type ;;
    esac

    [ $target_os = "darwin" ] && gaspp_as_type="apple-$gaspp_as_type"

    test "${as#*gas-preprocessor.pl}" != "$as" ||
    check_cmd gas-preprocessor.pl -arch $arch -as-type $gaspp_as_type -- ${as:=$cc} $as_noop &&
        gas="${gas:=gas-preprocessor.pl} -arch $arch -as-type $gaspp_as_type -- ${as:=$cc}"

    if ! check_gas ; then
        as=${gas:=$as}
        check_gas || \
            $nogas "GNU assembler not found, install/update gas-preprocessor"
    fi

    check_as <<EOF && enable as_func
.func test
.endfunc
EOF
fi

check_inline_asm inline_asm_labels '"1:\n"'

check_inline_asm inline_asm_nonlocal_labels '"Label:\n"'

if enabled aarch64; then
    enabled armv8 && check_insn armv8 'prfm   pldl1strm, [x0]'
    # internal assembler in clang 3.3 does not support this instruction
    enabled neon && check_insn neon 'ext   v0.8B, v0.8B, v1.8B, #1'
    enabled vfp  && check_insn vfp  'fmadd d0,    d0,    d1,    d2'

    map 'enabled_any ${v}_external ${v}_inline || disable $v' $ARCH_EXT_LIST_ARM

elif enabled alpha; then

    check_cflags -mieee

elif enabled arm; then

    enabled msvc && check_cpp_condition stddef.h "defined _M_ARMT" && enable thumb

    check_cpp_condition stddef.h "defined __thumb__" && check_cc <<EOF && enable_weak thumb
float func(float a, float b){ return a+b; }
EOF

    enabled thumb && check_cflags -mthumb || check_cflags -marm

    if     check_cpp_condition stddef.h "defined __ARM_PCS_VFP"; then
        enable vfp_args
    elif check_cpp_condition stddef.h "defined _M_ARM_FP && _M_ARM_FP >= 30"; then
        enable vfp_args
    elif ! check_cpp_condition stddef.h "defined __ARM_PCS || defined __SOFTFP__" && [ $target_os != darwin ]; then
        case "${cross_prefix:-$cc}" in
            *hardfloat*)         enable vfp_args;   fpabi=vfp ;;
            *) check_ld "cc" <<EOF && enable vfp_args && fpabi=vfp || fpabi=soft ;;
__asm__ (".eabi_attribute 28, 1");
int main(void) { return 0; }
EOF
        esac
        warn "Compiler does not indicate floating-point ABI, guessing $fpabi."
    fi

    enabled armv5te && check_insn armv5te 'qadd r0, r0, r0'
    enabled armv6   && check_insn armv6   'sadd16 r0, r0, r0'
    enabled armv6t2 && check_insn armv6t2 'movt r0, #0'
    enabled neon    && check_insn neon    'vadd.i16 q0, q0, q0'
    enabled vfp     && check_insn vfp     'fadds s0, s0, s0'
    enabled vfpv3   && check_insn vfpv3   'vmov.f32 s0, #1.0'
    enabled setend  && check_insn setend  'setend be'

    [ $target_os = linux ] || [ $target_os = android ] ||
        map 'enabled_any ${v}_external ${v}_inline || disable $v' \
            $ARCH_EXT_LIST_ARM

    check_inline_asm asm_mod_q '"add r0, %Q0, %R0" :: "r"((long long)0)'

    check_as <<EOF && enable as_dn_directive
ra .dn d0.i16
.unreq ra
EOF
    check_as <<EOF && enable as_fpu_directive
.fpu neon
EOF

    # llvm's integrated assembler supports .object_arch from llvm 3.5
    [ "$objformat" = elf ] && check_as <<EOF && enable as_object_arch
.object_arch armv4
EOF

    [ $target_os != win32 ] && enabled_all armv6t2 shared !pic && enable_weak_pic

elif enabled mips; then

    enabled loongson2 && check_inline_asm loongson2 '"dmult.g $8, $9, $10"'
    enabled loongson3 && check_inline_asm loongson3 '"gsldxc1 $f0, 0($2, $3)"'
    enabled mmi && check_inline_asm mmi '"punpcklhw $f0, $f0, $f0"'

    # Enable minimum ISA based on selected options
    if enabled mips64; then
        enabled mips64r6 && check_inline_asm_flags mips64r6 '"dlsa $0, $0, $0, 1"' '-mips64r6'
        enabled mips64r2 && check_inline_asm_flags mips64r2 '"dext $0, $0, 0, 1"' '-mips64r2'
        disabled mips64r6 && disabled mips64r2 && check_inline_asm_flags mips64r1 '"daddi $0, $0, 0"' '-mips64'
    else
        enabled mips32r6 && check_inline_asm_flags mips32r6 '"aui $0, $0, 0"' '-mips32r6'
        enabled mips32r5 && check_inline_asm_flags mips32r5 '"eretnc"' '-mips32r5'
        enabled mips32r2 && check_inline_asm_flags mips32r2 '"ext $0, $0, 0, 1"' '-mips32r2'
        disabled mips32r6 && disabled mips32r5 && disabled mips32r2 && check_inline_asm_flags mips32r1 '"addi $0, $0, 0"' '-mips32'
    fi

    enabled mipsfpu && check_inline_asm_flags mipsfpu '"cvt.d.l $f0, $f2"' '-mhard-float'
    enabled mipsfpu && (enabled mips32r5 || enabled mips32r6 || enabled mips64r6) && check_inline_asm_flags mipsfpu '"cvt.d.l $f0, $f1"' '-mfp64'
    enabled mipsfpu && enabled msa && check_inline_asm_flags msa '"addvi.b $w0, $w1, 1"' '-mmsa' && check_header msa.h || disable msa
    enabled mipsdsp && check_inline_asm_flags mipsdsp '"addu.qb $t0, $t1, $t2"' '-mdsp'
    enabled mipsdspr2 && check_inline_asm_flags mipsdspr2 '"absq_s.qb $t0, $t1"' '-mdspr2'

elif enabled parisc; then

    if enabled gcc; then
        case $($cc -dumpversion) in
            4.[3-9].*) check_cflags -fno-optimize-sibling-calls ;;
        esac
    fi

elif enabled ppc; then

    enable local_aligned_8 local_aligned_16 local_aligned_32

    check_inline_asm dcbzl     '"dcbzl 0, %0" :: "r"(0)'
    check_inline_asm ibm_asm   '"add 0, 0, 0"'
    check_inline_asm ppc4xx    '"maclhw r10, r11, r12"'
    check_inline_asm xform_asm '"lwzx %1, %y0" :: "Z"(*(int*)0), "r"(0)'

    # AltiVec flags: The FSF version of GCC differs from the Apple version
    if enabled altivec; then
        check_cflags -maltivec -mabi=altivec &&
        { check_header altivec.h && inc_altivec_h="#include <altivec.h>" ; } ||
        check_cflags -faltivec

        # check if our compiler supports Motorola AltiVec C API
        check_cc <<EOF || disable altivec
$inc_altivec_h
int main(void) {
    vector signed int v1 = (vector signed int) { 0 };
    vector signed int v2 = (vector signed int) { 1 };
    v1 = vec_add(v1, v2);
    return 0;
}
EOF

        enabled altivec || warn "Altivec disabled, possibly missing --cpu flag"
    fi

    if enabled vsx; then
        check_cflags -mvsx &&
        check_builtin vec_vsx_ld "altivec.h" "__builtin_vec_vsx_ld" || disable vsx
    fi

    if enabled power8; then
        check_cpp_condition "altivec.h" "defined(_ARCH_PWR8)" || disable power8
    fi

elif enabled x86; then

    check_builtin rdtsc    intrin.h   "__rdtsc()"
    check_builtin mm_empty mmintrin.h "_mm_empty()"

    enable local_aligned_8 local_aligned_16 local_aligned_32

    # check whether EBP is available on x86
    # As 'i' is stored on the stack, this program will crash
    # if the base pointer is used to access it because the
    # base pointer is cleared in the inline assembly code.
    check_exec_crash <<EOF && enable ebp_available
volatile int i=0;
__asm__ volatile ("xorl %%ebp, %%ebp" ::: "%ebp");
return i;
EOF

    # check whether EBX is available on x86
    check_inline_asm ebx_available '""::"b"(0)' &&
        check_inline_asm ebx_available '"":::"%ebx"'

    # check whether xmm clobbers are supported
    check_inline_asm xmm_clobbers '"":::"%xmm0"'

    check_inline_asm inline_asm_direct_symbol_refs '"movl '$extern_prefix'test, %eax"' ||
        check_inline_asm inline_asm_direct_symbol_refs '"movl '$extern_prefix'test(%rip), %eax"'

    # check whether binutils is new enough to compile SSSE3/MMXEXT
    enabled ssse3  && check_inline_asm ssse3_inline  '"pabsw %xmm0, %xmm0"'
    enabled mmxext && check_inline_asm mmxext_inline '"pmaxub %mm0, %mm1"'

    if ! disabled_any asm mmx yasm; then
        if check_cmd $yasmexe --version; then
            enabled x86_64 && yasm_extra="-m amd64"
            yasm_debug="-g dwarf2"
        elif check_cmd nasm -v; then
            yasmexe=nasm
            yasm_debug="-g -F dwarf"
            if enabled x86_64; then
                case "$objformat" in
                    elf)   objformat=elf64 ;;
                    win32) objformat=win64 ;;
                esac
            fi
        fi

        YASMFLAGS="-f $objformat $yasm_extra"
        enabled pic               && append YASMFLAGS "-DPIC"
        test -n "$extern_prefix"  && append YASMFLAGS "-DPREFIX"
        case "$objformat" in
            elf*) enabled debug && append YASMFLAGS $yasm_debug ;;
        esac

        check_yasm "movbe ecx, [5]" && enable yasm ||
            die "yasm/nasm not found or too old. Use --disable-yasm for a crippled build."
        check_yasm "vextracti128 xmm0, ymm0, 0"      || disable avx2_external
        check_yasm "vpmacsdd xmm0, xmm1, xmm2, xmm3" || disable xop_external
        check_yasm "vfmaddps ymm0, ymm1, ymm2, ymm3" || disable fma4_external
        check_yasm "CPU amdnop" || disable cpunop
    fi

    case "$cpu" in
        athlon*|opteron*|k8*|pentium|pentium-mmx|prescott|nocona|atom|geode)
            disable fast_clz
        ;;
    esac

fi

check_code cc arm_neon.h "int16x8_t test = vdupq_n_s16(0)" && enable intrinsics_neon

check_ldflags -Wl,--as-needed
check_ldflags -Wl,-z,noexecstack

if check_func dlopen && check_func dlsym; then
    ldl=
elif check_func dlopen -ldl && check_func dlsym -ldl; then
    ldl=-ldl
fi

avisynth_demuxer_extralibs='$ldl'
cuda_extralibs='$ldl'
decklink_outdev_extralibs="$decklink_outdev_extralibs $ldl"
decklink_indev_extralibs="$decklink_indev_extralibs $ldl"
frei0r_filter_extralibs='$ldl'
frei0r_src_filter_extralibs='$ldl'
ladspa_filter_extralibs='$ldl'
nvenc_extralibs='$ldl'
coreimage_filter_extralibs="-framework QuartzCore -framework AppKit -framework OpenGL"
coreimagesrc_filter_extralibs="-framework QuartzCore -framework AppKit -framework OpenGL"

if ! disabled network; then
    check_func getaddrinfo $network_extralibs
    check_func inet_aton $network_extralibs

    check_type netdb.h "struct addrinfo"
    check_type netinet/in.h "struct group_source_req" -D_BSD_SOURCE
    check_type netinet/in.h "struct ip_mreq_source" -D_BSD_SOURCE
    check_type netinet/in.h "struct ipv6_mreq" -D_DARWIN_C_SOURCE
    check_type poll.h "struct pollfd"
    check_type netinet/sctp.h "struct sctp_event_subscribe"
    check_struct "sys/socket.h" "struct msghdr" msg_flags
    check_struct "sys/types.h sys/socket.h" "struct sockaddr" sa_len
    check_type netinet/in.h "struct sockaddr_in6"
    check_type "sys/types.h sys/socket.h" "struct sockaddr_storage"
    check_type "sys/types.h sys/socket.h" socklen_t

    # Prefer arpa/inet.h over winsock2
    if check_header arpa/inet.h ; then
        check_func closesocket
    elif check_header winsock2.h ; then
        check_func_headers winsock2.h closesocket -lws2 &&
            network_extralibs="-lws2" ||
        { check_func_headers winsock2.h closesocket -lws2_32 &&
            network_extralibs="-lws2_32"; } || disable winsock2_h network
        check_func_headers ws2tcpip.h getaddrinfo $network_extralibs

        check_type ws2tcpip.h socklen_t
        check_type ws2tcpip.h "struct addrinfo"
        check_type ws2tcpip.h "struct group_source_req"
        check_type ws2tcpip.h "struct ip_mreq_source"
        check_type ws2tcpip.h "struct ipv6_mreq"
        check_type winsock2.h "struct pollfd"
        check_struct winsock2.h "struct sockaddr" sa_len
        check_type ws2tcpip.h "struct sockaddr_in6"
        check_type ws2tcpip.h "struct sockaddr_storage"
    else
        disable network
    fi
fi

check_builtin atomic_cas_ptr atomic.h "void **ptr; void *oldval, *newval; atomic_cas_ptr(ptr, oldval, newval)"
check_builtin machine_rw_barrier mbarrier.h "__machine_rw_barrier()"
check_builtin MemoryBarrier windows.h "MemoryBarrier()"
check_builtin sarestart signal.h "SA_RESTART"
check_builtin sem_timedwait semaphore.h "sem_t *s; sem_init(s,0,0); sem_timedwait(s,0); sem_destroy(s)" -lpthread
check_builtin sync_val_compare_and_swap "" "int *ptr; int oldval, newval; __sync_val_compare_and_swap(ptr, oldval, newval)"
check_builtin gmtime_r time.h "time_t *time; struct tm *tm; gmtime_r(time, tm)"
check_builtin localtime_r time.h "time_t *time; struct tm *tm; localtime_r(time, tm)"
check_builtin x264_csp_bgr "stdint.h x264.h" "X264_CSP_BGR"

case "$custom_allocator" in
    jemalloc)
        # jemalloc by default does not use a prefix
        require libjemalloc jemalloc/jemalloc.h malloc -ljemalloc
    ;;
    tcmalloc)
        require_pkg_config libtcmalloc gperftools/tcmalloc.h tc_malloc
        malloc_prefix=tc_
    ;;
esac

check_func_headers malloc.h _aligned_malloc     && enable aligned_malloc
check_func  ${malloc_prefix}memalign            && enable memalign
check_func  ${malloc_prefix}posix_memalign      && enable posix_memalign

check_func  access
check_func_headers stdlib.h arc4random
check_func_headers time.h clock_gettime ||
    { check_lib clock_gettime time.h clock_gettime -lrt && LIBRT="-lrt"; }
check_func  fcntl
check_func  fork
check_func  gethrtime
check_func  getopt
check_func  getrusage
check_func  gettimeofday
check_func  isatty
check_func  mach_absolute_time
check_func  mkstemp
check_func  mmap
check_func  mprotect
# Solaris has nanosleep in -lrt, OpenSolaris no longer needs that
check_func_headers time.h nanosleep ||
    { check_lib nanosleep time.h nanosleep -lrt && LIBRT="-lrt"; }
check_func  sched_getaffinity
check_func  setrlimit
check_struct "sys/stat.h" "struct stat" st_mtim.tv_nsec -D_BSD_SOURCE
check_func  strerror_r
check_func  sysconf
check_func  sysctl
check_func  usleep

check_func_headers conio.h kbhit
check_func_headers io.h setmode
check_func_headers lzo/lzo1x.h lzo1x_999_compress
check_func_headers stdlib.h getenv
check_func_headers sys/stat.h lstat

check_func_headers windows.h GetProcessAffinityMask
check_func_headers windows.h GetProcessTimes
check_func_headers windows.h GetSystemTimeAsFileTime
check_func_headers windows.h LoadLibrary
check_func_headers windows.h MapViewOfFile
check_func_headers windows.h PeekNamedPipe
check_func_headers windows.h SetConsoleTextAttribute
check_func_headers windows.h SetConsoleCtrlHandler
check_func_headers windows.h Sleep
check_func_headers windows.h VirtualAlloc
check_struct windows.h "CONDITION_VARIABLE" Ptr
check_func_headers glob.h glob
enabled xlib &&
    check_func_headers "X11/Xlib.h X11/extensions/Xvlib.h" XvGetPortAttribute -lXv -lX11 -lXext

check_header AudioToolbox/AudioToolbox.h
check_header d3d11.h
check_header direct.h
check_header dirent.h
check_header dlfcn.h
check_header dxva.h
check_header dxva2api.h -D_WIN32_WINNT=0x0600
check_header io.h
check_header libcrystalhd/libcrystalhd_if.h
check_header mach/mach_time.h
check_header malloc.h
check_header net/udplite.h
check_header poll.h
check_header sys/mman.h
check_header sys/param.h
check_header sys/resource.h
check_header sys/select.h
check_header sys/time.h
check_header sys/un.h
check_header termios.h
check_header unistd.h
check_header valgrind/valgrind.h
check_header VideoDecodeAcceleration/VDADecoder.h
check_header VideoToolbox/VideoToolbox.h
check_func_headers VideoToolbox/VTCompressionSession.h VTCompressionSessionPrepareToEncodeFrames -framework VideoToolbox
enabled videotoolbox && check_func_headers CoreVideo/CVImageBuffer.h kCVImageBufferColorPrimaries_ITU_R_2020 -framework CoreVideo
check_header windows.h
check_header X11/extensions/XvMClib.h
check_header asm/types.h

# it seems there are versions of clang in some distros that try to use the
# gcc headers, which explodes for stdatomic
# so we also check that atomics actually work here
check_builtin stdatomic_h stdatomic.h "atomic_int foo, bar = ATOMIC_VAR_INIT(-1); atomic_store(&foo, 0)"

check_lib shell32  "windows.h shellapi.h" CommandLineToArgvW   -lshell32
check_lib wincrypt "windows.h wincrypt.h" CryptGenRandom       -ladvapi32
check_lib psapi    "windows.h psapi.h"    GetProcessMemoryInfo -lpsapi

check_lib coreservices "CoreServices/CoreServices.h" UTGetOSTypeFromString "-framework CoreServices"

check_struct "sys/time.h sys/resource.h" "struct rusage" ru_maxrss

check_type "windows.h dxva.h" "DXVA_PicParams_HEVC" -DWINAPI_FAMILY=WINAPI_FAMILY_DESKTOP_APP -D_CRT_BUILD_DESKTOP_APP=0
check_type "windows.h dxva.h" "DXVA_PicParams_VP9" -DWINAPI_FAMILY=WINAPI_FAMILY_DESKTOP_APP -D_CRT_BUILD_DESKTOP_APP=0
check_type "windows.h d3d11.h" "ID3D11VideoDecoder"
check_type "windows.h d3d11.h" "ID3D11VideoContext"
check_type "d3d9.h dxva2api.h" DXVA2_ConfigPictureDecode -D_WIN32_WINNT=0x0602

check_type "va/va.h va/va_dec_hevc.h" "VAPictureParameterBufferHEVC"
check_struct "va/va.h" "VADecPictureParameterBufferVP9" bit_depth
check_type "va/va.h va/va_vpp.h" "VAProcPipelineParameterBuffer"
check_type "va/va.h va/va_enc_h264.h" "VAEncPictureParameterBufferH264"
check_type "va/va.h va/va_enc_hevc.h" "VAEncPictureParameterBufferHEVC"
check_type "va/va.h va/va_enc_jpeg.h" "VAEncPictureParameterBufferJPEG"
check_type "va/va.h va/va_enc_mpeg2.h" "VAEncPictureParameterBufferMPEG2"
check_type "va/va.h va/va_enc_vp8.h"  "VAEncPictureParameterBufferVP8"

check_type "vdpau/vdpau.h" "VdpPictureInfoHEVC"

check_cpp_condition windows.h "!WINAPI_FAMILY_PARTITION(WINAPI_PARTITION_DESKTOP)" && enable winrt || disable winrt

if ! disabled w32threads && ! enabled pthreads; then
    check_func_headers "windows.h process.h" _beginthreadex &&
        enable w32threads || disable w32threads
    if ! enabled w32threads && enabled winrt; then
        check_func_headers "windows.h" CreateThread &&
            enable w32threads || disable w32threads
    fi
fi

# check for some common methods of building with pthread support
# do this before the optional library checks as some of them require pthreads
if ! disabled pthreads && ! enabled w32threads && ! enabled os2threads; then
    if check_lib pthreads pthread.h pthread_join   -pthread &&
       check_lib pthreads pthread.h pthread_create -pthread; then
        add_cflags -pthread
    elif check_lib pthreads pthread.h pthread_join   -pthreads &&
         check_lib pthreads pthread.h pthread_create -pthreads; then
        add_cflags -pthreads
    elif check_lib pthreads pthread.h pthread_join   -ldl -pthread &&
         check_lib pthreads pthread.h pthread_create -ldl -pthread; then
        add_cflags -ldl -pthread
    elif check_lib pthreads pthread.h pthread_join   -lpthreadGC2 &&
         check_lib pthreads pthread.h pthread_create -lpthreadGC2; then
        :
    elif check_lib pthreads pthread.h pthread_join   -lpthread &&
         check_lib pthreads pthread.h pthread_create -lpthread; then
        :
    elif check_func pthread_join && check_func pthread_create; then
        enable pthreads
    fi
    check_code cc "pthread.h" "static pthread_mutex_t atomic_lock = PTHREAD_MUTEX_INITIALIZER" || disable pthreads
fi


if enabled pthreads; then
  check_func pthread_cancel
fi

enabled pthreads &&
    check_builtin sem_timedwait semaphore.h "sem_t *s; sem_init(s,0,0); sem_timedwait(s,0); sem_destroy(s)"

disabled  zlib || check_lib zlib   zlib.h      zlibVersion    -lz
disabled bzlib || check_lib bzlib bzlib.h BZ2_bzlibVersion    -lbz2
disabled  lzma || check_lib lzma   lzma.h lzma_version_number -llzma

check_lib libm math.h sin -lm && LIBM="-lm"
disabled crystalhd || check_lib crystalhd "stdint.h libcrystalhd/libcrystalhd_if.h" DtsCrystalHDVersion -lcrystalhd

atan2f_args=2
copysign_args=2
hypot_args=2
ldexpf_args=2
powf_args=2

for func in $MATH_FUNCS; do
    eval check_mathfunc $func \${${func}_args:-1} $LIBM
done

for func in $COMPLEX_FUNCS; do
    eval check_complexfunc $func \${${func}_args:-1}
done

# these are off by default, so fail if requested and not available
enabled avfoundation_indev && { check_header_objcc AVFoundation/AVFoundation.h || disable avfoundation_indev; }
enabled avfoundation_indev && { check_lib avfoundation_indev CoreGraphics/CoreGraphics.h CGGetActiveDisplayList -framework CoreGraphics ||
                                check_lib avfoundation_indev ApplicationServices/ApplicationServices.h CGGetActiveDisplayList -framework ApplicationServices; }
enabled cuda              && check_header cuda.h # this is not a dependency
enabled cuvid             && { enabled cuda ||
                               die "ERROR: CUVID requires CUDA"; }
enabled chromaprint       && require chromaprint chromaprint.h chromaprint_get_version -lchromaprint
enabled coreimage_filter  && { check_header_objcc QuartzCore/CoreImage.h || disable coreimage_filter; }
enabled coreimagesrc_filter && { check_header_objcc QuartzCore/CoreImage.h || disable coreimagesrc_filter; }
enabled decklink          && { { check_header DeckLinkAPI.h || die "ERROR: DeckLinkAPI.h header not found"; } &&
                               { check_cpp_condition DeckLinkAPIVersion.h "BLACKMAGIC_DECKLINK_API_VERSION >= 0x0a060100" || die "ERROR: Decklink API version must be >= 10.6.1."; } }
enabled frei0r            && { check_header frei0r.h || die "ERROR: frei0r.h header not found"; }
enabled gmp               && require gmp gmp.h mpz_export -lgmp
enabled gnutls            && require_pkg_config gnutls gnutls/gnutls.h gnutls_global_init
enabled jni               && { [ $target_os = "android" ] && check_header jni.h && enabled pthreads &&
                               check_lib jni "dlfcn.h" dlopen -ldl || die "ERROR: jni not found"; }
enabled ladspa            && { check_header ladspa.h || die "ERROR: ladspa.h header not found"; }
enabled libiec61883       && require libiec61883 libiec61883/iec61883.h iec61883_cmp_connect -lraw1394 -lavc1394 -lrom1394 -liec61883
enabled libass            && require_pkg_config libass ass/ass.h ass_library_init
enabled libbluray         && require_pkg_config libbluray libbluray/bluray.h bd_open
enabled libbs2b           && require_pkg_config libbs2b bs2b.h bs2b_open
enabled libcelt           && require libcelt celt/celt.h celt_decode -lcelt0 &&
                             { check_lib libcelt celt/celt.h celt_decoder_create_custom -lcelt0 ||
                               die "ERROR: libcelt must be installed and version must be >= 0.11.0."; }
enabled libcaca           && require_pkg_config caca caca.h caca_create_canvas
enabled libdc1394         && require_pkg_config libdc1394-2 dc1394/dc1394.h dc1394_new
enabled libfdk_aac        && { use_pkg_config fdk-aac "fdk-aac/aacenc_lib.h" aacEncOpen ||
                               { require libfdk_aac fdk-aac/aacenc_lib.h aacEncOpen -lfdk-aac &&
                                 warn "using libfdk without pkg-config"; } }
flite_extralibs="-lflite_cmu_time_awb -lflite_cmu_us_awb -lflite_cmu_us_kal -lflite_cmu_us_kal16 -lflite_cmu_us_rms -lflite_cmu_us_slt -lflite_usenglish -lflite_cmulex -lflite"
enabled libflite          && require libflite "flite/flite.h" flite_init $flite_extralibs
enabled fontconfig        && enable libfontconfig
enabled libfontconfig     && require_pkg_config fontconfig "fontconfig/fontconfig.h" FcInit
enabled libfreetype       && require_pkg_config freetype2 "ft2build.h FT_FREETYPE_H" FT_Init_FreeType
enabled libfribidi        && require_pkg_config fribidi fribidi.h fribidi_version_info
enabled libgme            && require  libgme gme/gme.h gme_new_emu -lgme -lstdc++
enabled libgsm            && { for gsm_hdr in "gsm.h" "gsm/gsm.h"; do
                                   check_lib libgsm "${gsm_hdr}" gsm_create -lgsm && break;
                               done || die "ERROR: libgsm not found"; }
enabled libilbc           && require libilbc ilbc.h WebRtcIlbcfix_InitDecode -lilbc
enabled libkvazaar        && require_pkg_config "kvazaar >= 0.8.1" kvazaar.h kvz_api_get
enabled libmfx            && require_pkg_config libmfx "mfx/mfxvideo.h" MFXInit
enabled libmodplug        && require_pkg_config libmodplug libmodplug/modplug.h ModPlug_Load
enabled libmp3lame        && require "libmp3lame >= 3.98.3" lame/lame.h lame_set_VBR_quality -lmp3lame
enabled libnut            && require libnut libnut.h nut_demuxer_init -lnut
enabled libnpp            && require libnpp npp.h nppGetLibVersion -lnppi -lnppc
enabled libopencore_amrnb && require libopencore_amrnb opencore-amrnb/interf_dec.h Decoder_Interface_init -lopencore-amrnb
enabled libopencore_amrwb && require libopencore_amrwb opencore-amrwb/dec_if.h D_IF_init -lopencore-amrwb
enabled libopencv         && { check_header opencv2/core/core_c.h &&
                               { use_pkg_config opencv opencv2/core/core_c.h cvCreateImageHeader ||
                                 require opencv opencv2/core/core_c.h cvCreateImageHeader -lopencv_core -lopencv_imgproc; } ||
                               require_pkg_config opencv opencv/cxcore.h cvCreateImageHeader; }
enabled libopenh264       && require_pkg_config openh264 wels/codec_api.h WelsGetCodecVersion
enabled libopenjpeg       && { { check_lib libopenjpeg openjpeg-2.1/openjpeg.h opj_version -lopenjp2 -DOPJ_STATIC && add_cppflags -DOPJ_STATIC; } ||
                               check_lib libopenjpeg openjpeg-2.1/openjpeg.h opj_version -lopenjp2 ||
                               { check_lib libopenjpeg openjpeg-2.0/openjpeg.h opj_version -lopenjp2 -DOPJ_STATIC && add_cppflags -DOPJ_STATIC; } ||
                               { check_lib libopenjpeg openjpeg-1.5/openjpeg.h opj_version -lopenjpeg -DOPJ_STATIC && add_cppflags -DOPJ_STATIC; } ||
                               { check_lib libopenjpeg openjpeg.h opj_version -lopenjpeg -DOPJ_STATIC && add_cppflags -DOPJ_STATIC; } ||
                               die "ERROR: libopenjpeg not found"; }
enabled libopenmpt        && require_pkg_config "libopenmpt >= 0.2.6557" libopenmpt/libopenmpt.h openmpt_module_create
enabled libopus           && {
    enabled libopus_decoder && {
        require_pkg_config opus opus_multistream.h opus_multistream_decoder_create
    }
    enabled libopus_encoder && {
        require_pkg_config opus opus_multistream.h opus_multistream_surround_encoder_create
    }
}
enabled libpulse          && require_pkg_config libpulse pulse/pulseaudio.h pa_context_new
enabled librtmp           && require_pkg_config librtmp librtmp/rtmp.h RTMP_Socket
enabled librubberband     && require_pkg_config "rubberband >= 1.8.1" rubberband/rubberband-c.h rubberband_new
enabled libschroedinger   && require_pkg_config schroedinger-1.0 schroedinger/schro.h schro_init
enabled libshine          && require_pkg_config shine shine/layer3.h shine_encode_buffer
enabled libsmbclient      && { use_pkg_config smbclient libsmbclient.h smbc_init ||
                               require smbclient libsmbclient.h smbc_init -lsmbclient; }
enabled libsnappy         && require libsnappy snappy-c.h snappy_compress -lsnappy
enabled libsoxr           && require libsoxr soxr.h soxr_create -lsoxr && LIBSOXR="-lsoxr"
enabled libssh            && require_pkg_config libssh libssh/sftp.h sftp_init
enabled libspeex          && require_pkg_config speex speex/speex.h speex_decoder_init -lspeex
enabled libtesseract      && require_pkg_config tesseract tesseract/capi.h TessBaseAPICreate
enabled libtheora         && require libtheora theora/theoraenc.h th_info_init -ltheoraenc -ltheoradec -logg
enabled libtwolame        && require libtwolame twolame.h twolame_init -ltwolame &&
                             { check_lib libtwolame twolame.h twolame_encode_buffer_float32_interleaved -ltwolame ||
                               die "ERROR: libtwolame must be installed and version must be >= 0.3.10"; }
enabled libv4l2           && require_pkg_config libv4l2 libv4l2.h v4l2_ioctl
enabled libvidstab        && require_pkg_config "vidstab >= 0.98" vid.stab/libvidstab.h vsMotionDetectInit
enabled libvo_amrwbenc    && require libvo_amrwbenc vo-amrwbenc/enc_if.h E_IF_init -lvo-amrwbenc
enabled libvorbis         && require libvorbis vorbis/vorbisenc.h vorbis_info_init -lvorbisenc -lvorbis -logg

enabled libvpx            && {
    enabled libvpx_vp8_decoder && {
        use_pkg_config "vpx >= 0.9.1" "vpx/vpx_decoder.h vpx/vp8dx.h" vpx_codec_vp8_dx ||
            check_lib libvpx_vp8_decoder "vpx/vpx_decoder.h vpx/vp8dx.h" vpx_codec_dec_init_ver -lvpx ||
                die "ERROR: libvpx decoder version must be >=0.9.1";
    }
    enabled libvpx_vp8_encoder && {
        use_pkg_config "vpx >= 0.9.7" "vpx/vpx_encoder.h vpx/vp8cx.h" vpx_codec_vp8_cx ||
            check_lib libvpx_vp8_encoder "vpx/vpx_encoder.h vpx/vp8cx.h" "vpx_codec_enc_init_ver VP8E_SET_MAX_INTRA_BITRATE_PCT" -lvpx ||
                die "ERROR: libvpx encoder version must be >=0.9.7";
    }
    enabled libvpx_vp9_decoder && {
        use_pkg_config "vpx >= 1.3.0" "vpx/vpx_decoder.h vpx/vp8dx.h" vpx_codec_vp9_dx ||
            check_lib libvpx_vp9_decoder "vpx/vpx_decoder.h vpx/vp8dx.h" "vpx_codec_vp9_dx" -lvpx
    }
    enabled libvpx_vp9_encoder && {
        use_pkg_config "vpx >= 1.3.0" "vpx/vpx_encoder.h vpx/vp8cx.h" vpx_codec_vp9_cx ||
            check_lib libvpx_vp9_encoder "vpx/vpx_encoder.h vpx/vp8cx.h" "vpx_codec_vp9_cx VP9E_SET_AQ_MODE" -lvpx
    }
    if disabled_all libvpx_vp8_decoder libvpx_vp9_decoder libvpx_vp8_encoder libvpx_vp9_encoder; then
        die "libvpx enabled but no supported decoders found"
    fi
}

enabled libwavpack        && require libwavpack wavpack/wavpack.h WavpackOpenFileOutput  -lwavpack
enabled libwebp           && {
    enabled libwebp_encoder      && require_pkg_config "libwebp >= 0.2.0" webp/encode.h WebPGetEncoderVersion
    enabled libwebp_anim_encoder && { use_pkg_config "libwebpmux >= 0.4.0" webp/mux.h WebPAnimEncoderOptionsInit || disable libwebp_anim_encoder; } }
enabled libx264           && { use_pkg_config x264 "stdint.h x264.h" x264_encoder_encode ||
                               { require libx264 "stdint.h x264.h" x264_encoder_encode -lx264 &&
                                 warn "using libx264 without pkg-config"; } } &&
                             { check_cpp_condition x264.h "X264_BUILD >= 118" ||
                               die "ERROR: libx264 must be installed and version must be >= 0.118."; } &&
                             { check_cpp_condition x264.h "X264_MPEG2" &&
                               enable libx262; }
enabled libx265           && require_pkg_config x265 x265.h x265_api_get &&
                             { check_cpp_condition x265.h "X265_BUILD >= 68" ||
                               die "ERROR: libx265 version must be >= 68."; }
enabled libxavs           && require libxavs "stdint.h xavs.h" xavs_encoder_encode -lxavs
enabled libxvid           && require libxvid xvid.h xvid_global -lxvidcore
enabled libzimg           && require_pkg_config "zimg >= 2.3.0" zimg.h zimg_get_api_version
enabled libzmq            && require_pkg_config libzmq zmq.h zmq_ctx_new
enabled libzvbi           && require libzvbi libzvbi.h vbi_decoder_new -lzvbi &&
                             { check_cpp_condition libzvbi.h "VBI_VERSION_MAJOR > 0 || VBI_VERSION_MINOR > 2 || VBI_VERSION_MINOR == 2 && VBI_VERSION_MICRO >= 28" ||
                               enabled gpl || die "ERROR: libzvbi requires version 0.2.28 or --enable-gpl."; }
enabled mediacodec        && { enabled jni || die "ERROR: mediacodec requires --enable-jni"; }
enabled mmal              && { check_lib mmal interface/mmal/mmal.h mmal_port_connect -lmmal_core -lmmal_util -lmmal_vc_client -lbcm_host ||
                               { ! enabled cross_compile &&
                                 add_cflags -isystem/opt/vc/include/ -isystem/opt/vc/include/interface/vmcs_host/linux -isystem/opt/vc/include/interface/vcos/pthreads -fgnu89-inline &&
                                 add_ldflags -L/opt/vc/lib/ &&
                                 check_lib mmal interface/mmal/mmal.h mmal_port_connect -lmmal_core -lmmal_util -lmmal_vc_client -lbcm_host; } ||
                               die "ERROR: mmal not found" &&
                               check_func_headers interface/mmal/mmal.h "MMAL_PARAMETER_VIDEO_MAX_NUM_CALLBACKS"; }
enabled netcdf            && require_pkg_config netcdf netcdf.h nc_inq_libvers
enabled openal            && { { for al_extralibs in "${OPENAL_LIBS}" "-lopenal" "-lOpenAL32"; do
                               check_lib openal 'AL/al.h' alGetError "${al_extralibs}" && break; done } ||
                               die "ERROR: openal not found"; } &&
                             { check_cpp_condition "AL/al.h" "defined(AL_VERSION_1_1)" ||
                               die "ERROR: openal must be installed and version must be 1.1 or compatible"; }
enabled opencl            && { check_lib opencl OpenCL/cl.h clEnqueueNDRangeKernel -Wl,-framework,OpenCL ||
                               check_lib opencl CL/cl.h clEnqueueNDRangeKernel -lOpenCL ||
                               die "ERROR: opencl not found"; } &&
                             { check_cpp_condition "OpenCL/cl.h" "defined(CL_VERSION_1_2)" ||
                               check_cpp_condition "CL/cl.h" "defined(CL_VERSION_1_2)" ||
                               die "ERROR: opencl must be installed and version must be 1.2 or compatible"; }
enabled opengl            && { check_lib opengl GL/glx.h glXGetProcAddress "-lGL" ||
                               check_lib opengl windows.h wglGetProcAddress "-lopengl32 -lgdi32" ||
                               check_lib opengl OpenGL/gl3.h glGetError "-Wl,-framework,OpenGL" ||
                               check_lib opengl ES2/gl.h glGetError "-isysroot=${sysroot} -Wl,-framework,OpenGLES" ||
                               die "ERROR: opengl not found."
                             }
enabled omx_rpi           && { check_header OMX_Core.h ||
                               { ! enabled cross_compile && add_cflags -isystem/opt/vc/include/IL && check_header OMX_Core.h ; } ||
                               die "ERROR: OpenMAX IL headers not found"; }
enabled omx               && { check_header OMX_Core.h || die "ERROR: OpenMAX IL headers not found"; }
enabled openssl           && { use_pkg_config openssl openssl/ssl.h OPENSSL_init_ssl ||
                               use_pkg_config openssl openssl/ssl.h SSL_library_init ||
                               check_lib openssl openssl/ssl.h SSL_library_init -lssl -lcrypto ||
                               check_lib openssl openssl/ssl.h SSL_library_init -lssl32 -leay32 ||
                               check_lib openssl openssl/ssl.h SSL_library_init -lssl -lcrypto -lws2_32 -lgdi32 ||
                               die "ERROR: openssl not found"; }
enabled qtkit_indev      && { check_header_objcc QTKit/QTKit.h || disable qtkit_indev; }

if enabled gcrypt; then
    GCRYPT_CONFIG="${cross_prefix}libgcrypt-config"
    if "${GCRYPT_CONFIG}" --version > /dev/null 2>&1; then
        gcrypt_cflags=$("${GCRYPT_CONFIG}" --cflags)
        gcrypt_extralibs=$("${GCRYPT_CONFIG}" --libs)
        check_func_headers gcrypt.h gcry_mpi_new $gcrypt_cflags $gcrypt_extralibs ||
            die "ERROR: gcrypt not found"
        add_cflags $gcrypt_cflags && add_extralibs $gcrypt_extralibs
    else
        require gcrypt gcrypt.h gcry_mpi_new -lgcrypt
    fi
fi

disabled sdl && disable sdl2
if ! disabled sdl2; then
    SDL2_CONFIG="${cross_prefix}sdl2-config"
    if check_pkg_config sdl2 SDL_events.h SDL_PollEvent; then
        check_cpp_condition SDL.h "(SDL_MAJOR_VERSION<<16 | SDL_MINOR_VERSION<<8 | SDL_PATCHLEVEL) >= 0x020001" $sdl2_cflags &&
        check_cpp_condition SDL.h "(SDL_MAJOR_VERSION<<16 | SDL_MINOR_VERSION<<8 | SDL_PATCHLEVEL) < 0x020100" $sdl2_cflags &&
        check_func SDL_Init $sdl2_extralibs $sdl2_cflags && enable sdl2
    else
      if "${SDL2_CONFIG}" --version > /dev/null 2>&1; then
        sdl2_cflags=$("${SDL2_CONFIG}" --cflags)
        sdl2_extralibs=$("${SDL2_CONFIG}" --libs)
        check_cpp_condition SDL.h "(SDL_MAJOR_VERSION<<16 | SDL_MINOR_VERSION<<8 | SDL_PATCHLEVEL) >= 0x020001" $sdl2_cflags &&
        check_cpp_condition SDL.h "(SDL_MAJOR_VERSION<<16 | SDL_MINOR_VERSION<<8 | SDL_PATCHLEVEL) < 0x020100" $sdl2_cflags &&
        check_func SDL_Init $sdl2_extralibs $sdl2_cflags && enable sdl2
      fi
    fi
    if test $target_os = "mingw32"; then
        sdl2_extralibs="$sdl2_extralibs -mconsole"
    fi
fi
enabled sdl2 && enable sdl && add_cflags $sdl2_cflags && add_extralibs $sdl2_extralibs

disabled securetransport || { check_func SecIdentityCreate "-Wl,-framework,CoreFoundation -Wl,-framework,Security" &&
    check_lib securetransport "Security/SecureTransport.h Security/Security.h" "SSLCreateContext SecItemImport" "-Wl,-framework,CoreFoundation -Wl,-framework,Security"; }

disabled schannel || { check_func_headers "windows.h security.h" InitializeSecurityContext -DSECURITY_WIN32 -lsecur32 &&
                       check_cpp_condition winerror.h "defined(SEC_I_CONTEXT_EXPIRED)" && enable schannel && add_extralibs -lsecur32; }

makeinfo --version > /dev/null 2>&1 && enable makeinfo  || disable makeinfo
enabled makeinfo \
    && [ 0$(makeinfo --version | grep "texinfo" | sed 's/.*texinfo[^0-9]*\([0-9]*\)\..*/\1/') -ge 5 ] \
    && enable makeinfo_html || disable makeinfo_html
disabled makeinfo_html && texi2html --help 2> /dev/null | grep -q 'init-file' && enable texi2html || disable texi2html
perl -v            > /dev/null 2>&1 && enable perl      || disable perl
pod2man --help     > /dev/null 2>&1 && enable pod2man   || disable pod2man
rsync --help 2> /dev/null | grep -q 'contimeout' && enable rsync_contimeout || disable rsync_contimeout

check_header linux/fb.h
check_header linux/videodev.h
check_header linux/videodev2.h
check_code cc linux/videodev2.h "struct v4l2_frmsizeenum vfse; vfse.discrete.width = 0;" && enable_safe struct_v4l2_frmivalenum_discrete

check_header sys/videoio.h
check_code cc sys/videoio.h "struct v4l2_frmsizeenum vfse; vfse.discrete.width = 0;" && enable_safe struct_v4l2_frmivalenum_discrete

check_lib user32 "windows.h winuser.h" GetShellWindow -luser32
check_lib vfw32 "windows.h vfw.h" capCreateCaptureWindow -lvfw32
# check that WM_CAP_DRIVER_CONNECT is defined to the proper value
# w32api 3.12 had it defined wrong
check_cpp_condition vfw.h "WM_CAP_DRIVER_CONNECT > WM_USER" && enable vfwcap_defines

check_type "dshow.h" IBaseFilter

# check for ioctl_meteor.h, ioctl_bt848.h and alternatives
{ check_header dev/bktr/ioctl_meteor.h &&
  check_header dev/bktr/ioctl_bt848.h; } ||
{ check_header machine/ioctl_meteor.h &&
  check_header machine/ioctl_bt848.h; } ||
{ check_header dev/video/meteor/ioctl_meteor.h &&
  check_header dev/video/bktr/ioctl_bt848.h; } ||
check_header dev/ic/bt8xx.h

if check_struct sys/soundcard.h audio_buf_info bytes; then
    enable_safe sys/soundcard.h
else
    check_cc -D__BSD_VISIBLE -D__XSI_VISIBLE <<EOF && add_cppflags -D__BSD_VISIBLE -D__XSI_VISIBLE && enable_safe sys/soundcard.h
    #include <sys/soundcard.h>
    audio_buf_info abc;
EOF
fi
check_header soundcard.h

enabled_any alsa_indev alsa_outdev &&
    check_lib alsa alsa/asoundlib.h snd_pcm_htimestamp -lasound

enabled jack_indev && check_lib jack jack/jack.h jack_client_open -ljack &&
    check_func jack_port_get_latency_range -ljack

enabled_any sndio_indev sndio_outdev && check_lib sndio sndio.h sio_open -lsndio

if enabled libcdio; then
    check_lib libcdio "cdio/cdda.h cdio/paranoia.h" cdio_cddap_open -lcdio_paranoia -lcdio_cdda -lcdio ||
    check_lib libcdio "cdio/paranoia/cdda.h cdio/paranoia/paranoia.h" cdio_cddap_open -lcdio_paranoia -lcdio_cdda -lcdio ||
    die "ERROR: No usable libcdio/cdparanoia found"
fi

if ! disabled libxcb; then
    check_pkg_config "xcb >= 1.4" xcb/xcb.h xcb_connect || {
        enabled libxcb && die "ERROR: libxcb >= 1.4 not found";
    } && enable libxcb

if enabled libxcb; then
    disabled libxcb_shm || {
        check_pkg_config xcb-shm xcb/shm.h xcb_shm_attach || {
            enabled libxcb_shm && die "ERROR: libxcb_shm not found";
        } && check_header sys/shm.h && enable libxcb_shm; }

    disabled libxcb_xfixes || {
        check_pkg_config xcb-xfixes xcb/xfixes.h xcb_xfixes_get_cursor_image || {
            enabled libxcb_xfixes && die "ERROR: libxcb_xfixes not found";
        } && enable libxcb_xfixes; }

    disabled libxcb_shape || {
        check_pkg_config xcb-shape xcb/shape.h xcb_shape_get_rectangles || {
            enabled libxcb_shape && die "ERROR: libxcb_shape not found";
        } && enable libxcb_shape; }

    add_cflags $xcb_cflags $xcb_shm_cflags $xcb_xfixes_cflags $xcb_shape_cflags
    add_extralibs $xcb_extralibs $xcb_shm_extralibs $xcb_xfixes_extralibs $xcb_shape_extralibs
fi
fi

check_func_headers "windows.h" CreateDIBSection "$gdigrab_indev_extralibs"

enabled dxva2api_h &&
    check_cc <<EOF && enable dxva2api_cobj
#define _WIN32_WINNT 0x0600
#define COBJMACROS
#include <windows.h>
#include <d3d9.h>
#include <dxva2api.h>
int main(void) { IDirectXVideoDecoder *o = NULL; IDirectXVideoDecoder_Release(o); return 0; }
EOF

enabled dxva2 &&
    check_lib dxva2_lib windows.h CoTaskMemFree -lole32

enabled vaapi &&
    check_lib vaapi va/va.h vaInitialize -lva

enabled vaapi &&
    check_code cc "va/va.h" "vaCreateSurfaces(0, 0, 0, 0, 0, 0, 0, 0)" ||
    disable vaapi

enabled vaapi &&
    check_lib vaapi_drm "va/va.h va/va_drm.h" vaGetDisplayDRM -lva -lva-drm

enabled vaapi &&
    check_lib vaapi_x11 "va/va.h va/va_x11.h" vaGetDisplay -lva -lva-x11 -lX11

enabled vdpau &&
    check_cpp_condition vdpau/vdpau.h "defined VDP_DECODER_PROFILE_MPEG4_PART2_ASP" ||
    disable vdpau

enabled vdpau &&
    check_lib vdpau_x11 "vdpau/vdpau.h vdpau/vdpau_x11.h" vdp_device_create_x11 -lvdpau -lX11

if enabled x86; then
    case $target_os in
        mingw32*|mingw64*|win32|win64|linux|cygwin*)
            ;;
        *)
            disable cuda cuvid nvenc
            ;;
    esac
else
    disable cuda cuvid nvenc
fi

enabled nvenc &&
    check_cc -I$source_path <<EOF || disable nvenc
#include "compat/nvenc/nvEncodeAPI.h"
NV_ENCODE_API_FUNCTION_LIST flist;
void f(void) { struct { const GUID guid; } s[] = { { NV_ENC_PRESET_HQ_GUID } }; }
int main(void) { return 0; }
EOF

# Funny iconv installations are not unusual, so check it after all flags have been set
disabled iconv || check_func_headers iconv.h iconv || check_lib iconv iconv.h iconv -liconv

enabled debug && add_cflags -g"$debuglevel" && add_asflags -g"$debuglevel"

# add some useful compiler flags if supported
check_cflags -Wdeclaration-after-statement
check_cflags -Wall
check_cflags -Wdisabled-optimization
check_cflags -Wpointer-arith
check_cflags -Wredundant-decls
check_cflags -Wwrite-strings
check_cflags -Wtype-limits
check_cflags -Wundef
check_cflags -Wmissing-prototypes
check_cflags -Wno-pointer-to-int-cast
check_cflags -Wstrict-prototypes
check_cflags -Wempty-body

if enabled extra_warnings; then
    check_cflags -Wcast-qual
    check_cflags -Wextra
    check_cflags -Wpedantic
fi

check_disable_warning(){
    warning_flag=-W${1#-Wno-}
    test_cflags $warning_flag && add_cflags $1
}

check_disable_warning -Wno-parentheses
check_disable_warning -Wno-switch
check_disable_warning -Wno-format-zero-length
check_disable_warning -Wno-pointer-sign
check_disable_warning -Wno-unused-const-variable

check_disable_warning_headers(){
    warning_flag=-W${1#-Wno-}
    test_cflags $warning_flag && add_cflags_headers $1
}

check_disable_warning_headers -Wno-deprecated-declarations
check_disable_warning_headers -Wno-unused-variable

# add some linker flags
check_ldflags -Wl,--warn-common
check_ldflags -Wl,-rpath-link=libpostproc:libswresample:libswscale:libavfilter:libavdevice:libavformat:libavcodec:libavutil:libavresample
enabled rpath && add_ldexeflags -Wl,-rpath,$libdir
enabled rpath && add_ldlibflags -Wl,-rpath,$libdir
test_ldflags -Wl,-Bsymbolic && append SHFLAGS -Wl,-Bsymbolic

# add some strip flags
# -wN '..@*' is more selective than -x, but not available everywhere.
check_stripflags -wN \'..@*\' || check_stripflags -x

enabled neon_clobber_test &&
    check_ldflags -Wl,--wrap,avcodec_open2              \
                  -Wl,--wrap,avcodec_decode_audio4      \
                  -Wl,--wrap,avcodec_decode_video2      \
                  -Wl,--wrap,avcodec_decode_subtitle2   \
                  -Wl,--wrap,avcodec_encode_audio2      \
                  -Wl,--wrap,avcodec_encode_video2      \
                  -Wl,--wrap,avcodec_encode_subtitle    \
                  -Wl,--wrap,avcodec_send_packet        \
                  -Wl,--wrap,avcodec_receive_packet     \
                  -Wl,--wrap,avcodec_send_frame         \
                  -Wl,--wrap,avcodec_receive_frame      \
                  -Wl,--wrap,swr_convert                \
                  -Wl,--wrap,avresample_convert ||
    disable neon_clobber_test

enabled xmm_clobber_test &&
    check_ldflags -Wl,--wrap,avcodec_open2              \
                  -Wl,--wrap,avcodec_decode_audio4      \
                  -Wl,--wrap,avcodec_decode_video2      \
                  -Wl,--wrap,avcodec_decode_subtitle2   \
                  -Wl,--wrap,avcodec_encode_audio2      \
                  -Wl,--wrap,avcodec_encode_video2      \
                  -Wl,--wrap,avcodec_encode_subtitle    \
                  -Wl,--wrap,avcodec_send_packet        \
                  -Wl,--wrap,avcodec_receive_packet     \
                  -Wl,--wrap,avcodec_send_frame         \
                  -Wl,--wrap,avcodec_receive_frame      \
                  -Wl,--wrap,swr_convert                \
                  -Wl,--wrap,avresample_convert         \
                  -Wl,--wrap,sws_scale ||
    disable xmm_clobber_test

check_ld "cc" <<EOF && enable proper_dce
extern const int array[512];
static inline int func(void) { return array[0]; }
int main(void) { return 0; }
EOF

if enabled proper_dce; then
    echo "X { local: *; };" > $TMPV
    if test_ldflags -Wl,${version_script},$TMPV; then
        append SHFLAGS '-Wl,${version_script},\$(SUBDIR)lib\$(NAME).ver'
        check_cc <<EOF && enable symver_asm_label
void ff_foo(void) __asm__ ("av_foo@VERSION");
void ff_foo(void) { ${inline_asm+__asm__($quotes);} }
EOF
        check_cc <<EOF && enable symver_gnu_asm
__asm__(".symver ff_foo,av_foo@VERSION");
void ff_foo(void) {}
EOF
    fi
fi

if [ -z "$optflags" ]; then
    if enabled small; then
        optflags=$cflags_size
    elif enabled optimizations; then
        optflags=$cflags_speed
    else
        optflags=$cflags_noopt
    fi
fi

check_optflags(){
    check_cflags "$@"
    enabled lto && check_ldflags "$@"
}


if enabled lto; then
    test "$cc_type" != "$ld_type" && die "LTO requires same compiler and linker"
    check_cflags  -flto
    check_ldflags -flto $cpuflags
    disable inline_asm_direct_symbol_refs
fi

check_optflags $optflags
check_optflags -fno-math-errno
check_optflags -fno-signed-zeros

enabled ftrapv && check_cflags -ftrapv

check_cc -mno-red-zone <<EOF && noredzone_flags="-mno-red-zone"
int x;
EOF


if enabled icc; then
    # Just warnings, no remarks
    check_cflags -w1
    # -wd: Disable following warnings
    # 144, 167, 556: -Wno-pointer-sign
    # 188: enumerated type mixed with another type
    # 1292: attribute "foo" ignored
    # 1419: external declaration in primary source file
    # 10006: ignoring unknown option -fno-signed-zeros
    # 10148: ignoring unknown option -Wno-parentheses
    # 10156: ignoring option '-W'; no argument required
    # 13200: No EMMS instruction before call to function
    # 13203: No EMMS instruction before return from function
    check_cflags -wd144,167,188,556,1292,1419,10006,10148,10156,13200,13203
    # 11030: Warning unknown option --as-needed
    # 10156: ignoring option '-export'; no argument required
    check_ldflags -wd10156,11030
    # icc 11.0 and 11.1 work with ebp_available, but don't pass the test
    enable ebp_available
    # The test above does not test linking
    enabled lto && disable symver_asm_label
    if enabled x86_32; then
        icc_version=$($cc -dumpversion)
        test ${icc_version%%.*} -ge 11 &&
            check_cflags -falign-stack=maintain-16-byte ||
            disable aligned_stack
    fi
elif enabled ccc; then
    # disable some annoying warnings
    add_cflags -msg_disable bitnotint
    add_cflags -msg_disable mixfuncvoid
    add_cflags -msg_disable nonstandcast
    add_cflags -msg_disable unsupieee
elif enabled gcc; then
    check_optflags -fno-tree-vectorize
    check_cflags -Werror=format-security
    check_cflags -Werror=implicit-function-declaration
    check_cflags -Werror=missing-prototypes
    check_cflags -Werror=return-type
    check_cflags -Werror=vla
    check_cflags -Wformat
    check_cflags -fdiagnostics-color=auto
    enabled extra_warnings || check_disable_warning -Wno-maybe-uninitialized
elif enabled llvm_gcc; then
    check_cflags -mllvm -stack-alignment=16
elif enabled clang; then
    check_cflags -mllvm -stack-alignment=16
    check_cflags -mstack-alignment=16
    check_cflags -Qunused-arguments
    check_cflags -Werror=implicit-function-declaration
    check_cflags -Werror=missing-prototypes
    check_cflags -Werror=return-type
elif enabled cparser; then
    add_cflags -Wno-missing-variable-declarations
    add_cflags -Wno-empty-statement
elif enabled armcc; then
    add_cflags -W${armcc_opt},--diag_suppress=4343 # hardfp compat
    add_cflags -W${armcc_opt},--diag_suppress=3036 # using . as system include dir
    # 2523: use of inline assembly is deprecated
    add_cflags -W${armcc_opt},--diag_suppress=2523
    add_cflags -W${armcc_opt},--diag_suppress=1207
    add_cflags -W${armcc_opt},--diag_suppress=1293 # assignment in condition
    add_cflags -W${armcc_opt},--diag_suppress=3343 # hardfp compat
    add_cflags -W${armcc_opt},--diag_suppress=167  # pointer sign
    add_cflags -W${armcc_opt},--diag_suppress=513  # pointer sign
elif enabled tms470; then
    add_cflags -pds=824 -pds=837
    disable inline_asm
elif enabled pathscale; then
    add_cflags -fstrict-overflow -OPT:wrap_around_unsafe_opt=OFF
elif enabled_any msvc icl; then
    enabled x86_32 && disable aligned_stack
    enabled_all x86_32 debug && add_cflags -Oy-
    enabled debug && add_ldflags -debug
    enable pragma_deprecated
    if enabled icl; then
        # -Qansi-alias is basically -fstrict-aliasing, but does not work
        # (correctly) on icl 13.x.
        check_cpp_condition "windows.h" "__ICL < 1300 || __ICL >= 1400" &&
            add_cflags -Qansi-alias
        # Some inline asm is not compilable in debug
        if enabled debug; then
            disable ebp_available
            disable ebx_available
        fi
    fi
    # msvcrt10 x64 incorrectly enables log2, only msvcrt12 (MSVC 2013) onwards actually has log2.
    check_cpp_condition crtversion.h "_VC_CRT_MAJOR_VERSION >= 12" || disable log2
    # The CRT headers contain __declspec(restrict) in a few places, but if redefining
    # restrict, this might break. MSVC 2010 and 2012 fail with __declspec(__restrict)
    # (as it ends up if the restrict redefine is done before including stdlib.h), while
    # MSVC 2013 and newer can handle it fine.
    # If this declspec fails, force including stdlib.h before the restrict redefinition
    # happens in config.h.
    if [ $_restrict != restrict ]; then
        check_cc <<EOF || add_cflags -FIstdlib.h
__declspec($_restrict) void* foo(int);
EOF
    fi
    # the new SSA optimzer in VS2015 U3 is mis-optimizing some parts of the code
    # Issue has been fixed in MSVC v19.00.24218.
    check_cpp_condition windows.h "_MSC_FULL_VER >= 190024218" ||
        check_cflags -d2SSAOptimizer-
    # enable utf-8 source processing on VS2015 U2 and newer
    check_cpp_condition windows.h "_MSC_FULL_VER >= 190023918" &&
        add_cflags -utf-8
fi

for pfx in "" host_; do
    varname=${pfx%_}cc_type
    eval "type=\$$varname"
    if [ $type = "msvc" ]; then
        check_${pfx}cc <<EOF || add_${pfx}cflags -Dinline=__inline
static inline int foo(int a) { return a; }
EOF
    fi
done

case $as_type in
    clang)
        add_asflags -Qunused-arguments
    ;;
esac

case $ld_type in
    clang)
        check_ldflags -Qunused-arguments
    ;;
esac

case $target_os in
    osf1)
        enabled ccc && add_ldflags '-Wl,-expect_unresolved,*'
    ;;
esac

enable frame_thread_encoder

enabled asm || { arch=c; disable $ARCH_LIST $ARCH_EXT_LIST; }

check_deps $CONFIG_LIST       \
           $CONFIG_EXTRA      \
           $HAVE_LIST         \
           $ALL_COMPONENTS    \

enabled threads && ! enabled pthreads && ! enabled atomics_native && die "non pthread threading without atomics not supported, try adding --enable-pthreads or --cpu=i486 or higher if you are on x86"


if test $target_os = "haiku"; then
    disable memalign
    disable posix_memalign
fi

# add_dep lib dep
# -> enable ${lib}_deps_${dep}
# -> add $dep to ${lib}_deps only once
add_dep() {
    lib=$1
    dep=$2
    enabled "${lib}_deps_${dep}" && return 0
    enable  "${lib}_deps_${dep}"
    prepend "${lib}_deps" $dep
}

# merge deps lib components
# merge all ${component}_deps into ${lib}_deps and ${lib}_deps_*
merge_deps() {
    lib=$1
    shift
    for comp in $*; do
        enabled $comp || continue
        eval "dep=\"\$${comp}_deps\""
        for d in $dep; do
            add_dep $lib $d
        done
    done
}

merge_deps libavfilter $FILTER_LIST

map 'enabled $v && intrinsics=${v#intrinsics_}' $INTRINSICS_LIST

for thread in $THREADS_LIST; do
    if enabled $thread; then
        test -n "$thread_type" &&
            die "ERROR: Only one thread type must be selected." ||
            thread_type="$thread"
    fi
done

if disabled stdatomic_h; then
    if enabled atomics_gcc; then
        add_cppflags '-I\$(SRC_PATH)/compat/atomics/gcc'
    elif enabled atomics_win32; then
        add_cppflags '-I\$(SRC_PATH)/compat/atomics/win32'
    elif enabled atomics_suncc; then
        add_cppflags '-I\$(SRC_PATH)/compat/atomics/suncc'
    elif enabled pthreads; then
        add_compat atomics/pthread/stdatomic.o
        add_cppflags '-I\$(SRC_PATH)/compat/atomics/pthread'
    else
        enabled threads && die "Threading is enabled, but no atomics are available"
        add_cppflags '-I\$(SRC_PATH)/compat/atomics/dummy'
    fi
fi

# Check if requested libraries were found.
for lib in $AUTODETECT_LIBS; do
    requested $lib && ! enabled $lib && die "ERROR: $lib requested but not found";
done

enabled zlib && add_cppflags -DZLIB_CONST

# conditional library dependencies, in linking order
enabled afftfilt_filter     && prepend avfilter_deps "avcodec"
enabled amovie_filter       && prepend avfilter_deps "avformat avcodec"
enabled aresample_filter    && prepend avfilter_deps "swresample"
enabled atempo_filter       && prepend avfilter_deps "avcodec"
enabled cover_rect_filter   && prepend avfilter_deps "avformat avcodec"
enabled ebur128_filter && enabled swresample && prepend avfilter_deps "swresample"
enabled elbg_filter         && prepend avfilter_deps "avcodec"
enabled fftfilt_filter      && prepend avfilter_deps "avcodec"
enabled find_rect_filter    && prepend avfilter_deps "avformat avcodec"
enabled mcdeint_filter      && prepend avfilter_deps "avcodec"
enabled movie_filter    && prepend avfilter_deps "avformat avcodec"
enabled pan_filter          && prepend avfilter_deps "swresample"
enabled pp_filter           && prepend avfilter_deps "postproc"
enabled removelogo_filter   && prepend avfilter_deps "avformat avcodec swscale"
enabled resample_filter && prepend avfilter_deps "avresample"
enabled sab_filter          && prepend avfilter_deps "swscale"
enabled scale_filter    && prepend avfilter_deps "swscale"
enabled scale2ref_filter    && prepend avfilter_deps "swscale"
enabled sofalizer_filter    && prepend avfilter_deps "avcodec"
enabled showcqt_filter      && prepend avfilter_deps "avformat avcodec swscale"
enabled showfreqs_filter    && prepend avfilter_deps "avcodec"
enabled showspectrum_filter && prepend avfilter_deps "avcodec"
enabled smartblur_filter    && prepend avfilter_deps "swscale"
enabled spectrumsynth_filter && prepend avfilter_deps "avcodec"
enabled subtitles_filter    && prepend avfilter_deps "avformat avcodec"
enabled uspp_filter         && prepend avfilter_deps "avcodec"

enabled lavfi_indev         && prepend avdevice_deps "avfilter"

enabled opus_decoder    && prepend avcodec_deps "swresample"

expand_deps(){
    lib_deps=${1}_deps
    eval "deps=\$$lib_deps"
    append $lib_deps $(map 'eval echo \$${v}_deps' $deps)
    unique $lib_deps
}

#we have to remove gpl from the deps here as some code assumes all lib deps are libs
postproc_deps="$(filter_out 'gpl' $postproc_deps)"

map 'expand_deps $v' $LIBRARY_LIST

license="LGPL version 2.1 or later"
if enabled nonfree; then
    license="nonfree and unredistributable"
elif enabled gplv3; then
    license="GPL version 3 or later"
elif enabled lgplv3; then
    license="LGPL version 3 or later"
elif enabled gpl; then
    license="GPL version 2 or later"
fi

if test "$quiet" != "yes"; then

echo "install prefix            $prefix"
echo "source path               $source_path"
echo "C compiler                $cc"
echo "C library                 $libc_type"
if test "$host_cc" != "$cc"; then
    echo "host C compiler           $host_cc"
    echo "host C library            $host_libc_type"
fi
echo "ARCH                      $arch ($cpu)"
if test "$build_suffix" != ""; then
    echo "build suffix              $build_suffix"
fi
if test "$progs_suffix" != ""; then
    echo "progs suffix              $progs_suffix"
fi
if test "$extra_version" != ""; then
    echo "version string suffix     $extra_version"
fi
echo "big-endian                ${bigendian-no}"
echo "runtime cpu detection     ${runtime_cpudetect-no}"
if enabled x86; then
    echo "${yasmexe}                      ${yasm-no}"
    echo "MMX enabled               ${mmx-no}"
    echo "MMXEXT enabled            ${mmxext-no}"
    echo "3DNow! enabled            ${amd3dnow-no}"
    echo "3DNow! extended enabled   ${amd3dnowext-no}"
    echo "SSE enabled               ${sse-no}"
    echo "SSSE3 enabled             ${ssse3-no}"
    echo "AESNI enabled             ${aesni-no}"
    echo "AVX enabled               ${avx-no}"
    echo "XOP enabled               ${xop-no}"
    echo "FMA3 enabled              ${fma3-no}"
    echo "FMA4 enabled              ${fma4-no}"
    echo "i686 features enabled     ${i686-no}"
    echo "CMOV is fast              ${fast_cmov-no}"
    echo "EBX available             ${ebx_available-no}"
    echo "EBP available             ${ebp_available-no}"
fi
if enabled aarch64; then
    echo "NEON enabled              ${neon-no}"
    echo "VFP enabled               ${vfp-no}"
fi
if enabled arm; then
    echo "ARMv5TE enabled           ${armv5te-no}"
    echo "ARMv6 enabled             ${armv6-no}"
    echo "ARMv6T2 enabled           ${armv6t2-no}"
    echo "VFP enabled               ${vfp-no}"
    echo "NEON enabled              ${neon-no}"
    echo "THUMB enabled             ${thumb-no}"
fi
if enabled mips; then
    echo "MIPS FPU enabled          ${mipsfpu-no}"
    echo "MIPS DSP R1 enabled       ${mipsdsp-no}"
    echo "MIPS DSP R2 enabled       ${mipsdspr2-no}"
    echo "MIPS MSA enabled          ${msa-no}"
    echo "LOONGSON MMI enabled      ${mmi-no}"
fi
if enabled ppc; then
    echo "AltiVec enabled           ${altivec-no}"
    echo "VSX enabled               ${vsx-no}"
    echo "POWER8 enabled            ${power8-no}"
    echo "PPC 4xx optimizations     ${ppc4xx-no}"
    echo "dcbzl available           ${dcbzl-no}"
fi
echo "debug symbols             ${debug-no}"
echo "strip symbols             ${stripping-no}"
echo "optimize for size         ${small-no}"
echo "optimizations             ${optimizations-no}"
echo "static                    ${static-no}"
echo "shared                    ${shared-no}"
echo "postprocessing support    ${postproc-no}"
echo "network support           ${network-no}"
echo "threading support         ${thread_type-no}"
echo "safe bitstream reader     ${safe_bitstream_reader-no}"
echo "texi2html enabled         ${texi2html-no}"
echo "perl enabled              ${perl-no}"
echo "pod2man enabled           ${pod2man-no}"
echo "makeinfo enabled          ${makeinfo-no}"
echo "makeinfo supports HTML    ${makeinfo_html-no}"
test -n "$random_seed" &&
    echo "random seed               ${random_seed}"
echo

echo "External libraries:"
print_enabled '' $EXTERNAL_LIBRARY_LIST | print_in_columns
echo

echo "External libraries providing hardware acceleration:"
print_enabled '' $HWACCEL_LIBRARY_LIST | print_in_columns
echo

echo "Libraries:"
print_enabled '' $LIBRARY_LIST | print_in_columns
echo

echo "Programs:"
print_enabled '' $PROGRAM_LIST | print_in_columns
echo

for type in decoder encoder hwaccel parser demuxer muxer protocol filter bsf indev outdev; do
    echo "Enabled ${type}s:"
    eval list=\$$(toupper $type)_LIST
    print_enabled '_*' $list | print_in_columns
    echo
done

<<<<<<< HEAD
=======
if test -n "$ignore_tests"; then
    ignore_tests=$(echo $ignore_tests | tr ',' ' ')
    echo "Ignored FATE tests:"
    echo $ignore_tests | print_3_columns
    echo
fi

license="LGPL version 2.1 or later"
if enabled nonfree; then
    license="nonfree and unredistributable"
elif enabled gplv3; then
    license="GPL version 3 or later"
elif enabled lgplv3; then
    license="LGPL version 3 or later"
elif enabled gpl; then
    license="GPL version 2 or later"
fi

>>>>>>> 35d1f726
echo "License: $license"

echo "Creating configuration files ..."

fi # test "$quiet" != "yes"

test -e Makefile || echo "include $source_path/Makefile" > Makefile

enabled stripping || strip="echo skipping strip"

config_files="$TMPH ffbuild/config.mak doc/config.texi"

cat > ffbuild/config.mak <<EOF
# Automatically generated by configure - do not modify!
ifndef FFMPEG_CONFIG_MAK
FFMPEG_CONFIG_MAK=1
FFMPEG_CONFIGURATION=$FFMPEG_CONFIGURATION
prefix=$prefix
LIBDIR=\$(DESTDIR)$libdir
SHLIBDIR=\$(DESTDIR)$shlibdir
INCDIR=\$(DESTDIR)$incdir
BINDIR=\$(DESTDIR)$bindir
DATADIR=\$(DESTDIR)$datadir
DOCDIR=\$(DESTDIR)$docdir
MANDIR=\$(DESTDIR)$mandir
PKGCONFIGDIR=\$(DESTDIR)$pkgconfigdir
INSTALL_NAME_DIR=$install_name_dir
SRC_PATH=$source_path
SRC_LINK=$source_link
ifndef MAIN_MAKEFILE
SRC_PATH:=\$(SRC_PATH:.%=..%)
endif
CC_IDENT=$cc_ident
ARCH=$arch
INTRINSICS=$intrinsics
CC=$cc
CXX=$cxx
AS=$as
OBJCC=$objcc
LD=$ld
DEPCC=$dep_cc
DEPCCFLAGS=$DEPCCFLAGS \$(CPPFLAGS)
DEPAS=$as
DEPASFLAGS=$DEPASFLAGS \$(CPPFLAGS)
YASM=$yasmexe
DEPYASM=$yasmexe
AR=$ar
ARFLAGS=$arflags
AR_O=$ar_o
RANLIB=$ranlib
STRIP=$strip
CP=cp -p
LN_S=$ln_s
CPPFLAGS=$CPPFLAGS
CFLAGS=$CFLAGS
CXXFLAGS=$CXXFLAGS
OBJCFLAGS=$OBJCFLAGS
ASFLAGS=$ASFLAGS
AS_C=$AS_C
AS_O=$AS_O
OBJCC_C=$OBJCC_C
OBJCC_E=$OBJCC_E
OBJCC_O=$OBJCC_O
CC_C=$CC_C
CC_E=$CC_E
CC_O=$CC_O
CXX_C=$CXX_C
CXX_O=$CXX_O
LD_O=$LD_O
LD_LIB=$LD_LIB
LD_PATH=$LD_PATH
DLLTOOL=$dlltool
WINDRES=$windres
DEPWINDRES=$dep_cc
DOXYGEN=$doxygen
LDFLAGS=$LDFLAGS
LDEXEFLAGS=$LDEXEFLAGS
LDLIBFLAGS=$LDLIBFLAGS
SHFLAGS=$(echo $($ldflags_filter $SHFLAGS))
ASMSTRIPFLAGS=$ASMSTRIPFLAGS
YASMFLAGS=$YASMFLAGS
BUILDSUF=$build_suffix
PROGSSUF=$progs_suffix
FULLNAME=$FULLNAME
LIBPREF=$LIBPREF
LIBSUF=$LIBSUF
LIBNAME=$LIBNAME
SLIBPREF=$SLIBPREF
SLIBSUF=$SLIBSUF
EXESUF=$EXESUF
EXTRA_VERSION=$extra_version
CCDEP=$CCDEP
CXXDEP=$CXXDEP
CCDEP_FLAGS=$CCDEP_FLAGS
ASDEP=$ASDEP
ASDEP_FLAGS=$ASDEP_FLAGS
CC_DEPFLAGS=$CC_DEPFLAGS
AS_DEPFLAGS=$AS_DEPFLAGS
HOSTCC=$host_cc
HOSTLD=$host_ld
HOSTCFLAGS=$host_cflags
HOSTCPPFLAGS=$host_cppflags
HOSTEXESUF=$HOSTEXESUF
HOSTLDFLAGS=$host_ldflags
HOSTEXTRALIBS=$host_extralibs
DEPHOSTCC=$host_cc
DEPHOSTCCFLAGS=$DEPHOSTCCFLAGS \$(HOSTCCFLAGS)
HOSTCCDEP=$HOSTCCDEP
HOSTCCDEP_FLAGS=$HOSTCCDEP_FLAGS
HOSTCC_DEPFLAGS=$HOSTCC_DEPFLAGS
HOSTCC_C=$HOSTCC_C
HOSTCC_O=$HOSTCC_O
HOSTLD_O=$HOSTLD_O
TARGET_EXEC=$target_exec $target_exec_args
TARGET_PATH=$target_path
TARGET_SAMPLES=${target_samples:-\$(SAMPLES)}
CFLAGS-ffplay=${sdl2_cflags}
CFLAGS_HEADERS=$CFLAGS_HEADERS
ZLIB=$($ldflags_filter -lz)
LIB_INSTALL_EXTRA_CMD=$LIB_INSTALL_EXTRA_CMD
EXTRALIBS=$extralibs
COMPAT_OBJS=$compat_objs
INSTALL=$install
LIBTARGET=${LIBTARGET}
SLIBNAME=${SLIBNAME}
SLIBNAME_WITH_VERSION=${SLIBNAME_WITH_VERSION}
SLIBNAME_WITH_MAJOR=${SLIBNAME_WITH_MAJOR}
SLIB_CREATE_DEF_CMD=${SLIB_CREATE_DEF_CMD}
SLIB_EXTRA_CMD=${SLIB_EXTRA_CMD}
SLIB_INSTALL_NAME=${SLIB_INSTALL_NAME}
SLIB_INSTALL_LINKS=${SLIB_INSTALL_LINKS}
SLIB_INSTALL_EXTRA_LIB=${SLIB_INSTALL_EXTRA_LIB}
SLIB_INSTALL_EXTRA_SHLIB=${SLIB_INSTALL_EXTRA_SHLIB}
VERSION_SCRIPT_POSTPROCESS_CMD=${VERSION_SCRIPT_POSTPROCESS_CMD}
<<<<<<< HEAD
SAMPLES:=${samples:-\$(FATE_SAMPLES)}
NOREDZONE_FLAGS=$noredzone_flags
LIBFUZZER_PATH=$libfuzzer_path
=======
SAMPLES:=${samples:-\$(LIBAV_SAMPLES)}
IGNORE_TESTS=$ignore_tests
>>>>>>> 35d1f726
EOF

map 'eval echo "${v}_FFLIBS=\$${v}_deps" >> ffbuild/config.mak' $LIBRARY_LIST

print_program_extralibs(){
    eval "program_extralibs=\$${1}_extralibs"
    eval echo "EXTRALIBS-${1}=${program_extralibs}" >> ffbuild/config.mak
}

map 'print_program_extralibs $v' $PROGRAM_LIST

cat > $TMPH <<EOF
/* Automatically generated by configure - do not modify! */
#ifndef FFMPEG_CONFIG_H
#define FFMPEG_CONFIG_H
#define FFMPEG_CONFIGURATION "$(c_escape $FFMPEG_CONFIGURATION)"
#define FFMPEG_LICENSE "$(c_escape $license)"
#define CONFIG_THIS_YEAR 2017
#define FFMPEG_DATADIR "$(eval c_escape $datadir)"
#define AVCONV_DATADIR "$(eval c_escape $datadir)"
#define CC_IDENT "$(c_escape ${cc_ident:-Unknown compiler})"
#define av_restrict $_restrict
#define EXTERN_PREFIX "${extern_prefix}"
#define EXTERN_ASM ${extern_prefix}
#define BUILDSUF "$build_suffix"
#define SLIBSUF "$SLIBSUF"
#define HAVE_MMX2 HAVE_MMXEXT
#define SWS_MAX_FILTER_SIZE $sws_max_filter_size
EOF

test -n "$assert_level" &&
    echo "#define ASSERT_LEVEL $assert_level" >>$TMPH

test -n "$malloc_prefix" &&
    echo "#define MALLOC_PREFIX $malloc_prefix" >>$TMPH

if enabled yasm; then
    append config_files $TMPASM
    printf '' >$TMPASM
fi

enabled getenv || echo "#define getenv(x) NULL" >> $TMPH


mkdir -p doc
mkdir -p tests
mkdir -p tests/api
echo "@c auto-generated by configure - do not modify! " > doc/config.texi

print_config ARCH_   "$config_files" $ARCH_LIST
print_config HAVE_   "$config_files" $HAVE_LIST
print_config CONFIG_ "$config_files" $CONFIG_LIST       \
                                     $CONFIG_EXTRA      \
                                     $ALL_COMPONENTS    \

echo "#endif /* FFMPEG_CONFIG_H */" >> $TMPH
echo "endif # FFMPEG_CONFIG_MAK" >> ffbuild/config.mak

# Do not overwrite an unchanged config.h to avoid superfluous rebuilds.
cp_if_changed $TMPH config.h
touch ffbuild/.config

enabled yasm && cp_if_changed $TMPASM config.asm

cat > $TMPH <<EOF
/* Generated by ffconf */
#ifndef AVUTIL_AVCONFIG_H
#define AVUTIL_AVCONFIG_H
EOF

print_config AV_HAVE_ $TMPH $HAVE_LIST_PUB

echo "#endif /* AVUTIL_AVCONFIG_H */" >> $TMPH

cp_if_changed $TMPH libavutil/avconfig.h

# generate the lists of enabled components
print_enabled_components(){
    file=$1
    struct_name=$2
    name=$3
    shift 3
    echo "static const $struct_name *$name[] = {" > $TMPH
    for c in $*; do
        enabled $c && printf "    &ff_%s,\n" $c >> $TMPH
    done
    echo "    NULL };" >> $TMPH
    cp_if_changed $TMPH $file
}

print_enabled_components libavcodec/bsf_list.c AVBitStreamFilter bitstream_filters $BSF_LIST
print_enabled_components libavformat/protocol_list.c URLProtocol url_protocols $PROTOCOL_LIST

if test -n "$WARNINGS"; then
    printf "\n%s%s$WARNINGS%s" "$warn_color" "$bold_color" "$reset_color"
    enabled fatal_warnings && exit 1
fi

# Settings for pkg-config files

cat > ffbuild/config.sh <<EOF
# Automatically generated by configure - do not modify!
shared=$shared
build_suffix=$build_suffix
prefix=$prefix
libdir=$libdir
incdir=$incdir
rpath=$(enabled rpath && echo "-Wl,-rpath,\${libdir}")
source_path=${source_path}
LIBPREF=${LIBPREF}
LIBSUF=${LIBSUF}

extralibs_avutil="$LIBRT $LIBM"
extralibs_avcodec="$extralibs"
extralibs_avformat="$extralibs"
extralibs_avdevice="$extralibs"
extralibs_avfilter="$extralibs"
extralibs_avresample="$LIBM"
extralibs_postproc=""
extralibs_swscale="$LIBM"
extralibs_swresample="$LIBM $LIBSOXR"
EOF

for lib in $LIBRARY_LIST; do
    lib_deps="$(eval echo \$${lib}_deps)"
    echo ${lib}_deps=\"$lib_deps\" >> ffbuild/config.sh
done<|MERGE_RESOLUTION|>--- conflicted
+++ resolved
@@ -438,13 +438,10 @@
   --random-seed=VALUE      seed value for --enable/disable-random
   --disable-valgrind-backtrace do not print a backtrace under Valgrind
                            (only applies to --disable-optimizations builds)
-<<<<<<< HEAD
   --enable-osfuzz          Enable building fuzzer tool
   --libfuzzer=PATH         path to libfuzzer
-=======
   --ignore-tests=TESTS     comma-separated list (without "fate-" prefix
                            in the name) of tests whose result is ignored
->>>>>>> 35d1f726
 
 NOTE: Object files are built at the place where configure is launched.
 EOF
@@ -2214,11 +2211,8 @@
     host_ld
     host_ldflags
     host_os
-<<<<<<< HEAD
+    ignore_tests
     install
-=======
-    ignore_tests
->>>>>>> 35d1f726
     ld
     ln_s
     logfile
@@ -6626,27 +6620,13 @@
     echo
 done
 
-<<<<<<< HEAD
-=======
 if test -n "$ignore_tests"; then
     ignore_tests=$(echo $ignore_tests | tr ',' ' ')
     echo "Ignored FATE tests:"
-    echo $ignore_tests | print_3_columns
+    echo $ignore_tests | print_in_columns
     echo
 fi
 
-license="LGPL version 2.1 or later"
-if enabled nonfree; then
-    license="nonfree and unredistributable"
-elif enabled gplv3; then
-    license="GPL version 3 or later"
-elif enabled lgplv3; then
-    license="LGPL version 3 or later"
-elif enabled gpl; then
-    license="GPL version 2 or later"
-fi
-
->>>>>>> 35d1f726
 echo "License: $license"
 
 echo "Creating configuration files ..."
@@ -6781,14 +6761,10 @@
 SLIB_INSTALL_EXTRA_LIB=${SLIB_INSTALL_EXTRA_LIB}
 SLIB_INSTALL_EXTRA_SHLIB=${SLIB_INSTALL_EXTRA_SHLIB}
 VERSION_SCRIPT_POSTPROCESS_CMD=${VERSION_SCRIPT_POSTPROCESS_CMD}
-<<<<<<< HEAD
 SAMPLES:=${samples:-\$(FATE_SAMPLES)}
 NOREDZONE_FLAGS=$noredzone_flags
 LIBFUZZER_PATH=$libfuzzer_path
-=======
-SAMPLES:=${samples:-\$(LIBAV_SAMPLES)}
 IGNORE_TESTS=$ignore_tests
->>>>>>> 35d1f726
 EOF
 
 map 'eval echo "${v}_FFLIBS=\$${v}_deps" >> ffbuild/config.mak' $LIBRARY_LIST
