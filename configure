--- conflicted
+++ resolved
@@ -4816,14 +4816,8 @@
 
 # some compilers silently accept -std=c11, so we also need to check that the
 # version macro is defined properly
-<<<<<<< HEAD
-if test_cflags_cc -std=c11 ctype.h "__STDC_VERSION__ >= 201112L"; then
-    add_cflags -std=c11
-else
-=======
-check_cpp_condition stdlib.h  "__STDC_VERSION__ >= 201112L" -std=c11 &&
+check_cpp_condition ctype.h  "__STDC_VERSION__ >= 201112L" -std=c11 &&
     add_cflags -std=c11 ||
->>>>>>> 71a49fe2
     check_cflags -std=c99
 
 check_cppflags -D_FILE_OFFSET_BITS=64
